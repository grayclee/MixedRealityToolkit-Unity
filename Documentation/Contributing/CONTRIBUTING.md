--- conflicted
+++ resolved
@@ -33,8 +33,6 @@
 
 > [!NOTE]
 > If you wish to work on something that already exists on our backlog, you can use that work item as your proposal. Be sure to also comment on the task notifying maintainers that you're working towards completing it.
-<<<<<<< HEAD
-=======
 
 # Beginning development
 Working with Git, the contribution process is quite simple (provided you have installed a good Git Client such as TortoiseGit or SourceTree)
@@ -96,16 +94,4 @@
 
 ### Readme files
 
-As part of your pull request, please update (or create) the Readme markdown file in the appropriate feature folder. This will allow GitHub users to gain a high-level understanding of your new feature.
-
-## Supported Platforms
-
-The Mixed Reality Toolkit supports the following mixed reality (AR/VR/XR) platforms:
-
-- Windows Standalone
-    - OpenVR
-- Universal Windows Platform
-    - Standalone PC
-    - Windows Mixed Reality Immersive devices
-    - Microsoft HoloLens
->>>>>>> 756607e4
+As part of your pull request, please update (or create) the Readme markdown file in the appropriate feature folder. This will allow GitHub users to gain a high-level understanding of your new feature.