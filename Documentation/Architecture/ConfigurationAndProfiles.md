# Configuration and profiles

Not every single consumer of the MRTK will want it to behave the same way - some will want to have the spatial
mesh running when on AR devices that support it. Some may want the diagnostic visualization on all the time,
and some may only want it on when the user says a voice command. 

The MRTK needs to be configurable in order to support a wide range of those requirements, and it uses a concept
called 'profiles' to accomplish this.

## What is a profile?

A profile is a serialized asset (an instance of a ScriptableObject) which contains properties that configure
the initialization and runtime behavior of an MRTK service. For example, the MRTK has a camera service, which
will apply different properties to the main camera, depending on whether or not the display is transparent
(like in the case of a HoloLens) or opaque (like in the case of a VR headset). The camera service is given
a [camera profile](https://github.com/microsoft/MixedRealityToolkit-Unity/blob/mrtk_release/Assets/MixedRealityToolkit/Definitions/MixedRealityCameraProfile.cs),
which contains those different transparent vs. opaque settings.

Profiles can be more useful in more complicated cases, like in the [InputSystem](https://github.com/microsoft/MixedRealityToolkit-Unity/blob/mrtk_release/Assets/MixedRealityToolkit/Definitions/InputSystem/MixedRealityInputSystemProfile.cs).
Some of the properties on that profile (such as the MixedRealityInputDataProviderConfiguration entities)
control the objects that will be instantiated at runtime - this is how the input system knows how to create
OpenVR, WMR and Unity input subsystems. This profile is not just a set of properties that configures if
a particular input sub-feature is enabled or disabled - it's also an injection mechanism that the MRTK
will use to "new" other classes at runtime (for example, the input system profile contains a list of
'Input Data Providers' which has serialized type information - these objects are instantiated by the
input system at runtime)

Profiles also affect (and are no limited to) things like:

1) What controller mappings are
2) What types of pointers (these are discussed in the [Input System](InputSystem.md) overview)
   are associated with various controllers.
3) Which subset of the diagnostic and performance visualization tools are enabled.

<<<<<<< HEAD
Profile configurations are initially greyed out because they're set up with MRTK's default profiles.
They can only be modified after cloning to ensure that customized profiles won't be lost after a
MRTK version update.
=======
Profiles can be tricky to navigate at first because of how deeply nested they can be (especially the Input System).
They can also be confusing because they seem immutable at first (all options are initially greyed out, until
profiles are cloned - this was done to ensure that updates to the MRTK's default profiles wouldn't blow away
client code changes during build-to-build updates).
>>>>>>> 9d2cfd34

## Where do I modify profiles?

While profiles can be individually updated (by going to the serialized asset of the ScriptableObject),
they are generally accessed through the MRTK inspector of the root MixedRealityToolkit scene object.

![Profile](../../Documentation/Images/Profiles/input_profile.png)

The picture above shows the sheer volume of settings - note that each option on the left will show
the configuration for its corresponding service.

### Camera

Contains per-display type settings. Used to apply different levels of quality, clip, and rendering
settings based on the type of display that the application is run on (i.e. AR vs VR).

### Input

The largest profile for the most complex subsystem of the MRTK. The various subsystems of input will
be covered in the [Input System](InputSystem.md) documentation itself.

### Teleport

This profile controls how the teleporation system works, which is primarily a VR concept.

### Spatial mapping

This profile controls how the spatial mesh system works (i.e. this system is responsible for starting
the system that will render the spatial meshes on an AR device). Primarily an AR concept.

### Diagnostics

This controls the visual performance tool that shows a framerate counter, along with basic
memory utilization.

### Scene system

This controls a currently not-enabled-by-default system that is designed to make multi-scene
scenarios easier to work with.

### Extensions

This empty-by-default profile is the extension point where consumers can write and then plug in their
own objects that will be instantiated and run by the MRTK runtime.

### Editor

Contains general settings for editor-only behaviors of the MRTK.<|MERGE_RESOLUTION|>--- conflicted
+++ resolved
@@ -32,16 +32,9 @@
    are associated with various controllers.
 3) Which subset of the diagnostic and performance visualization tools are enabled.
 
-<<<<<<< HEAD
 Profile configurations are initially greyed out because they're set up with MRTK's default profiles.
 They can only be modified after cloning to ensure that customized profiles won't be lost after a
 MRTK version update.
-=======
-Profiles can be tricky to navigate at first because of how deeply nested they can be (especially the Input System).
-They can also be confusing because they seem immutable at first (all options are initially greyed out, until
-profiles are cloned - this was done to ensure that updates to the MRTK's default profiles wouldn't blow away
-client code changes during build-to-build updates).
->>>>>>> 9d2cfd34
 
 ## Where do I modify profiles?
 
