--- conflicted
+++ resolved
@@ -88,15 +88,7 @@
 
 5. Press the play button.
 
-<<<<<<< HEAD
-Have fun exploring the scene! You can use simulated hands to interact in editor. You can:
-
-- Press WASD keys to fly / move.
-- Press and hold right mouse to look around.
-- Press and hold space bar to use a simulated hand.
-=======
 ## Using the In-Editor Hand Input Simulation to test a scene
->>>>>>> e35f0567
 
 The in-editor input simulation allows you to test virtual object behavior given a specific type of input such as [hands](InputSimulation/InputSimulationService.md#hand-simulation) or [eyes] (EyeTracking/EyeTracking_BasicSetup.md#simulating-eye-tracking-in-the-unity-editor).
 
