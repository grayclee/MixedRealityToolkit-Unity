--- conflicted
+++ resolved
@@ -176,7 +176,6 @@
                 }
             }
         }
-<<<<<<< HEAD
 
         public void SendLocateSharedAnchorCommand()
         {
@@ -195,39 +194,5 @@
                 currentConnection.Send(memoryStream.ToArray());
             }
         }
-
-        [Serializable]
-        private class CalibrationPackage
-        {
-            public string calibrationType = null;
-            public string calibrationData = null;
-
-            public static bool TryParseCalibration(string calibrationDataJson, IDictionary<string, ICalibrationParser> calibrationParsers, out ICalibrationData calibrationData)
-            {
-                CalibrationPackage calibrationPackage = JsonUtility.FromJson<CalibrationPackage>(calibrationDataJson);
-
-                ICalibrationParser parser;
-                if (calibrationParsers.TryGetValue(calibrationPackage.calibrationType, out parser))
-                {
-                    if (parser.TryParse(calibrationPackage.calibrationData, out calibrationData))
-                    {
-                        return true;
-                    }
-                    else
-                    {
-                        Debug.LogError("Failed to parse the received calibration data");
-                        return false;
-                    }
-                }
-                else
-                {
-                    Debug.LogError("Received calibration data with no registered parser");
-                    calibrationData = null;
-                    return false;
-                }
-            }
-        }
-=======
->>>>>>> dbae0c9a
     }
 }