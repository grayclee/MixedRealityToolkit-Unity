--- conflicted
+++ resolved
@@ -9,14 +9,6 @@
   m_Name: button_test_mat
   m_Shader: {fileID: 4800000, guid: f1f3948b20c230044bda31b620ddd37f, type: 3}
   m_ShaderKeywords: ALBEDO_ON ALPHA_USAGE_OFF AMBIENTLIGHT_OFF CUBEMAP_ON EMISSIVE_ON
-<<<<<<< HEAD
-    ETC1_EXTERNAL_ALPHA FRESNEL_OFF LIGHTMAP_OFF LIGHTPROBES_OFF LIGHT_OFF NEARCLIP_OFF
-    NORMAL_VERTEX SHOWDEBUG_OFF TINT_OFF VERTCOLOR_OFF _FOG_OFF _METALLICGLOSSMAP
-    _USECOLOR_ON _USEMAINTEX_ON
-  m_LightmapFlags: 6
-  m_EnableInstancingVariants: 0
-  m_CustomRenderQueue: 2000
-=======
     FRESNEL_OFF LIGHTMAP_OFF LIGHTPROBES_OFF LIGHT_OFF NEARCLIP_OFF NORMAL_VERTEX
     SHOWDEBUG_OFF TINT_OFF VERTCOLOR_OFF _FOG_OFF _METALLICGLOSSMAP _SPECULARHIGHLIGHTS_ON
     _USEAMBIENT_ON _USECOLOR_ON _USEDIFFUSE_ON _USEMAINCOLOR_ON _USEREFLECTIONS_ON
@@ -24,7 +16,6 @@
   m_EnableInstancingVariants: 0
   m_DoubleSidedGI: 0
   m_CustomRenderQueue: -1
->>>>>>> f61436f9
   stringTagMap: {}
   disabledShaderPasses: []
   m_SavedProperties:
@@ -38,13 +29,10 @@
         m_Texture: {fileID: 8900000, guid: add25f48a27ac4d4da8d43d90499a6a2, type: 3}
         m_Scale: {x: 2, y: 2}
         m_Offset: {x: 0, y: 0}
-<<<<<<< HEAD
-=======
     - _CubeMap:
         m_Texture: {fileID: 8900000, guid: add25f48a27ac4d4da8d43d90499a6a2, type: 3}
         m_Scale: {x: 1, y: 1}
         m_Offset: {x: 0, y: 0}
->>>>>>> f61436f9
     - _Cubemap:
         m_Texture: {fileID: 8900000, guid: 52eeea39ac23fdb4a8d26345665f22b1, type: 3}
         m_Scale: {x: 1, y: 1}
@@ -69,7 +57,10 @@
         m_Texture: {fileID: 0}
         m_Scale: {x: 1, y: 1}
         m_Offset: {x: 0, y: 0}
-<<<<<<< HEAD
+    - _GlossMap:
+        m_Texture: {fileID: 0}
+        m_Scale: {x: 1, y: 1}
+        m_Offset: {x: 0, y: 0}
     - _LightmapTexture:
         m_Texture: {fileID: 0}
         m_Scale: {x: 1, y: 1}
@@ -78,26 +69,11 @@
         m_Texture: {fileID: 0}
         m_Scale: {x: 1, y: 1}
         m_Offset: {x: 0, y: 0}
-=======
-    - _GlossMap:
-        m_Texture: {fileID: 0}
-        m_Scale: {x: 1, y: 1}
-        m_Offset: {x: 0, y: 0}
-    - _LightmapTexture:
-        m_Texture: {fileID: 0}
-        m_Scale: {x: 1, y: 1}
-        m_Offset: {x: 0, y: 0}
-    - _MainTex:
-        m_Texture: {fileID: 0}
-        m_Scale: {x: 1, y: 1}
-        m_Offset: {x: 0, y: 0}
->>>>>>> f61436f9
     - _MetallicGlossMap:
         m_Texture: {fileID: 2800000, guid: f9f1b52d89f86e64f880dc1594b5f569, type: 3}
         m_Scale: {x: 1, y: 1}
         m_Offset: {x: 0, y: 0}
     - _NormalMap:
-<<<<<<< HEAD
         m_Texture: {fileID: 0}
         m_Scale: {x: 1, y: 1}
         m_Offset: {x: 0, y: 0}
@@ -110,24 +86,10 @@
         m_Scale: {x: 1, y: 1}
         m_Offset: {x: 0, y: 0}
     - _ParallaxMap:
-=======
-        m_Texture: {fileID: 0}
-        m_Scale: {x: 1, y: 1}
-        m_Offset: {x: 0, y: 0}
-    - _NormalMapAlpha:
-        m_Texture: {fileID: 0}
-        m_Scale: {x: 1, y: 1}
-        m_Offset: {x: 0, y: 0}
-    - _OcclusionMap:
-        m_Texture: {fileID: 0}
-        m_Scale: {x: 1, y: 1}
-        m_Offset: {x: 0, y: 0}
-    - _ParallaxMap:
         m_Texture: {fileID: 0}
         m_Scale: {x: 1, y: 1}
         m_Offset: {x: 0, y: 0}
     - _SpecularMap:
->>>>>>> f61436f9
         m_Texture: {fileID: 0}
         m_Scale: {x: 1, y: 1}
         m_Offset: {x: 0, y: 0}
@@ -150,21 +112,14 @@
     - ZOFFSET_CONSTANT: 0
     - ZOFFSET_SLOPE: 0
     - _Alpha: 1
-<<<<<<< HEAD
-    - _AlphaTestThreshold: 0.05
-=======
     - _AlphaTest: 0
     - _AlphaTestThreshold: 0.05
     - _BlendOp: 0
->>>>>>> f61436f9
     - _Brightness: 0.66
     - _BumpScale: 1
     - _COLORMASK: 15
     - _CULL: 2
-<<<<<<< HEAD
-=======
     - _CalibrationSpaceReflections: 0
->>>>>>> f61436f9
     - _ColorWriteMask: 15
     - _CubemapContribution: 0.787
     - _Cull: 2
@@ -172,10 +127,7 @@
     - _DetailNormalMapScale: 1
     - _DstBlend: 0
     - _FOG: 0
-<<<<<<< HEAD
-=======
     - _ForcePerPixel: 0
->>>>>>> f61436f9
     - _Gloss: 0.5
     - _GlossMapScale: 1
     - _Glossiness: 0.5
@@ -193,12 +145,9 @@
     - _Ref: 0.1
     - _ReflectionAmount: 0.92
     - _ReflectionBlur: 0.59
-<<<<<<< HEAD
-=======
     - _ReflectionScale: 0.25
     - _RimPower: 0.1
     - _Shade4: 0
->>>>>>> f61436f9
     - _ShowDebugValue: 0
     - _Side_Brightness: 0.482
     - _SmoothnessTextureChannel: 0
@@ -206,12 +155,6 @@
     - _SpecularHighlights: 1
     - _SrcBlend: 1
     - _UVSec: 0
-<<<<<<< HEAD
-    - _UseBumpMap: 0
-    - _UseColor: 1
-    - _UseEmissionTex: 0
-    - _UseMainTex: 1
-=======
     - _UseAmbient: 1
     - _UseBumpMap: 0
     - _UseColor: 1
@@ -227,7 +170,6 @@
     - _UseRimLighting: 0
     - _UseSpecularMap: 0
     - _UseVertexColor: 0
->>>>>>> f61436f9
     - _VertColorScale: 1
     - _ZTEST: 4
     - _ZTest: 4
@@ -238,11 +180,7 @@
     - _AlphaScale: {r: 1, g: 0, b: 0, a: 0}
     - _AmbientColor: {r: 0.125, g: 0.125, b: 0.125, a: 1}
     - _BounceColor: {r: 0.3, g: 0.3, b: 0.3, a: 1}
-<<<<<<< HEAD
-    - _Color: {r: 0.23718642, g: 0.26575714, b: 0.30147058, a: 1}
-=======
     - _Color: {r: 0.2004758, g: 0.22902249, b: 0.2647059, a: 1}
->>>>>>> f61436f9
     - _CubemapBalance: {r: 0, g: 0.44, b: 0, a: 0}
     - _CubemapRoughness: {r: 0, g: 1, b: 0, a: 0}
     - _EmissionColor: {r: 0, g: 0, b: 0, a: 1}
@@ -258,14 +196,9 @@
     - _NormalAlphaScale: {r: 1, g: 0, b: 0, a: 0}
     - _NormalScale: {r: 1, g: 1, b: 1, a: 0}
     - _Reflection_Tint: {r: 1, g: 1, b: 1, a: 1}
-<<<<<<< HEAD
-    - _SpecColor: {r: 0.5, g: 0.5, b: 0.5, a: 1}
-    - _SpecPower: {r: 60, g: 0, b: 1, a: 0}
-=======
     - _RimColor: {r: 0.8308824, g: 0.8308824, b: 0.8308824, a: 1}
     - _SpecColor: {r: 0.5, g: 0.5, b: 0.5, a: 1}
     - _SpecPower: {r: 60, g: 0, b: 1, a: 0}
     - _TextureScaleOffset: {r: 1, g: 1, b: 0, a: 0}
->>>>>>> f61436f9
     - _TintColor: {r: 1, g: 1, b: 1, a: 1}
     - _UplightColor: {r: 0.3, g: 0.3, b: 0.3, a: 1}