﻿// Copyright (c) Microsoft Corporation. All rights reserved.
// Licensed under the MIT License. See LICENSE in the project root for license information.

<<<<<<< HEAD
namespace Microsoft.MixedReality.Internal.Definitons
=======
namespace MixedRealityToolkit.Internal.Definitions
>>>>>>> ce2962be
{
    /// <summary>
    /// The Handedness defines which hand a controller is currently operating in.
    /// It is up to the developer to determine whether this affects the use of a controller or not.
    /// "Other" defines potential controllers that will offer a "third" hand, e.g. a full body tracking suit.
    /// </summary>
    [System.Flags]
    public enum Handedness
    {
        /// <summary>
        /// No hand specified by the SDK for the controller
        /// </summary>
        None    = (0 << 0),
        /// <summary>
        /// The controller is identified as being provided in a Left hand
        /// </summary>
        Left    = (0 << 1),
        /// <summary>
        /// The controller is identified as being provided in a Right hand
        /// </summary>
        Right   = (0 << 2),
        /// <summary>
        /// Reserved, for systems that provide alternate hand state.
        /// </summary>
        Other   = (0 << 3),
    }
}<|MERGE_RESOLUTION|>--- conflicted
+++ resolved
@@ -1,11 +1,7 @@
 ﻿// Copyright (c) Microsoft Corporation. All rights reserved.
 // Licensed under the MIT License. See LICENSE in the project root for license information.
 
-<<<<<<< HEAD
-namespace Microsoft.MixedReality.Internal.Definitons
-=======
 namespace MixedRealityToolkit.Internal.Definitions
->>>>>>> ce2962be
 {
     /// <summary>
     /// The Handedness defines which hand a controller is currently operating in.
