--- conflicted
+++ resolved
@@ -42,7 +42,7 @@
             // Oculus Touch Controller - Axis1D.PrimaryIndexTrigger Squeeze
             // Valve Knuckles Controller - Left Controller Trigger Squeeze
             // Windows Mixed Reality Controller - Left Trigger Squeeze
-            new MixedRealityInteractionMapping(1, "Trigger Position", AxisType.SingleAxis, DeviceInputType.Trigger, ControllerMappingLibrary.AXIS_9),
+            new MixedRealityInteractionMapping(1, "Trigger Position", AxisType.SingleAxis, DeviceInputType.Trigger, ControllerMappingLibrary.MIXEDREALITY_AXIS9),
             // HTC Vive Controller - Left Controller Trigger (7)
             // Oculus Touch Controller - Axis1D.PrimaryIndexTrigger
             // Valve Knuckles Controller - Left Controller Trigger
@@ -51,17 +51,17 @@
             // HTC Vive Controller - Left Controller Trigger (7)
             // Oculus Touch Controller - Axis1D.PrimaryIndexTrigger
             // Valve Knuckles Controller - Left Controller Trigger
-            new MixedRealityInteractionMapping(3, "Trigger Touch", AxisType.Digital, DeviceInputType.TriggerTouch, ControllerMappingLibrary.AXIS_9),
+            new MixedRealityInteractionMapping(3, "Trigger Touch", AxisType.Digital, DeviceInputType.TriggerTouch, ControllerMappingLibrary.MIXEDREALITY_AXIS9),
             // HTC Vive Controller - Left Controller Grip Button (8)
             // Oculus Touch Controller - Axis1D.PrimaryHandTrigger
             // Valve Knuckles Controller - Left Controller Grip Average
             // Windows Mixed Reality Controller - Left Grip Button Press
-            new MixedRealityInteractionMapping(4, "Grip Trigger Position", AxisType.SingleAxis, DeviceInputType.Trigger, ControllerMappingLibrary.AXIS_11),
+            new MixedRealityInteractionMapping(4, "Grip Trigger Position", AxisType.SingleAxis, DeviceInputType.Trigger, ControllerMappingLibrary.MIXEDREALITY_AXIS11),
             // HTC Vive Controller - Left Controller Trackpad (2)
             // Oculus Touch Controller - Axis2D.PrimaryThumbstick
             // Valve Knuckles Controller - Left Controller Trackpad
             // Windows Mixed Reality Controller - Left Thumbstick Position
-            new MixedRealityInteractionMapping(5, "Trackpad-Thumbstick Position", AxisType.DualAxis, DeviceInputType.Touchpad, ControllerMappingLibrary.AXIS_1, ControllerMappingLibrary.AXIS_2, true),
+            new MixedRealityInteractionMapping(5, "Trackpad-Thumbstick Position", AxisType.DualAxis, DeviceInputType.Touchpad, ControllerMappingLibrary.MIXEDREALITY_AXIS1, ControllerMappingLibrary.MIXEDREALITY_AXIS2, true),
             // HTC Vive Controller - Left Controller Trackpad (2)
             // Oculus Touch Controller - Button.PrimaryThumbstick
             // Valve Knuckles Controller - Left Controller Trackpad
@@ -81,7 +81,7 @@
             // Valve Knuckles Controller - Left Controller Outer Face Button
             new MixedRealityInteractionMapping(9, "Unity Button Id 3", AxisType.Digital, DeviceInputType.ButtonPress, KeyCode.JoystickButton3),
             new MixedRealityInteractionMapping(10, "WMR Touchpad Touch", AxisType.Digital, DeviceInputType.TouchpadTouch, KeyCode.JoystickButton18),
-            new MixedRealityInteractionMapping(11, "WMR Touchpad Position", AxisType.DualAxis, DeviceInputType.Touchpad, ControllerMappingLibrary.AXIS_17, ControllerMappingLibrary.AXIS_18),
+            new MixedRealityInteractionMapping(11, "WMR Touchpad Position", AxisType.DualAxis, DeviceInputType.Touchpad, ControllerMappingLibrary.MIXEDREALITY_AXIS17, ControllerMappingLibrary.MIXEDREALITY_AXIS18),
         };
 
         public static readonly MixedRealityInteractionMapping[] DefaultRightHandedInteractions =
@@ -92,7 +92,7 @@
             // Oculus Touch Controller - Axis1D.SecondaryIndexTrigger Squeeze
             // Valve Knuckles Controller - Right Controller Trigger Squeeze
             // Windows Mixed Reality Controller - Right Trigger Squeeze
-            new MixedRealityInteractionMapping(1, "Trigger Position", AxisType.SingleAxis, DeviceInputType.Trigger, ControllerMappingLibrary.AXIS_10),
+            new MixedRealityInteractionMapping(1, "Trigger Position", AxisType.SingleAxis, DeviceInputType.Trigger, ControllerMappingLibrary.MIXEDREALITY_AXIS10),
             // HTC Vive Controller - Right Controller Trigger (7)
             // Oculus Touch Controller - Axis1D.SecondaryIndexTrigger
             // Valve Knuckles Controller - Right Controller Trigger
@@ -101,21 +101,17 @@
             // HTC Vive Controller - Right Controller Trigger (7)
             // Oculus Touch Controller - Axis1D.SecondaryIndexTrigger
             // Valve Knuckles Controller - Right Controller Trigger
-            new MixedRealityInteractionMapping(3, "Trigger Touch", AxisType.Digital, DeviceInputType.TriggerTouch, ControllerMappingLibrary.AXIS_10),
+            new MixedRealityInteractionMapping(3, "Trigger Touch", AxisType.Digital, DeviceInputType.TriggerTouch, ControllerMappingLibrary.MIXEDREALITY_AXIS10),
             // HTC Vive Controller - Right Controller Grip Button (8)
             // Oculus Touch Controller - Axis1D.SecondaryHandTrigger
             // Valve Knuckles Controller - Right Controller Grip Average
             // Windows Mixed Reality Controller - Right Grip Button Press
-<<<<<<< HEAD
-            new MixedRealityInteractionMapping(4, "Grip", AxisType.SingleAxis, DeviceInputType.Trigger, ControllerMappingLibrary.AXIS_12),
-=======
             new MixedRealityInteractionMapping(4, "Grip Trigger Position", AxisType.SingleAxis, DeviceInputType.Trigger, ControllerMappingLibrary.MIXEDREALITY_AXIS12),
->>>>>>> 4bc994cd
             // HTC Vive Controller - Right Controller Trackpad (2)
             // Oculus Touch Controller - Axis2D.PrimaryThumbstick
             // Valve Knuckles Controller - Right Controller Trackpad
             // Windows Mixed Reality Controller - Right Thumbstick Position
-            new MixedRealityInteractionMapping(5, "Trackpad-Thumbstick Position", AxisType.DualAxis, DeviceInputType.Touchpad, ControllerMappingLibrary.AXIS_4, ControllerMappingLibrary.AXIS_5, true),
+            new MixedRealityInteractionMapping(5, "Trackpad-Thumbstick Position", AxisType.DualAxis, DeviceInputType.Touchpad, ControllerMappingLibrary.MIXEDREALITY_AXIS4, ControllerMappingLibrary.MIXEDREALITY_AXIS5, true),
             // HTC Vive Controller - Right Controller Trackpad (2)
             // Oculus Touch Controller - Button.SecondaryThumbstick
             // Valve Knuckles Controller - Right Controller Trackpad
@@ -137,7 +133,7 @@
             // Valve Knuckles Controller - Right Controller Outer Face Button
             new MixedRealityInteractionMapping(9, "Unity Button Id 1", AxisType.Digital, DeviceInputType.ButtonPress, KeyCode.JoystickButton1),
             new MixedRealityInteractionMapping(10, "WMR Touchpad Touch", AxisType.Digital, DeviceInputType.TouchpadTouch, KeyCode.JoystickButton19),
-            new MixedRealityInteractionMapping(11, "WMR Touchpad Position", AxisType.DualAxis, DeviceInputType.Touchpad, ControllerMappingLibrary.AXIS_19, ControllerMappingLibrary.AXIS_20),
+            new MixedRealityInteractionMapping(11, "WMR Touchpad Position", AxisType.DualAxis, DeviceInputType.Touchpad, ControllerMappingLibrary.MIXEDREALITY_AXIS19, ControllerMappingLibrary.MIXEDREALITY_AXIS20),
         };
 
         /// <inheritdoc />
