﻿// Copyright (c) Microsoft Corporation. All rights reserved.
// Licensed under the MIT License. See LICENSE in the project root for license information.

using System;
using System.Collections.Generic;
using Microsoft.MixedReality.Toolkit.Internal.Definitions.Devices;
using Microsoft.MixedReality.Toolkit.Internal.Definitions.InputSystem;
using Microsoft.MixedReality.Toolkit.Internal.Definitions.Utilities;
using Microsoft.MixedReality.Toolkit.Internal.Interfaces;
using Microsoft.MixedReality.Toolkit.Internal.Interfaces.InputSystem;
using Microsoft.MixedReality.Toolkit.Internal.Managers;
using UnityEngine;

namespace Microsoft.MixedReality.Toolkit.Internal.Devices
{
    /// <summary>
    /// Base Controller class to inherit from for all controllers.
    /// </summary>
    public abstract class BaseController : IMixedRealityController
    {
        /// <summary>
        /// Constructor.
        /// </summary>
        /// <param name="controllerState"></param>
        /// <param name="controllerHandedness"></param>
        /// <param name="inputSource"></param>
        /// <param name="interactions"></param>
        public BaseController(ControllerState controllerState,
                              Handedness controllerHandedness,
                              IMixedRealityInputSource inputSource = null,
                              MixedRealityInteractionMapping[] interactions = null)
        {
            ControllerState = controllerState;
            ControllerHandedness = controllerHandedness;
            InputSource = inputSource;
            Interactions = interactions;
        }

        /// <summary>
        /// Returns the current Input System if enabled, otherwise null.
        /// </summary>
        protected IMixedRealityInputSystem InputSystem
        {
            get
            {
                if (inputSystem == null && MixedRealityManager.Instance.ActiveProfile.EnableInputSystem)
                {
                    inputSystem = MixedRealityManager.Instance.GetManager<IMixedRealityInputSystem>();
                }

                return inputSystem;
            }
        }

        private IMixedRealityInputSystem inputSystem;

        /// <inheritdoc />
        public ControllerState ControllerState { get; protected set; }

        /// <inheritdoc />
        public Handedness ControllerHandedness { get; }

        /// <inheritdoc />
        public IMixedRealityInputSource InputSource { get; }

        /// <inheritdoc />
        public MixedRealityInteractionMapping[] Interactions { get; protected set; }

        public void SetupConfiguration(Type controllerType)
        {
            if (MixedRealityManager.Instance.ActiveProfile.EnableControllerProfiles)
            {
                // We can only enable controller profiles if mappings exist.
                var controllerMappings = MixedRealityManager.Instance.ActiveProfile.ControllersProfile.MixedRealityControllerMappingProfiles;

                for (int i = 0; i < controllerMappings?.Length; i++)
                {
                    if (controllerMappings[i].Controller.Type == controllerType && controllerMappings[i].Handedness == ControllerHandedness)
                    {
                        AssignControllerMappings(controllerMappings[i].Interactions);
                        break;
                    }
                }

                Debug.LogWarning($"No Controller mapping found for {controllerType}");
            }
        }

        /// <summary>
        /// Load the Interaction mappings for this controller from the configured Controller Mapping profile
        /// </summary>
        /// <param name="mappings">Configured mappings from a controller mapping profile</param>
        protected void AssignControllerMappings(MixedRealityInteractionMapping[] mappings)
        {
            var interactions = new List<MixedRealityInteractionMapping>();

            for (int i = 0; i < mappings.Length; i++)
            {
<<<<<<< HEAD
                switch (mappings[i].AxisType)
                {
                    case AxisType.Digital:
                        interactions.Add(new MixedRealityInteractionMapping((uint)i, mappings[i].AxisType, mappings[i].InputType, mappings[i].MixedRealityInputAction));
                        break;
                    case AxisType.SingleAxis:
                        interactions.Add(new MixedRealityInteractionMapping((uint)i, mappings[i].AxisType, mappings[i].InputType, mappings[i].MixedRealityInputAction));
                        break;
                    case AxisType.DualAxis:
                        interactions.Add(new MixedRealityInteractionMapping((uint)i, mappings[i].AxisType, mappings[i].InputType, mappings[i].MixedRealityInputAction));
                        break;
                    case AxisType.ThreeDofPosition:
                        interactions.Add(new MixedRealityInteractionMapping((uint)i, mappings[i].AxisType, mappings[i].InputType, mappings[i].MixedRealityInputAction));
                        break;
                    case AxisType.ThreeDofRotation:
                        interactions.Add(new MixedRealityInteractionMapping((uint)i, mappings[i].AxisType, mappings[i].InputType, mappings[i].MixedRealityInputAction));
                        break;
                    case AxisType.SixDof:
                        interactions.Add(new MixedRealityInteractionMapping((uint)i, mappings[i].AxisType, mappings[i].InputType, mappings[i].MixedRealityInputAction));
                        break;
                    case AxisType.None:
                    case AxisType.Raw:
                        interactions.Add(new MixedRealityInteractionMapping((uint)i, mappings[i].AxisType, mappings[i].InputType, mappings[i].MixedRealityInputAction));
                        break;
                    default:
                        throw new ArgumentOutOfRangeException();
                }
=======
                interactions.Add(new MixedRealityInteractionMapping((uint)i, mappings[i].AxisType, mappings[i].InputType, mappings[i].InputAction));
>>>>>>> 2ba8e19d
            }

            Interactions = interactions.ToArray();
        }
    }
}<|MERGE_RESOLUTION|>--- conflicted
+++ resolved
@@ -96,37 +96,7 @@
 
             for (int i = 0; i < mappings.Length; i++)
             {
-<<<<<<< HEAD
-                switch (mappings[i].AxisType)
-                {
-                    case AxisType.Digital:
-                        interactions.Add(new MixedRealityInteractionMapping((uint)i, mappings[i].AxisType, mappings[i].InputType, mappings[i].MixedRealityInputAction));
-                        break;
-                    case AxisType.SingleAxis:
-                        interactions.Add(new MixedRealityInteractionMapping((uint)i, mappings[i].AxisType, mappings[i].InputType, mappings[i].MixedRealityInputAction));
-                        break;
-                    case AxisType.DualAxis:
-                        interactions.Add(new MixedRealityInteractionMapping((uint)i, mappings[i].AxisType, mappings[i].InputType, mappings[i].MixedRealityInputAction));
-                        break;
-                    case AxisType.ThreeDofPosition:
-                        interactions.Add(new MixedRealityInteractionMapping((uint)i, mappings[i].AxisType, mappings[i].InputType, mappings[i].MixedRealityInputAction));
-                        break;
-                    case AxisType.ThreeDofRotation:
-                        interactions.Add(new MixedRealityInteractionMapping((uint)i, mappings[i].AxisType, mappings[i].InputType, mappings[i].MixedRealityInputAction));
-                        break;
-                    case AxisType.SixDof:
-                        interactions.Add(new MixedRealityInteractionMapping((uint)i, mappings[i].AxisType, mappings[i].InputType, mappings[i].MixedRealityInputAction));
-                        break;
-                    case AxisType.None:
-                    case AxisType.Raw:
-                        interactions.Add(new MixedRealityInteractionMapping((uint)i, mappings[i].AxisType, mappings[i].InputType, mappings[i].MixedRealityInputAction));
-                        break;
-                    default:
-                        throw new ArgumentOutOfRangeException();
-                }
-=======
                 interactions.Add(new MixedRealityInteractionMapping((uint)i, mappings[i].AxisType, mappings[i].InputType, mappings[i].InputAction));
->>>>>>> 2ba8e19d
             }
 
             Interactions = interactions.ToArray();
