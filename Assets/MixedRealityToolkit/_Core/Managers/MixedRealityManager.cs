--- conflicted
+++ resolved
@@ -195,24 +195,21 @@
                 }
             }
 
-<<<<<<< HEAD
+            // If the Teleport system has been selected for initialization in the Active profile, enable it in the project
+            if (ActiveProfile.IsTeleportSystemEnabled)
+            {
+                AddManager(typeof(IMixedRealityTeleportSystem), Activator.CreateInstance(ActiveProfile.TeleportSystemSystemType) as IMixedRealityTeleportSystem);
+
+                if (TeleportSystem == null)
+                {
+                    Debug.LogError("Failed to start the Teleport System!");
+                }
+            }
+
             // If the Spatial Awareness system has been selected for initialization in the Active profile, enable it in the project
             if (ActiveProfile.IsSpatialAwarenessSystemEnabled)
             {
                 AddManager(typeof(IMixedRealitySpatialAwarenessSystem), Activator.CreateInstance(ActiveProfile.SpatialAwarenessSystemSystemType) as IMixedRealitySpatialAwarenessSystem);
-            }
-=======
->>>>>>> c3e7353c
-
-            // If the Teleport system has been selected for initialization in the Active profile, enable it in the project
-            if (ActiveProfile.IsTeleportSystemEnabled)
-            {
-                AddManager(typeof(IMixedRealityTeleportSystem), Activator.CreateInstance(ActiveProfile.TeleportSystemSystemType) as IMixedRealityTeleportSystem);
-
-                if (TeleportSystem == null)
-                {
-                    Debug.LogError("Failed to start the Teleport System!");
-                }
             }
 
             if (ActiveProfile.IsDiagnosticsSystemEnabled)
