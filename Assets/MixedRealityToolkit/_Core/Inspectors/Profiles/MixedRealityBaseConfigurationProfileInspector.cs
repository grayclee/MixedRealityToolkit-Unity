--- conflicted
+++ resolved
@@ -84,10 +84,6 @@
             bool changed = false;
             EditorGUILayout.BeginHorizontal();
             EditorGUILayout.PropertyField(property);
-<<<<<<< HEAD
-=======
-
->>>>>>> 3892e003
             if (property.objectReferenceValue == null)
             {
                 if (GUILayout.Button(NewProfileContent, EditorStyles.miniButton))
@@ -100,10 +96,7 @@
                     changed = true;
                 }
             }
-<<<<<<< HEAD
-=======
 
->>>>>>> 3892e003
             EditorGUILayout.EndHorizontal();
             return changed;
         }
