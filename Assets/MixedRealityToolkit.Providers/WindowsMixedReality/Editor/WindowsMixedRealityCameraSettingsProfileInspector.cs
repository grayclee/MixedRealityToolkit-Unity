﻿// Copyright (c) Microsoft Corporation.
// Licensed under the MIT License.

using Microsoft.MixedReality.Toolkit.Editor;
using Microsoft.MixedReality.Toolkit.Utilities.Editor;
using System.Linq;
using UnityEditor;
using UnityEngine;

namespace Microsoft.MixedReality.Toolkit.WindowsMixedReality.Editor
{
    [CustomEditor(typeof(WindowsMixedRealityCameraSettingsProfile))]
    public class WindowsMixedRealityCameraSettingsProfileInspector : BaseMixedRealityToolkitConfigurationProfileInspector
    {
        private const string ProfileTitle = "Windows Mixed Reality Camera Settings";
        private const string ProfileDescription = "";

        private SerializedProperty renderFromPVCameraForMixedRealityCapture;
        private SerializedProperty reprojectionMethod;

        private readonly GUIContent pvCameraRenderingTitle = new GUIContent("Render from PV Camera (Align holograms)");
        private readonly GUIContent reprojectionMethodTitle = new GUIContent("HoloLens 2 Reprojection Method");

        private const string MRCDocURL = "https://docs.microsoft.com/en-us/windows/mixed-reality/mixed-reality-capture-for-developers#render-from-the-pv-camera-opt-in";
        private const string DepthReprojectionDocURL = "https://docs.microsoft.com/en-us/windows/mixed-reality/hologram-stability#reprojection";

        protected override void OnEnable()
        {
            base.OnEnable();

            renderFromPVCameraForMixedRealityCapture = serializedObject.FindProperty("renderFromPVCameraForMixedRealityCapture");
            reprojectionMethod = serializedObject.FindProperty("reprojectionMethod");
        }

        public override void OnInspectorGUI()
        {
            RenderProfileHeader(ProfileTitle, ProfileDescription, target);

            using (new GUIEnabledWrapper(!IsProfileLock((BaseMixedRealityProfile)target)))
            {
                serializedObject.Update();

                EditorGUILayout.Space();
                using (new EditorGUILayout.HorizontalScope())
                {
<<<<<<< HEAD
                    EditorGUILayout.LabelField("Mixed Reality Capture Settings", EditorStyles.boldLabel);
=======
                    EditorGUILayout.LabelField("Mixed Reality Capture Settings (Experimental)", EditorStyles.boldLabel);
>>>>>>> 9ba100be
                    InspectorUIUtility.RenderDocumentationButton(MRCDocURL);
                }
                EditorGUILayout.PropertyField(renderFromPVCameraForMixedRealityCapture, pvCameraRenderingTitle);

                EditorGUILayout.Space();
                using (new EditorGUILayout.HorizontalScope())
                {
                    EditorGUILayout.LabelField("Depth Reprojection Settings", EditorStyles.boldLabel);
                    InspectorUIUtility.RenderDocumentationButton(DepthReprojectionDocURL);
                }
                EditorGUILayout.PropertyField(reprojectionMethod, reprojectionMethodTitle);

                EditorGUILayout.HelpBox("Render from PV Camera is supported on Unity 2018.4.12f1 or newer and 2019.3 or newer. Enabling the feature on other versions may result in incorrect capture behavior.", MessageType.Info);

                EditorGUILayout.PropertyField(renderFromPVCameraForMixedRealityCapture, pvCameraRenderingTitle);

                serializedObject.ApplyModifiedProperties();
            }
        }

        protected override bool IsProfileInActiveInstance()
        {
            var profile = target as BaseMixedRealityProfile;

            return MixedRealityToolkit.IsInitialized && profile != null &&
                   MixedRealityToolkit.Instance.HasActiveProfile &&
                   MixedRealityToolkit.Instance.ActiveProfile.CameraProfile != null &&
                   MixedRealityToolkit.Instance.ActiveProfile.CameraProfile.SettingsConfigurations != null &&
                   MixedRealityToolkit.Instance.ActiveProfile.CameraProfile.SettingsConfigurations.Any(s => s.SettingsProfile == profile);
        }
    }
}<|MERGE_RESOLUTION|>--- conflicted
+++ resolved
@@ -43,11 +43,7 @@
                 EditorGUILayout.Space();
                 using (new EditorGUILayout.HorizontalScope())
                 {
-<<<<<<< HEAD
-                    EditorGUILayout.LabelField("Mixed Reality Capture Settings", EditorStyles.boldLabel);
-=======
                     EditorGUILayout.LabelField("Mixed Reality Capture Settings (Experimental)", EditorStyles.boldLabel);
->>>>>>> 9ba100be
                     InspectorUIUtility.RenderDocumentationButton(MRCDocURL);
                 }
                 EditorGUILayout.PropertyField(renderFromPVCameraForMixedRealityCapture, pvCameraRenderingTitle);
