// Copyright (c) Microsoft Corporation. All rights reserved.
// Licensed under the MIT License. See LICENSE in the project root for license information.

using Microsoft.MixedReality.Toolkit.Utilities;
using Microsoft.MixedReality.Toolkit.Input;
using System;
using System.Collections.Generic;
using UnityEngine;
using UnityEngine.EventSystems;

namespace Microsoft.MixedReality.Toolkit.Input
{
    /// <summary>
    /// The Mixed Reality Toolkit's specific implementation of the <see cref="Microsoft.MixedReality.Toolkit.Input.IMixedRealityInputSystem"/>
    /// </summary>
    public class MixedRealityInputSystem : BaseCoreSystem, IMixedRealityInputSystem
    {
        public MixedRealityInputSystem(
            IMixedRealityServiceRegistrar registrar,
            MixedRealityInputSystemProfile profile,
            Transform playspace) : base(registrar, profile)
        {
            if (registrar == null)
            {
                Debug.LogError("The MixedRealityInputSystem object requires a valid IMixedRealityServiceRegistrar instance.");
            }

            if (playspace == null)
            {
                Debug.LogError("The MixedRealityInputSystem object requires a valid playspace Transform.");
            }
            Playspace = playspace;
        }

        /// <summary>
        /// The transform of the playspace scene object.
        /// </summary>
        private Transform Playspace = null;

        /// <inheritdoc />
        public event Action InputEnabled;

        /// <inheritdoc />
        public event Action InputDisabled;

        /// <inheritdoc />
        public HashSet<IMixedRealityInputSource> DetectedInputSources { get; } = new HashSet<IMixedRealityInputSource>();

        /// <inheritdoc />
        public HashSet<IMixedRealityController> DetectedControllers { get; } = new HashSet<IMixedRealityController>();

        private IMixedRealityFocusProvider focusProvider = null;

        /// <inheritdoc />
        public IMixedRealityFocusProvider FocusProvider => focusProvider ?? (focusProvider = Registrar.GetService<IMixedRealityFocusProvider>());

        /// <inheritdoc />
        public IMixedRealityGazeProvider GazeProvider { get; private set; }

        /// <inheritdoc />
        public IMixedRealityEyeGazeProvider EyeGazeProvider { get; private set; }

        private readonly Stack<GameObject> modalInputStack = new Stack<GameObject>();
        private readonly Stack<GameObject> fallbackInputStack = new Stack<GameObject>();

        /// <inheritdoc />
        public bool IsInputEnabled => disabledRefCount <= 0;

        private int disabledRefCount;

        private SourceStateEventData sourceStateEventData;
        private SourcePoseEventData<TrackingState> sourceTrackingEventData;
        private SourcePoseEventData<Vector2> sourceVector2EventData;
        private SourcePoseEventData<Vector3> sourcePositionEventData;
        private SourcePoseEventData<Quaternion> sourceRotationEventData;
        private SourcePoseEventData<MixedRealityPose> sourcePoseEventData;

        private FocusEventData focusEventData;

        private InputEventData inputEventData;
        private MixedRealityPointerEventData pointerEventData;

        private InputEventData<float> floatInputEventData;
        private InputEventData<Vector2> vector2InputEventData;
        private InputEventData<Vector3> positionInputEventData;
        private InputEventData<Quaternion> rotationInputEventData;
        private InputEventData<MixedRealityPose> poseInputEventData;
        private InputEventData<IDictionary<TrackedHandJoint, MixedRealityPose>> jointPoseInputEventData;
        private InputEventData<HandMeshInfo> handMeshInputEventData;

        private SpeechEventData speechEventData;
        private DictationEventData dictationEventData;

        private HandTrackingInputEventData handTrackingInputEventData;

        private MixedRealityInputActionRulesProfile CurrentInputActionRulesProfile { get; set; }

        #region IMixedRealityManager Implementation

        /// <inheritdoc />
        /// <remarks>
        /// Input system is critical, so should be processed before all other managers
        /// </remarks>
        public override uint Priority => 1;

        /// <inheritdoc />
        public override void Initialize()
        {
            MixedRealityInputSystemProfile profile = ConfigurationProfile as MixedRealityInputSystemProfile;
            if (profile == null)
            {
                Debug.LogError("The Input system is missing the required Input System Profile!");
                return;
            }

            if (!Application.isPlaying)
            {
                CameraCache.Main.transform.position = Vector3.zero;
                CameraCache.Main.transform.rotation = Quaternion.identity;

                var inputModules = UnityEngine.Object.FindObjectsOfType<BaseInputModule>();

                if (inputModules.Length == 0)
                {
                    Debug.LogWarning($"Automatically adding a {typeof(StandaloneInputModule).Name} to main camera. You should save this change to the scene.", CameraCache.Main);
                    CameraCache.Main.gameObject.AddComponent<StandaloneInputModule>();
                }
                else if ((inputModules.Length == 1) && (inputModules[0] is StandaloneInputModule))
                {
                    // Nothing. Input module is setup correctly.
                }
                else
                {
                    Debug.LogError($"For Mixed Reality Toolkit input to work properly, please remove your other input module(s) and add a {typeof(StandaloneInputModule).Name} to your main camera.", inputModules[0]);
                }
            }

            if (MixedRealityToolkit.Instance.ActiveProfile.InputSystemProfile == null)
            {
                Debug.LogError("The Input system is missing the required Input System Profile!");
                return;
            }

            if (profile.InputActionRulesProfile != null)
            {
                CurrentInputActionRulesProfile = profile.InputActionRulesProfile;
            }
            else
            {
                Debug.LogError("The Input system is missing the required Input Action Rules Profile!");
                return;
            }

            if (profile.PointerProfile != null)
            {
                if (profile.PointerProfile.GazeProviderType?.Type != null)
                {
                    GazeProvider = CameraCache.Main.gameObject.EnsureComponent(profile.PointerProfile.GazeProviderType.Type) as IMixedRealityGazeProvider;
                    GazeProvider.InputSystem = this;
                    GazeProvider.Playspace = Playspace;
                    GazeProvider.GazeCursorPrefab = profile.PointerProfile.GazeCursorPrefab;
                    // Current implementation implements both provider types in one concrete class.
                    EyeGazeProvider = GazeProvider as IMixedRealityEyeGazeProvider;
                }
                else
                {
                    Debug.LogError("The Input system is missing the required GazeProviderType!");
                    return;
                }
            }
            else
            {
                Debug.LogError("The Input system is missing the required Pointer Profile!");
                return;
            }

            sourceStateEventData = new SourceStateEventData(EventSystem.current);

            sourceTrackingEventData = new SourcePoseEventData<TrackingState>(EventSystem.current);
            sourceVector2EventData = new SourcePoseEventData<Vector2>(EventSystem.current);
            sourcePositionEventData = new SourcePoseEventData<Vector3>(EventSystem.current);
            sourceRotationEventData = new SourcePoseEventData<Quaternion>(EventSystem.current);
            sourcePoseEventData = new SourcePoseEventData<MixedRealityPose>(EventSystem.current);

            focusEventData = new FocusEventData(EventSystem.current);

            inputEventData = new InputEventData(EventSystem.current);
            pointerEventData = new MixedRealityPointerEventData(EventSystem.current);

            floatInputEventData = new InputEventData<float>(EventSystem.current);
            vector2InputEventData = new InputEventData<Vector2>(EventSystem.current);
            positionInputEventData = new InputEventData<Vector3>(EventSystem.current);
            rotationInputEventData = new InputEventData<Quaternion>(EventSystem.current);
            poseInputEventData = new InputEventData<MixedRealityPose>(EventSystem.current);
            jointPoseInputEventData = new InputEventData<IDictionary<TrackedHandJoint, MixedRealityPose>>(EventSystem.current);
            handMeshInputEventData = new InputEventData<HandMeshInfo>(EventSystem.current);

            speechEventData = new SpeechEventData(EventSystem.current);
            dictationEventData = new DictationEventData(EventSystem.current);

            handTrackingInputEventData = new HandTrackingInputEventData(EventSystem.current);
        }

        /// <inheritdoc />
        public override void Enable()
        {
            InputEnabled?.Invoke();
        }

        /// <inheritdoc />
        public override void Reset()
        {
            Disable();
            Initialize();
            Enable();
        }

        /// <inheritdoc />
        public override void Disable()
        {
            GazeProvider = null;

            if (!Application.isPlaying)
            {
                var component = CameraCache.Main.GetComponent<IMixedRealityGazeProvider>() as Component;

                if (component != null)
                {
                    UnityEngine.Object.DestroyImmediate(component);
                }
            }

            InputDisabled?.Invoke();
        }

        #endregion IMixedRealityManager Implementation

        #region IEventSystemManager Implementation

        /// <inheritdoc />
        public override void HandleEvent<T>(BaseEventData eventData, ExecuteEvents.EventFunction<T> eventHandler)
        {
            Debug.Assert(eventData != null);
            Debug.Assert(!(eventData is MixedRealityPointerEventData), "HandleEvent called with a pointer event. All events raised by pointer should call HandlePointerEvent");

            if (disabledRefCount > 0)
            {
                return;
            }

<<<<<<< HEAD
=======
            Debug.Assert(eventData != null);
            Debug.Assert(!(eventData is MixedRealityPointerEventData), "HandleEvent called with a pointer event. All events raised by pointer should call HandlePointerEvent");

>>>>>>> 6055d4e6
            var baseInputEventData = ExecuteEvents.ValidateEventData<BaseInputEventData>(eventData);
            DispatchEventToGlobalListeners(baseInputEventData, eventHandler);

            if (baseInputEventData.used)
            {
                // All global listeners get a chance to see the event,
                // but if any of them marked it used,
                // we stop the event from going any further.
                return;
            }

            Debug.Assert(baseInputEventData.InputSource.Pointers != null, $"InputSource {baseInputEventData.InputSource.SourceName} doesn't have any registered pointers! Input Sources without pointers should use the GazeProvider's pointer as a default fallback.");

            var modalEventHandled = false;
            // Get the focused object for each pointer of the event source
            for (int i = 0; i < baseInputEventData.InputSource.Pointers.Length && !baseInputEventData.used; i++)
            {
                modalEventHandled = DispatchEventToObjectFocusedByPointer(baseInputEventData.InputSource.Pointers[i], baseInputEventData, modalEventHandled, eventHandler);
            }

            if (!baseInputEventData.used)
            {
                DispatchEventToFallbackHandlers(baseInputEventData, eventHandler);
            }
        }

        /// <summary>
        /// Handles a pointer event
        /// Assumption: We only send pointer events to the objects that pointers are focusing, except for global event listeners (which listen to everything)
        /// In contract, all other events get sent to all other pointers attached to a given input source
        /// </summary>
        private void HandlePointerEvent<T>(BaseEventData eventData, ExecuteEvents.EventFunction<T> eventHandler) where T : IMixedRealityPointerHandler
        {
            if (disabledRefCount > 0)
            {
                return;
            }

            Debug.Assert(eventData != null);
            var baseInputEventData = ExecuteEvents.ValidateEventData<BaseInputEventData>(eventData);
            DispatchEventToGlobalListeners(baseInputEventData, eventHandler);

            if (baseInputEventData.used)
            {
                // All global listeners get a chance to see the event,
                // but if any of them marked it used,
                // we stop the event from going any further.
                return;
            }

<<<<<<< HEAD

=======
>>>>>>> 6055d4e6
            Debug.Assert(pointerEventData.Pointer != null, "Trying to dispatch event on pointer but pointerEventData is null");

            DispatchEventToObjectFocusedByPointer(pointerEventData.Pointer, baseInputEventData, false, eventHandler);

            if (!baseInputEventData.used)
            {
                DispatchEventToFallbackHandlers(baseInputEventData, eventHandler);
            }
        }

        /// <summary>
        /// Dispatch an input event to all global event listeners
        /// Return true if the event has been handled by a global event listener
        /// </summary>
        private void DispatchEventToGlobalListeners<T>(BaseInputEventData baseInputEventData, ExecuteEvents.EventFunction<T> eventHandler) where T : IEventSystemHandler
        {
            Debug.Assert(baseInputEventData != null);
            Debug.Assert(!baseInputEventData.used);
            Debug.Assert(baseInputEventData.InputSource != null, $"Failed to find an input source for {baseInputEventData}");

            // Send the event to global listeners
            base.HandleEvent(baseInputEventData, eventHandler);
        }

        private void DispatchEventToFallbackHandlers<T>(BaseInputEventData baseInputEventData, ExecuteEvents.EventFunction<T> eventHandler) where T : IEventSystemHandler
        {
            // If event was not handled by the focused object, pass it on to any fallback handlers
            if (!baseInputEventData.used && fallbackInputStack.Count > 0)
            {
                GameObject fallbackInput = fallbackInputStack.Peek();
                ExecuteEvents.ExecuteHierarchy(fallbackInput, baseInputEventData, eventHandler);
            }
        }

<<<<<<< HEAD

        /// <summary>
        /// Dispatch an input event to the object focused by the given IMixedRealityPointer.
        /// If a modal dialog is active, dispatch the pointer event to that modal dialog
        /// Returns true if the event was handled by a modal handler
        private bool DispatchEventToObjectFocusedByPointer<T>(IMixedRealityPointer mixedRealityPointer, BaseInputEventData baseInputEventData,
            bool modalEventHandled, ExecuteEvents.EventFunction<T> eventHandler) where T : IEventSystemHandler
        {
            GameObject focusedObject = FocusProvider?.GetFocusedObject(mixedRealityPointer);

            // Handle modal input if one exists
            if (modalInputStack.Count > 0 && !modalEventHandled)
            {
                GameObject modalInput = modalInputStack.Peek();

=======
        /// <summary>
        /// Dispatch an input event to the object focused by the given IMixedRealityPointer.
        /// If a modal dialog is active, dispatch the pointer event to that modal dialog
        /// Returns true if the event was handled by a modal handler
        /// </summary>
        private bool DispatchEventToObjectFocusedByPointer<T>(IMixedRealityPointer mixedRealityPointer, BaseInputEventData baseInputEventData,
            bool modalEventHandled, ExecuteEvents.EventFunction<T> eventHandler) where T : IEventSystemHandler
        {
            GameObject focusedObject = FocusProvider?.GetFocusedObject(mixedRealityPointer);

            // Handle modal input if one exists
            if (modalInputStack.Count > 0 && !modalEventHandled)
            {
                GameObject modalInput = modalInputStack.Peek();

>>>>>>> 6055d4e6
                if (modalInput != null)
                {
                    // If there is a focused object in the hierarchy of the modal handler, start the event bubble there
                    if (focusedObject != null && focusedObject.transform.IsChildOf(modalInput.transform))
                    {
                        if (ExecuteEvents.ExecuteHierarchy(focusedObject, baseInputEventData, eventHandler) && baseInputEventData.used)
                        {
                            return true;
                        }
                    }
                    // Otherwise, just invoke the event on the modal handler itself
                    else
                    {
                        if (ExecuteEvents.ExecuteHierarchy(modalInput, baseInputEventData, eventHandler) && baseInputEventData.used)
                        {
                            return true;
                        }
                    }
                }
                else
                {
                    Debug.LogError("ModalInput GameObject reference was null!\nDid this GameObject get destroyed?");
                }
            }

            // If event was not handled by modal, pass it on to the current focused object
            if (focusedObject != null)
            {
                ExecuteEvents.ExecuteHierarchy(focusedObject, baseInputEventData, eventHandler);
            }
            return modalEventHandled;
        }

        /// <summary>
        /// Register a <see href="https://docs.unity3d.com/ScriptReference/GameObject.html">GameObject</see> to listen to events that will receive all input events, regardless
        /// of which other <see href="https://docs.unity3d.com/ScriptReference/GameObject.html">GameObject</see>s might have handled the event beforehand.
        /// <remarks>Useful for listening to events when the <see href="https://docs.unity3d.com/ScriptReference/GameObject.html">GameObject</see> is currently not being raycasted against by the <see cref="FocusProvider"/>.</remarks>
        /// </summary>
        /// <param name="listener">Listener to add.</param>
        public override void Register(GameObject listener)
        {
            base.Register(listener);
        }

        /// <summary>
        /// Unregister a <see href="https://docs.unity3d.com/ScriptReference/GameObject.html">GameObject</see> from listening to input events.
        /// </summary>
        /// <param name="listener"></param>
        public override void Unregister(GameObject listener)
        {
            base.Unregister(listener);
        }

        #endregion IEventSystemManager Implementation

        #region Input Disabled Options

        /// <summary>
        /// Push a disabled input state onto the input manager.
        /// While input is disabled no events will be sent out and the cursor displays
        /// a waiting animation.
        /// </summary>
        public void PushInputDisable()
        {
            ++disabledRefCount;

            if (disabledRefCount == 1)
            {
                InputDisabled?.Invoke();

                if (GazeProvider != null)
                {
                    GazeProvider.Enabled = false;
                }
            }
        }

        /// <summary>
        /// Pop disabled input state. When the last disabled state is 
        /// popped off the stack input will be re-enabled.
        /// </summary>
        public void PopInputDisable()
        {
            --disabledRefCount;
            Debug.Assert(disabledRefCount >= 0, "Tried to pop more input disable than the amount pushed.");

            if (disabledRefCount == 0)
            {
                InputEnabled?.Invoke();

                if (GazeProvider != null)
                {
                    GazeProvider.Enabled = true;
                }
            }
        }

        /// <summary>
        /// Clear the input disable stack, which will immediately re-enable input.
        /// </summary>
        public void ClearInputDisableStack()
        {
            bool wasInputDisabled = disabledRefCount > 0;
            disabledRefCount = 0;

            if (wasInputDisabled)
            {
                InputEnabled?.Invoke();

                if (GazeProvider != null)
                {
                    GazeProvider.Enabled = true;
                }
            }
        }

        #endregion Input Disabled Options

        #region Modal Input Options

        /// <summary>
        /// Push a game object into the modal input stack. Any input handlers
        /// on the game object are given priority to input events before any focused objects.
        /// </summary>
        /// <param name="inputHandler">The input handler to push</param>
        public void PushModalInputHandler(GameObject inputHandler)
        {
            modalInputStack.Push(inputHandler);
        }

        /// <summary>
        /// Remove the last game object from the modal input stack.
        /// </summary>
        public void PopModalInputHandler()
        {
            if (modalInputStack.Count > 0)
            {
                modalInputStack.Pop();

            }
        }

        /// <summary>
        /// Clear all modal input handlers off the stack.
        /// </summary>
        public void ClearModalInputStack()
        {
            modalInputStack.Clear();
        }

        #endregion Modal Input Options

        #region Fallback Input Handler Options

        /// <summary>
        /// Push a game object into the fallback input stack. Any input handlers on
        /// the game object are given input events when no modal or focused objects consume the event.
        /// </summary>
        /// <param name="inputHandler">The input handler to push</param>
        public void PushFallbackInputHandler(GameObject inputHandler)
        {
            fallbackInputStack.Push(inputHandler);
        }

        /// <summary>
        /// Remove the last game object from the fallback input stack.
        /// </summary>
        public void PopFallbackInputHandler()
        {
            fallbackInputStack.Pop();
        }

        /// <summary>
        /// Clear all fallback input handlers off the stack.
        /// </summary>
        public void ClearFallbackInputStack()
        {
            fallbackInputStack.Clear();
        }

        #endregion Fallback Input Handler Options

        #region Input Events

        #region Input Source Events

        /// <inheritdoc />
        public uint GenerateNewSourceId()
        {
            var newId = (uint)UnityEngine.Random.Range(1, int.MaxValue);

            foreach (var inputSource in DetectedInputSources)
            {
                if (inputSource.SourceId == newId)
                {
                    return GenerateNewSourceId();
                }
            }

            return newId;
        }

        /// <inheritdoc />
        public IMixedRealityInputSource RequestNewGenericInputSource(string name, IMixedRealityPointer[] pointers = null, InputSourceType sourceType = InputSourceType.Other)
        {
            return new BaseGenericInputSource(name, pointers, sourceType);
        }

        #region Input Source State Events

        /// <inheritdoc />
        public void RaiseSourceDetected(IMixedRealityInputSource source, IMixedRealityController controller = null)
        {
            // Create input event
            sourceStateEventData.Initialize(source, controller);

            Debug.Assert(!DetectedInputSources.Contains(source), $"{source.SourceName} has already been registered with the Input Manager!");

            DetectedInputSources.Add(source);

            if (controller != null)
            {
                DetectedControllers.Add(controller);
            }

            FocusProvider?.OnSourceDetected(sourceStateEventData);

            // Pass handler through HandleEvent to perform modal/fallback logic
            HandleEvent(sourceStateEventData, OnSourceDetectedEventHandler);
        }

        private static readonly ExecuteEvents.EventFunction<IMixedRealitySourceStateHandler> OnSourceDetectedEventHandler =
            delegate (IMixedRealitySourceStateHandler handler, BaseEventData eventData)
            {
                var casted = ExecuteEvents.ValidateEventData<SourceStateEventData>(eventData);
                handler.OnSourceDetected(casted);
            };

        /// <inheritdoc />
        public void RaiseSourceLost(IMixedRealityInputSource source, IMixedRealityController controller = null)
        {
            // Create input event
            sourceStateEventData.Initialize(source, controller);

            Debug.Assert(DetectedInputSources.Contains(source), $"{source.SourceName} was never registered with the Input Manager!");

            DetectedInputSources.Remove(source);

            if (controller != null)
            {
                DetectedControllers.Remove(controller);
            }

            // Pass handler through HandleEvent to perform modal/fallback logic
            // Events have to be handled before FocusProvider.OnSourceLost since they won't be passed on without a focused object
            HandleEvent(sourceStateEventData, OnSourceLostEventHandler);

            FocusProvider?.OnSourceLost(sourceStateEventData);
        }

        private static readonly ExecuteEvents.EventFunction<IMixedRealitySourceStateHandler> OnSourceLostEventHandler =
                delegate (IMixedRealitySourceStateHandler handler, BaseEventData eventData)
                {
                    var casted = ExecuteEvents.ValidateEventData<SourceStateEventData>(eventData);
                    handler.OnSourceLost(casted);
                };

        #endregion Input Source State Events

        #region Input Source Pose Events

        /// <inheritdoc />
        public void RaiseSourceTrackingStateChanged(IMixedRealityInputSource source, IMixedRealityController controller, TrackingState state)
        {
            // Create input event
            sourceTrackingEventData.Initialize(source, controller, state);

            // Pass handler through HandleEvent to perform modal/fallback logic
            HandleEvent(sourceTrackingEventData, OnSourceTrackingChangedEventHandler);
        }

        private static readonly ExecuteEvents.EventFunction<IMixedRealitySourcePoseHandler> OnSourceTrackingChangedEventHandler =
                delegate (IMixedRealitySourcePoseHandler handler, BaseEventData eventData)
                {
                    var casted = ExecuteEvents.ValidateEventData<SourcePoseEventData<TrackingState>>(eventData);
                    handler.OnSourcePoseChanged(casted);
                };

        /// <inheritdoc />
        public void RaiseSourcePositionChanged(IMixedRealityInputSource source, IMixedRealityController controller, Vector2 position)
        {
            // Create input event
            sourceVector2EventData.Initialize(source, controller, position);

            // Pass handler through HandleEvent to perform modal/fallback logic
            HandleEvent(sourceVector2EventData, OnSourcePoseVector2ChangedEventHandler);
        }

        private static readonly ExecuteEvents.EventFunction<IMixedRealitySourcePoseHandler> OnSourcePoseVector2ChangedEventHandler =
                delegate (IMixedRealitySourcePoseHandler handler, BaseEventData eventData)
                {
                    var casted = ExecuteEvents.ValidateEventData<SourcePoseEventData<Vector2>>(eventData);
                    handler.OnSourcePoseChanged(casted);
                };

        /// <inheritdoc />
        public void RaiseSourcePositionChanged(IMixedRealityInputSource source, IMixedRealityController controller, Vector3 position)
        {
            // Create input event
            sourcePositionEventData.Initialize(source, controller, position);

            // Pass handler through HandleEvent to perform modal/fallback logic
            HandleEvent(sourcePositionEventData, OnSourcePositionChangedEventHandler);
        }

        private static readonly ExecuteEvents.EventFunction<IMixedRealitySourcePoseHandler> OnSourcePositionChangedEventHandler =
                delegate (IMixedRealitySourcePoseHandler handler, BaseEventData eventData)
                {
                    var casted = ExecuteEvents.ValidateEventData<SourcePoseEventData<Vector3>>(eventData);
                    handler.OnSourcePoseChanged(casted);
                };

        /// <inheritdoc />
        public void RaiseSourceRotationChanged(IMixedRealityInputSource source, IMixedRealityController controller, Quaternion rotation)
        {
            // Create input event
            sourceRotationEventData.Initialize(source, controller, rotation);

            // Pass handler through HandleEvent to perform modal/fallback logic
            HandleEvent(sourceRotationEventData, OnSourceRotationChangedEventHandler);
        }

        private static readonly ExecuteEvents.EventFunction<IMixedRealitySourcePoseHandler> OnSourceRotationChangedEventHandler =
                delegate (IMixedRealitySourcePoseHandler handler, BaseEventData eventData)
                {
                    var casted = ExecuteEvents.ValidateEventData<SourcePoseEventData<Quaternion>>(eventData);
                    handler.OnSourcePoseChanged(casted);
                };

        /// <inheritdoc />
        public void RaiseSourcePoseChanged(IMixedRealityInputSource source, IMixedRealityController controller, MixedRealityPose position)
        {
            // Create input event
            sourcePoseEventData.Initialize(source, controller, position);

            // Pass handler through HandleEvent to perform modal/fallback logic
            HandleEvent(sourcePoseEventData, OnSourcePoseChangedEventHandler);
        }

        private static readonly ExecuteEvents.EventFunction<IMixedRealitySourcePoseHandler> OnSourcePoseChangedEventHandler =
                delegate (IMixedRealitySourcePoseHandler handler, BaseEventData eventData)
                {
                    var casted = ExecuteEvents.ValidateEventData<SourcePoseEventData<MixedRealityPose>>(eventData);
                    handler.OnSourcePoseChanged(casted);
                };

        #endregion Input Source Pose Events

        #endregion Input Source Events

        #region Focus Events

        /// <inheritdoc />
        public void RaisePreFocusChanged(IMixedRealityPointer pointer, GameObject oldFocusedObject, GameObject newFocusedObject)
        {
            focusEventData.Initialize(pointer, oldFocusedObject, newFocusedObject);

            // Raise Focus Events on the old and new focused objects.
            if (oldFocusedObject != null)
            {
                ExecuteEvents.ExecuteHierarchy(oldFocusedObject, focusEventData, OnPreFocusChangedHandler);
            }

            if (newFocusedObject != null)
            {
                ExecuteEvents.ExecuteHierarchy(newFocusedObject, focusEventData, OnPreFocusChangedHandler);
            }

            // Raise Focus Events on the pointers cursor if it has one.
            if (pointer.BaseCursor != null)
            {
                try
                {
                    // When shutting down a game, we can sometime get old references to game objects that have been cleaned up.
                    // We'll ignore when this happens.
                    ExecuteEvents.ExecuteHierarchy(pointer.BaseCursor.GameObjectReference, focusEventData, OnPreFocusChangedHandler);
                }
                catch (Exception)
                {
                    // ignored.
                }
            }
        }

        private static readonly ExecuteEvents.EventFunction<IMixedRealityFocusChangedHandler> OnPreFocusChangedHandler =
                delegate (IMixedRealityFocusChangedHandler handler, BaseEventData eventData)
                {
                    var casted = ExecuteEvents.ValidateEventData<FocusEventData>(eventData);
                    handler.OnBeforeFocusChange(casted);
                };

        /// <inheritdoc />
        public void RaiseFocusChanged(IMixedRealityPointer pointer, GameObject oldFocusedObject, GameObject newFocusedObject)
        {
            focusEventData.Initialize(pointer, oldFocusedObject, newFocusedObject);

            // Raise Focus Events on the old and new focused objects.
            if (oldFocusedObject != null)
            {
                ExecuteEvents.ExecuteHierarchy(oldFocusedObject, focusEventData, OnFocusChangedHandler);
            }

            if (newFocusedObject != null)
            {
                ExecuteEvents.ExecuteHierarchy(newFocusedObject, focusEventData, OnFocusChangedHandler);
            }

            // Raise Focus Events on the pointers cursor if it has one.
            if (pointer.BaseCursor != null)
            {
                try
                {
                    // When shutting down a game, we can sometime get old references to game objects that have been cleaned up.
                    // We'll ignore when this happens.
                    ExecuteEvents.ExecuteHierarchy(pointer.BaseCursor.GameObjectReference, focusEventData, OnFocusChangedHandler);
                }
                catch (Exception)
                {
                    // ignored.
                }
            }
        }

        private static readonly ExecuteEvents.EventFunction<IMixedRealityFocusChangedHandler> OnFocusChangedHandler =
            delegate (IMixedRealityFocusChangedHandler handler, BaseEventData eventData)
            {
                var casted = ExecuteEvents.ValidateEventData<FocusEventData>(eventData);
                handler.OnFocusChanged(casted);
            };

        /// <inheritdoc />
        public void RaiseFocusEnter(IMixedRealityPointer pointer, GameObject focusedObject)
        {
            focusEventData.Initialize(pointer);

            ExecuteEvents.ExecuteHierarchy(focusedObject, focusEventData, OnFocusEnterEventHandler);
        }

        private static readonly ExecuteEvents.EventFunction<IMixedRealityFocusHandler> OnFocusEnterEventHandler =
                delegate (IMixedRealityFocusHandler handler, BaseEventData eventData)
                {
                    var casted = ExecuteEvents.ValidateEventData<FocusEventData>(eventData);
                    handler.OnFocusEnter(casted);
                };

        /// <inheritdoc />
        public void RaiseFocusExit(IMixedRealityPointer pointer, GameObject unfocusedObject)
        {
            focusEventData.Initialize(pointer);

            ExecuteEvents.ExecuteHierarchy(unfocusedObject, focusEventData, OnFocusExitEventHandler);
        }

        private static readonly ExecuteEvents.EventFunction<IMixedRealityFocusHandler> OnFocusExitEventHandler =
                delegate (IMixedRealityFocusHandler handler, BaseEventData eventData)
                {
                    var casted = ExecuteEvents.ValidateEventData<FocusEventData>(eventData);
                    handler.OnFocusExit(casted);
                };

        #endregion Focus Events

        #region Pointers

        #region Pointer Down

        private static readonly ExecuteEvents.EventFunction<IMixedRealityPointerHandler> OnPointerDownEventHandler =
            delegate (IMixedRealityPointerHandler handler, BaseEventData eventData)
            {
                var casted = ExecuteEvents.ValidateEventData<MixedRealityPointerEventData>(eventData);
                handler.OnPointerDown(casted);
            };

        /// <inheritdoc />
        public void RaisePointerDown(IMixedRealityPointer pointer, Handedness handedness, MixedRealityInputAction inputAction)
        {
            RaisePointerDown(pointer, inputAction, handedness);
        }

        /// <inheritdoc />
        public void RaisePointerDown(IMixedRealityPointer pointer, MixedRealityInputAction inputAction, Handedness handedness = Handedness.None, IMixedRealityInputSource inputSource = null)
        {
            pointerEventData.Initialize(pointer, inputAction, handedness, inputSource);
<<<<<<< HEAD
            HandlePointerEvent(pointerEventData, OnPointerDownEventHandler);
            if (pointer.Result?.Details.Object != null)
=======

            ExecutePointerDown(HandlePointerDown(pointer));
        }

        private GraphicInputEventData HandlePointerDown(IMixedRealityPointer pointer)
        {
            // Pass handler through HandleEvent to perform modal/fallback logic
            HandlePointerEvent(pointerEventData, OnPointerDownEventHandler);

            GraphicInputEventData graphicEventData;
            FocusProvider.TryGetSpecificPointerGraphicEventData(pointer, out graphicEventData);
            return graphicEventData;
        }

        private static void ExecutePointerDown(GraphicInputEventData graphicInputEventData)
        {
            if (graphicInputEventData != null && graphicInputEventData.selectedObject != null)
>>>>>>> 6055d4e6
            {
                pointer.IsFocusLocked = true;
            }
        }

        #endregion Pointer Down

        #region Pointer Click

        private static readonly ExecuteEvents.EventFunction<IMixedRealityPointerHandler> OnInputClickedEventHandler =
                delegate (IMixedRealityPointerHandler handler, BaseEventData eventData)
                {
                    var casted = ExecuteEvents.ValidateEventData<MixedRealityPointerEventData>(eventData);
                    handler.OnPointerClicked(casted);
                };

        /// <inheritdoc />
        public void RaisePointerClicked(IMixedRealityPointer pointer, Handedness handedness, MixedRealityInputAction inputAction, int count)
        {
            // Create input event
            pointerEventData.Initialize(pointer, handedness, inputAction, count);

            HandleClick();
        }

        /// <inheritdoc />
        public void RaisePointerClicked(IMixedRealityPointer pointer, MixedRealityInputAction inputAction, int count, Handedness handedness = Handedness.None, IMixedRealityInputSource inputSource = null)
        {
            // Create input event
            pointerEventData.Initialize(pointer, inputAction, handedness, inputSource, count);

            HandleClick();
        }

        private void HandleClick()
        {
            // Pass handler through HandleEvent to perform modal/fallback logic
            HandlePointerEvent(pointerEventData, OnInputClickedEventHandler);

            // NOTE: In Unity UI, a "click" happens on every pointer up, so we have RaisePointerUp call the pointerClickHandler.
        }

        #endregion Pointer Click

        #region Pointer Up

        private static readonly ExecuteEvents.EventFunction<IMixedRealityPointerHandler> OnPointerUpEventHandler =
            delegate (IMixedRealityPointerHandler handler, BaseEventData eventData)
            {
                var casted = ExecuteEvents.ValidateEventData<MixedRealityPointerEventData>(eventData);
                handler.OnPointerUp(casted);
            };

        /// <inheritdoc />
        public void RaisePointerUp(IMixedRealityPointer pointer, Handedness handedness, MixedRealityInputAction inputAction)
        {
            RaisePointerUp(pointer, inputAction, handedness);
        }

        /// <inheritdoc />
        public void RaisePointerUp(IMixedRealityPointer pointer, MixedRealityInputAction inputAction, Handedness handedness = Handedness.None, IMixedRealityInputSource inputSource = null)
        {
            pointerEventData.Initialize(pointer, inputAction, handedness, inputSource);
<<<<<<< HEAD
            HandlePointerEvent(pointerEventData, OnPointerUpEventHandler);
            pointer.IsFocusLocked = false;
=======

            ExecutePointerUp(HandlePointerUp(pointer));
        }

        private static void ExecutePointerUp(GraphicInputEventData graphicInputEventData)
        {
            if (graphicInputEventData != null)
            {
                if (graphicInputEventData.selectedObject != null)
                {
                    ExecuteEvents.ExecuteHierarchy(graphicInputEventData.selectedObject, graphicInputEventData, ExecuteEvents.pointerUpHandler);
                    ExecuteEvents.ExecuteHierarchy(graphicInputEventData.selectedObject, graphicInputEventData, ExecuteEvents.pointerClickHandler);
                }

                graphicInputEventData.Clear();
            }
        }

        private GraphicInputEventData HandlePointerUp(IMixedRealityPointer pointer)
        {
            // Pass handler through HandleEvent to perform modal/fallback logic
            HandlePointerEvent(pointerEventData, OnPointerUpEventHandler);

            GraphicInputEventData graphicEventData;
            FocusProvider.TryGetSpecificPointerGraphicEventData(pointer, out graphicEventData);
            return graphicEventData;
>>>>>>> 6055d4e6
        }

        #endregion Pointer Up

        #endregion Pointers

        #region Generic Input Events

        #region Input Down

        private static readonly ExecuteEvents.EventFunction<IMixedRealityInputHandler> OnInputDownEventHandler =
            delegate (IMixedRealityInputHandler handler, BaseEventData eventData)
            {
                var casted = ExecuteEvents.ValidateEventData<InputEventData>(eventData);
                handler.OnInputDown(casted);
            };

        /// <inheritdoc />
        public void RaiseOnInputDown(IMixedRealityInputSource source, MixedRealityInputAction inputAction)
        {
            inputAction = ProcessRules(inputAction, true);

            // Create input event
            inputEventData.Initialize(source, inputAction);

            // Pass handler through HandleEvent to perform modal/fallback logic
            HandleEvent(inputEventData, OnInputDownEventHandler);
        }

        /// <inheritdoc />
        public void RaiseOnInputDown(IMixedRealityInputSource source, Handedness handedness, MixedRealityInputAction inputAction)
        {
            inputAction = ProcessRules(inputAction, true);

            // Create input event
            inputEventData.Initialize(source, handedness, inputAction);

            // Pass handler through HandleEvent to perform modal/fallback logic
            HandleEvent(inputEventData, OnInputDownEventHandler);
        }

        #endregion Input Down

        #region Input Pressed

        private static readonly ExecuteEvents.EventFunction<IMixedRealityInputHandler<float>> OnInputPressedEventHandler =
            delegate (IMixedRealityInputHandler<float> handler, BaseEventData eventData)
            {
                var casted = ExecuteEvents.ValidateEventData<InputEventData<float>>(eventData);
                handler.OnInputChanged(casted);
            };

        /// <inheritdoc />
        public void RaiseOnInputPressed(IMixedRealityInputSource source, MixedRealityInputAction inputAction)
        {
            inputAction = ProcessRules(inputAction, true);

            // Create input event
            floatInputEventData.Initialize(source, inputAction);

            // Pass handler through HandleEvent to perform modal/fallback logic
            HandleEvent(floatInputEventData, OnInputPressedEventHandler);
        }

        /// <inheritdoc />
        public void RaiseOnInputPressed(IMixedRealityInputSource source, Handedness handedness, MixedRealityInputAction inputAction)
        {
            inputAction = ProcessRules(inputAction, true);

            // Create input event
            floatInputEventData.Initialize(source, handedness, inputAction);

            // Pass handler through HandleEvent to perform modal/fallback logic
            HandleEvent(floatInputEventData, OnInputPressedEventHandler);
        }

        /// <inheritdoc />
        public void RaiseOnInputPressed(IMixedRealityInputSource source, MixedRealityInputAction inputAction, float pressAmount)
        {
            inputAction = ProcessRules(inputAction, pressAmount);

            // Create input event
            floatInputEventData.Initialize(source, inputAction, pressAmount);

            // Pass handler through HandleEvent to perform modal/fallback logic
            HandleEvent(floatInputEventData, OnInputPressedEventHandler);
        }

        /// <inheritdoc />
        public void RaiseOnInputPressed(IMixedRealityInputSource source, Handedness handedness, MixedRealityInputAction inputAction, float pressAmount)
        {
            inputAction = ProcessRules(inputAction, pressAmount);

            // Create input event
            floatInputEventData.Initialize(source, handedness, inputAction, pressAmount);

            // Pass handler through HandleEvent to perform modal/fallback logic
            HandleEvent(floatInputEventData, OnInputPressedEventHandler);
        }

        #endregion Input Pressed

        #region Input Up

        private static readonly ExecuteEvents.EventFunction<IMixedRealityInputHandler> OnInputUpEventHandler =
            delegate (IMixedRealityInputHandler handler, BaseEventData eventData)
            {
                var casted = ExecuteEvents.ValidateEventData<InputEventData>(eventData);
                handler.OnInputUp(casted);
            };

        /// <inheritdoc />
        public void RaiseOnInputUp(IMixedRealityInputSource source, MixedRealityInputAction inputAction)
        {
            inputAction = ProcessRules(inputAction, false);

            // Create input event
            inputEventData.Initialize(source, inputAction);

            // Pass handler through HandleEvent to perform modal/fallback logic
            HandleEvent(inputEventData, OnInputUpEventHandler);
        }

        /// <inheritdoc />
        public void RaiseOnInputUp(IMixedRealityInputSource source, Handedness handedness, MixedRealityInputAction inputAction)
        {
            inputAction = ProcessRules(inputAction, false);

            // Create input event
            inputEventData.Initialize(source, handedness, inputAction);

            // Pass handler through HandleEvent to perform modal/fallback logic
            HandleEvent(inputEventData, OnInputUpEventHandler);
        }

        #endregion Input Up

        #region Input Position Changed

        private static readonly ExecuteEvents.EventFunction<IMixedRealityInputHandler<Vector2>> OnTwoDoFInputChanged =
            delegate (IMixedRealityInputHandler<Vector2> handler, BaseEventData eventData)
            {
                var casted = ExecuteEvents.ValidateEventData<InputEventData<Vector2>>(eventData);
                handler.OnInputChanged(casted);
            };

        /// <inheritdoc />
        public void RaisePositionInputChanged(IMixedRealityInputSource source, MixedRealityInputAction inputAction, Vector2 inputPosition)
        {
            inputAction = ProcessRules(inputAction, inputPosition);

            // Create input event
            vector2InputEventData.Initialize(source, inputAction, inputPosition);

            // Pass handler through HandleEvent to perform modal/fallback logic
            HandleEvent(vector2InputEventData, OnTwoDoFInputChanged);
        }

        /// <inheritdoc />
        public void RaisePositionInputChanged(IMixedRealityInputSource source, Handedness handedness, MixedRealityInputAction inputAction, Vector2 inputPosition)
        {
            inputAction = ProcessRules(inputAction, inputPosition);

            // Create input event
            vector2InputEventData.Initialize(source, handedness, inputAction, inputPosition);

            // Pass handler through HandleEvent to perform modal/fallback logic
            HandleEvent(vector2InputEventData, OnTwoDoFInputChanged);
        }

        private static readonly ExecuteEvents.EventFunction<IMixedRealityInputHandler<Vector3>> OnPositionInputChanged =
            delegate (IMixedRealityInputHandler<Vector3> handler, BaseEventData eventData)
            {
                var casted = ExecuteEvents.ValidateEventData<InputEventData<Vector3>>(eventData);
                handler.OnInputChanged(casted);
            };

        /// <inheritdoc />
        public void RaisePositionInputChanged(IMixedRealityInputSource source, MixedRealityInputAction inputAction, Vector3 position)
        {
            inputAction = ProcessRules(inputAction, position);

            // Create input event
            positionInputEventData.Initialize(source, inputAction, position);

            // Pass handler through HandleEvent to perform modal/fallback logic
            HandleEvent(positionInputEventData, OnPositionInputChanged);
        }

        /// <inheritdoc />
        public void RaisePositionInputChanged(IMixedRealityInputSource source, Handedness handedness, MixedRealityInputAction inputAction, Vector3 position)
        {
            inputAction = ProcessRules(inputAction, position);

            // Create input event
            positionInputEventData.Initialize(source, handedness, inputAction, position);

            // Pass handler through HandleEvent to perform modal/fallback logic
            HandleEvent(positionInputEventData, OnPositionInputChanged);
        }

        #endregion Input Position Changed

        #region Input Rotation Changed

        private static readonly ExecuteEvents.EventFunction<IMixedRealityInputHandler<Quaternion>> OnRotationInputChanged =
            delegate (IMixedRealityInputHandler<Quaternion> handler, BaseEventData eventData)
            {
                var casted = ExecuteEvents.ValidateEventData<InputEventData<Quaternion>>(eventData);
                handler.OnInputChanged(casted);
            };

        /// <inheritdoc />
        public void RaiseRotationInputChanged(IMixedRealityInputSource source, MixedRealityInputAction inputAction, Quaternion rotation)
        {
            inputAction = ProcessRules(inputAction, rotation);

            // Create input event
            rotationInputEventData.Initialize(source, inputAction, rotation);

            // Pass handler through HandleEvent to perform modal/fallback logic
            HandleEvent(positionInputEventData, OnRotationInputChanged);
        }

        /// <inheritdoc />
        public void RaiseRotationInputChanged(IMixedRealityInputSource source, Handedness handedness, MixedRealityInputAction inputAction, Quaternion rotation)
        {
            inputAction = ProcessRules(inputAction, rotation);

            // Create input event
            rotationInputEventData.Initialize(source, handedness, inputAction, rotation);

            // Pass handler through HandleEvent to perform modal/fallback logic
            HandleEvent(positionInputEventData, OnRotationInputChanged);
        }

        #endregion Input Rotation Changed

        #region Input Pose Changed

        private static readonly ExecuteEvents.EventFunction<IMixedRealityInputHandler<MixedRealityPose>> OnPoseInputChanged =
            delegate (IMixedRealityInputHandler<MixedRealityPose> handler, BaseEventData eventData)
            {
                var casted = ExecuteEvents.ValidateEventData<InputEventData<MixedRealityPose>>(eventData);
                handler.OnInputChanged(casted);
            };

        /// <inheritdoc />
        public void RaisePoseInputChanged(IMixedRealityInputSource source, MixedRealityInputAction inputAction, MixedRealityPose inputData)
        {
            inputAction = ProcessRules(inputAction, inputData);

            // Create input event
            poseInputEventData.Initialize(source, inputAction, inputData);

            // Pass handler through HandleEvent to perform modal/fallback logic
            HandleEvent(poseInputEventData, OnPoseInputChanged);
        }

        /// <inheritdoc />
        public void RaisePoseInputChanged(IMixedRealityInputSource source, Handedness handedness, MixedRealityInputAction inputAction, MixedRealityPose inputData)
        {
            inputAction = ProcessRules(inputAction, inputData);

            // Create input event
            poseInputEventData.Initialize(source, handedness, inputAction, inputData);

            // Pass handler through HandleEvent to perform modal/fallback logic
            HandleEvent(poseInputEventData, OnPoseInputChanged);
        }

        #endregion Input Pose Changed

        #endregion Generic Input Events

        #region Gesture Events

        private static readonly ExecuteEvents.EventFunction<IMixedRealityGestureHandler> OnGestureStarted =
            delegate (IMixedRealityGestureHandler handler, BaseEventData eventData)
            {
                var casted = ExecuteEvents.ValidateEventData<InputEventData>(eventData);
                handler.OnGestureStarted(casted);
            };

        /// <inheritdoc />
        public void RaiseGestureStarted(IMixedRealityController controller, MixedRealityInputAction action)
        {
            action = ProcessRules(action, true);
            inputEventData.Initialize(controller.InputSource, controller.ControllerHandedness, action);
            HandleEvent(inputEventData, OnGestureStarted);
        }

        private static readonly ExecuteEvents.EventFunction<IMixedRealityGestureHandler> OnGestureUpdated =
            delegate (IMixedRealityGestureHandler handler, BaseEventData eventData)
            {
                var casted = ExecuteEvents.ValidateEventData<InputEventData>(eventData);
                handler.OnGestureUpdated(casted);
            };

        /// <inheritdoc />
        public void RaiseGestureUpdated(IMixedRealityController controller, MixedRealityInputAction action)
        {
            action = ProcessRules(action, true);
            inputEventData.Initialize(controller.InputSource, controller.ControllerHandedness, action);
            HandleEvent(inputEventData, OnGestureUpdated);
        }

        private static readonly ExecuteEvents.EventFunction<IMixedRealityGestureHandler<Vector2>> OnGestureVector2PositionUpdated =
                delegate (IMixedRealityGestureHandler<Vector2> handler, BaseEventData eventData)
                {
                    var casted = ExecuteEvents.ValidateEventData<InputEventData<Vector2>>(eventData);
                    handler.OnGestureUpdated(casted);
                };

        /// <inheritdoc />
        public void RaiseGestureUpdated(IMixedRealityController controller, MixedRealityInputAction action, Vector2 inputData)
        {
            action = ProcessRules(action, inputData);
            vector2InputEventData.Initialize(controller.InputSource, controller.ControllerHandedness, action, inputData);
            HandleEvent(vector2InputEventData, OnGestureVector2PositionUpdated);
        }

        private static readonly ExecuteEvents.EventFunction<IMixedRealityGestureHandler<Vector3>> OnGesturePositionUpdated =
            delegate (IMixedRealityGestureHandler<Vector3> handler, BaseEventData eventData)
            {
                var casted = ExecuteEvents.ValidateEventData<InputEventData<Vector3>>(eventData);
                handler.OnGestureUpdated(casted);
            };

        /// <inheritdoc />
        public void RaiseGestureUpdated(IMixedRealityController controller, MixedRealityInputAction action, Vector3 inputData)
        {
            action = ProcessRules(action, inputData);
            positionInputEventData.Initialize(controller.InputSource, controller.ControllerHandedness, action, inputData);
            HandleEvent(positionInputEventData, OnGesturePositionUpdated);
        }

        private static readonly ExecuteEvents.EventFunction<IMixedRealityGestureHandler<Quaternion>> OnGestureRotationUpdated =
            delegate (IMixedRealityGestureHandler<Quaternion> handler, BaseEventData eventData)
            {
                var casted = ExecuteEvents.ValidateEventData<InputEventData<Quaternion>>(eventData);
                handler.OnGestureUpdated(casted);
            };

        /// <inheritdoc />
        public void RaiseGestureUpdated(IMixedRealityController controller, MixedRealityInputAction action, Quaternion inputData)
        {
            action = ProcessRules(action, inputData);
            rotationInputEventData.Initialize(controller.InputSource, controller.ControllerHandedness, action, inputData);
            HandleEvent(rotationInputEventData, OnGestureRotationUpdated);
        }

        private static readonly ExecuteEvents.EventFunction<IMixedRealityGestureHandler<MixedRealityPose>> OnGesturePoseUpdated =
            delegate (IMixedRealityGestureHandler<MixedRealityPose> handler, BaseEventData eventData)
            {
                var casted = ExecuteEvents.ValidateEventData<InputEventData<MixedRealityPose>>(eventData);
                handler.OnGestureUpdated(casted);
            };

        /// <inheritdoc />
        public void RaiseGestureUpdated(IMixedRealityController controller, MixedRealityInputAction action, MixedRealityPose inputData)
        {
            action = ProcessRules(action, inputData);
            poseInputEventData.Initialize(controller.InputSource, controller.ControllerHandedness, action, inputData);
            HandleEvent(poseInputEventData, OnGesturePoseUpdated);
        }

        private static readonly ExecuteEvents.EventFunction<IMixedRealityGestureHandler> OnGestureCompleted =
            delegate (IMixedRealityGestureHandler handler, BaseEventData eventData)
            {
                var casted = ExecuteEvents.ValidateEventData<InputEventData>(eventData);
                handler.OnGestureCompleted(casted);
            };

        /// <inheritdoc />
        public void RaiseGestureCompleted(IMixedRealityController controller, MixedRealityInputAction action)
        {
            action = ProcessRules(action, false);
            inputEventData.Initialize(controller.InputSource, controller.ControllerHandedness, action);
            HandleEvent(inputEventData, OnGestureCompleted);
        }

        private static readonly ExecuteEvents.EventFunction<IMixedRealityGestureHandler<Vector2>> OnGestureVector2PositionCompleted =
                delegate (IMixedRealityGestureHandler<Vector2> handler, BaseEventData eventData)
                {
                    var casted = ExecuteEvents.ValidateEventData<InputEventData<Vector2>>(eventData);
                    handler.OnGestureCompleted(casted);
                };

        /// <inheritdoc />
        public void RaiseGestureCompleted(IMixedRealityController controller, MixedRealityInputAction action, Vector2 inputData)
        {
            action = ProcessRules(action, inputData);
            vector2InputEventData.Initialize(controller.InputSource, controller.ControllerHandedness, action, inputData);
            HandleEvent(vector2InputEventData, OnGestureVector2PositionCompleted);
        }

        private static readonly ExecuteEvents.EventFunction<IMixedRealityGestureHandler<Vector3>> OnGesturePositionCompleted =
            delegate (IMixedRealityGestureHandler<Vector3> handler, BaseEventData eventData)
            {
                var casted = ExecuteEvents.ValidateEventData<InputEventData<Vector3>>(eventData);
                handler.OnGestureCompleted(casted);
            };

        /// <inheritdoc />
        public void RaiseGestureCompleted(IMixedRealityController controller, MixedRealityInputAction action, Vector3 inputData)
        {
            action = ProcessRules(action, inputData);
            positionInputEventData.Initialize(controller.InputSource, controller.ControllerHandedness, action, inputData);
            HandleEvent(positionInputEventData, OnGesturePositionCompleted);
        }

        private static readonly ExecuteEvents.EventFunction<IMixedRealityGestureHandler<Quaternion>> OnGestureRotationCompleted =
            delegate (IMixedRealityGestureHandler<Quaternion> handler, BaseEventData eventData)
            {
                var casted = ExecuteEvents.ValidateEventData<InputEventData<Quaternion>>(eventData);
                handler.OnGestureCompleted(casted);
            };

        /// <inheritdoc />
        public void RaiseGestureCompleted(IMixedRealityController controller, MixedRealityInputAction action, Quaternion inputData)
        {
            action = ProcessRules(action, inputData);
            rotationInputEventData.Initialize(controller.InputSource, controller.ControllerHandedness, action, inputData);
            HandleEvent(rotationInputEventData, OnGestureRotationCompleted);
        }

        private static readonly ExecuteEvents.EventFunction<IMixedRealityGestureHandler<MixedRealityPose>> OnGesturePoseCompleted =
            delegate (IMixedRealityGestureHandler<MixedRealityPose> handler, BaseEventData eventData)
            {
                var casted = ExecuteEvents.ValidateEventData<InputEventData<MixedRealityPose>>(eventData);
                handler.OnGestureCompleted(casted);
            };

        /// <inheritdoc />
        public void RaiseGestureCompleted(IMixedRealityController controller, MixedRealityInputAction action, MixedRealityPose inputData)
        {
            action = ProcessRules(action, inputData);
            poseInputEventData.Initialize(controller.InputSource, controller.ControllerHandedness, action, inputData);
            HandleEvent(poseInputEventData, OnGesturePoseCompleted);
        }

        private static readonly ExecuteEvents.EventFunction<IMixedRealityGestureHandler> OnGestureCanceled =
                delegate (IMixedRealityGestureHandler handler, BaseEventData eventData)
                {
                    var casted = ExecuteEvents.ValidateEventData<InputEventData>(eventData);
                    handler.OnGestureCanceled(casted);
                };

        /// <inheritdoc />
        public void RaiseGestureCanceled(IMixedRealityController controller, MixedRealityInputAction action)
        {
            action = ProcessRules(action, false);
            inputEventData.Initialize(controller.InputSource, controller.ControllerHandedness, action);
            HandleEvent(inputEventData, OnGestureCanceled);
        }

        #endregion Gesture Events

        #region Speech Keyword Events

        private static readonly ExecuteEvents.EventFunction<IMixedRealitySpeechHandler> OnSpeechKeywordRecognizedEventHandler =
            delegate (IMixedRealitySpeechHandler handler, BaseEventData eventData)
            {
                var casted = ExecuteEvents.ValidateEventData<SpeechEventData>(eventData);
                handler.OnSpeechKeywordRecognized(casted);
            };

        /// <inheritdoc />
        public void RaiseSpeechCommandRecognized(IMixedRealityInputSource source, RecognitionConfidenceLevel confidence, TimeSpan phraseDuration, DateTime phraseStartTime, SpeechCommands command)
        {
            // Create input event
            speechEventData.Initialize(source, confidence, phraseDuration, phraseStartTime, command);

            // Pass handler through HandleEvent to perform modal/fallback logic
            HandleEvent(speechEventData, OnSpeechKeywordRecognizedEventHandler);
        }

        #endregion Speech Keyword Events

        #region Dictation Events

        private static readonly ExecuteEvents.EventFunction<IMixedRealityDictationHandler> OnDictationHypothesisEventHandler =
            delegate (IMixedRealityDictationHandler handler, BaseEventData eventData)
            {
                var casted = ExecuteEvents.ValidateEventData<DictationEventData>(eventData);
                handler.OnDictationHypothesis(casted);
            };

        /// <inheritdoc />
        public void RaiseDictationHypothesis(IMixedRealityInputSource source, string dictationHypothesis, AudioClip dictationAudioClip = null)
        {
            // Create input event
            dictationEventData.Initialize(source, dictationHypothesis, dictationAudioClip);

            // Pass handler through HandleEvent to perform modal/fallback logic
            HandleEvent(dictationEventData, OnDictationHypothesisEventHandler);
        }

        private static readonly ExecuteEvents.EventFunction<IMixedRealityDictationHandler> OnDictationResultEventHandler =
            delegate (IMixedRealityDictationHandler handler, BaseEventData eventData)
            {
                var casted = ExecuteEvents.ValidateEventData<DictationEventData>(eventData);
                handler.OnDictationResult(casted);
            };

        /// <inheritdoc />
        public void RaiseDictationResult(IMixedRealityInputSource source, string dictationResult, AudioClip dictationAudioClip = null)
        {
            // Create input event
            dictationEventData.Initialize(source, dictationResult, dictationAudioClip);

            // Pass handler through HandleEvent to perform modal/fallback logic
            HandleEvent(dictationEventData, OnDictationResultEventHandler);
        }

        private static readonly ExecuteEvents.EventFunction<IMixedRealityDictationHandler> OnDictationCompleteEventHandler =
            delegate (IMixedRealityDictationHandler handler, BaseEventData eventData)
            {
                var casted = ExecuteEvents.ValidateEventData<DictationEventData>(eventData);
                handler.OnDictationComplete(casted);
            };

        /// <inheritdoc />
        public void RaiseDictationComplete(IMixedRealityInputSource source, string dictationResult, AudioClip dictationAudioClip)
        {
            // Create input event
            dictationEventData.Initialize(source, dictationResult, dictationAudioClip);

            // Pass handler through HandleEvent to perform modal/fallback logic
            HandleEvent(dictationEventData, OnDictationCompleteEventHandler);
        }

        private static readonly ExecuteEvents.EventFunction<IMixedRealityDictationHandler> OnDictationErrorEventHandler =
            delegate (IMixedRealityDictationHandler handler, BaseEventData eventData)
            {
                var casted = ExecuteEvents.ValidateEventData<DictationEventData>(eventData);
                handler.OnDictationError(casted);
            };

        /// <inheritdoc />
        public void RaiseDictationError(IMixedRealityInputSource source, string dictationResult, AudioClip dictationAudioClip = null)
        {
            // Create input event
            dictationEventData.Initialize(source, dictationResult, dictationAudioClip);

            // Pass handler through HandleEvent to perform modal/fallback logic
            HandleEvent(dictationEventData, OnDictationErrorEventHandler);
        }

        #endregion Dictation Events

        #region Hand Events

        private static readonly ExecuteEvents.EventFunction<IMixedRealityHandJointHandler> OnHandJointsUpdatedEventHandler =
            delegate (IMixedRealityHandJointHandler handler, BaseEventData eventData)
            {
                var casted = ExecuteEvents.ValidateEventData<InputEventData<IDictionary<TrackedHandJoint, MixedRealityPose>>>(eventData);

                handler.OnHandJointsUpdated(casted);
            };

        public void RaiseHandJointsUpdated(IMixedRealityInputSource source, Handedness handedness, IDictionary<TrackedHandJoint, MixedRealityPose> jointPoses)
        {
            // Create input event
            jointPoseInputEventData.Initialize(source, handedness, MixedRealityInputAction.None, jointPoses);

            // Pass handler through HandleEvent to perform modal/fallback logic
            HandleEvent(jointPoseInputEventData, OnHandJointsUpdatedEventHandler);
        }

        private static readonly ExecuteEvents.EventFunction<IMixedRealityHandMeshHandler> OnHandMeshUpdatedEventHandler =
            delegate (IMixedRealityHandMeshHandler handler, BaseEventData eventData)
            {
                var casted = ExecuteEvents.ValidateEventData<InputEventData<HandMeshInfo>>(eventData);

                handler.OnHandMeshUpdated(casted);
            };

        public void RaiseHandMeshUpdated(IMixedRealityInputSource source, Handedness handedness, HandMeshInfo handMeshInfo)
        {
            // Create input event
            handMeshInputEventData.Initialize(source, handedness, MixedRealityInputAction.None, handMeshInfo);

            // Pass handler through HandleEvent to perform modal/fallback logic
            HandleEvent(handMeshInputEventData, OnHandMeshUpdatedEventHandler);
        }

        private static readonly ExecuteEvents.EventFunction<IMixedRealityTouchHandler> OnTouchStartedEventHandler =
            delegate (IMixedRealityTouchHandler handler, BaseEventData eventData)
            {
                var casted = ExecuteEvents.ValidateEventData<HandTrackingInputEventData>(eventData);
                handler.OnTouchStarted(casted);
            };

        /// <inheritdoc />
        public void RaiseOnTouchStarted(IMixedRealityInputSource source, IMixedRealityController controller, Handedness handedness, Vector3 touchPoint)
        {
            // Create input event
            handTrackingInputEventData.Initialize(source, controller, handedness, touchPoint);

            // Pass handler through HandleEvent to perform modal/fallback logic
            HandleEvent(handTrackingInputEventData, OnTouchStartedEventHandler);
        }

        private static readonly ExecuteEvents.EventFunction<IMixedRealityTouchHandler> OnTouchCompletedEventHandler =
            delegate (IMixedRealityTouchHandler handler, BaseEventData eventData)
            {
                var casted = ExecuteEvents.ValidateEventData<HandTrackingInputEventData>(eventData);
                handler.OnTouchCompleted(casted);
            };


        /// <inheritdoc />
        public void RaiseOnTouchCompleted(IMixedRealityInputSource source, IMixedRealityController controller, Handedness handedness, Vector3 touchPoint)
        {
            // Create input event
            handTrackingInputEventData.Initialize(source, controller, handedness, touchPoint);

            // Pass handler through HandleEvent to perform modal/fallback logic
            HandleEvent(handTrackingInputEventData, OnTouchCompletedEventHandler);
        }

        private static readonly ExecuteEvents.EventFunction<IMixedRealityTouchHandler> OnTouchUpdatedEventHandler =
            delegate (IMixedRealityTouchHandler handler, BaseEventData eventData)
            {
                var casted = ExecuteEvents.ValidateEventData<HandTrackingInputEventData>(eventData);
                handler.OnTouchUpdated(casted);
            };


        /// <inheritdoc />
        public void RaiseOnTouchUpdated(IMixedRealityInputSource source, IMixedRealityController controller, Handedness handedness, Vector3 touchPoint)
        {
            // Create input event
            handTrackingInputEventData.Initialize(source, controller, handedness, touchPoint);

            // Pass handler through HandleEvent to perform modal/fallback logic
            HandleEvent(handTrackingInputEventData, OnTouchUpdatedEventHandler);
        }

        #endregion Hand Events

        #endregion Input Events

        #region Rules

        private static MixedRealityInputAction ProcessRules_Internal<T1, T2>(MixedRealityInputAction inputAction, T1[] inputActionRules, T2 criteria) where T1 : struct, IInputActionRule<T2>
        {
            for (int i = 0; i < inputActionRules.Length; i++)
            {
                if (inputActionRules[i].BaseAction == inputAction && inputActionRules[i].Criteria.Equals(criteria))
                {
                    if (inputActionRules[i].RuleAction == inputAction)
                    {
                        Debug.LogError("Input Action Rule cannot be the same as the rule's Base Action!");
                        return inputAction;
                    }

                    if (inputActionRules[i].BaseAction.AxisConstraint != inputActionRules[i].RuleAction.AxisConstraint)
                    {
                        Debug.LogError("Input Action Rule doesn't have the same Axis Constraint as the Base Action!");
                        return inputAction;
                    }

                    return inputActionRules[i].RuleAction;
                }
            }

            return inputAction;
        }

        private MixedRealityInputAction ProcessRules(MixedRealityInputAction inputAction, bool criteria)
        {
            if (CurrentInputActionRulesProfile != null && CurrentInputActionRulesProfile.InputActionRulesDigital?.Length > 0)
            {
                return ProcessRules_Internal(inputAction, CurrentInputActionRulesProfile.InputActionRulesDigital, criteria);
            }

            return inputAction;
        }

        private MixedRealityInputAction ProcessRules(MixedRealityInputAction inputAction, float criteria)
        {
            if (CurrentInputActionRulesProfile != null && CurrentInputActionRulesProfile.InputActionRulesSingleAxis?.Length > 0)
            {
                return ProcessRules_Internal(inputAction, CurrentInputActionRulesProfile.InputActionRulesSingleAxis, criteria);
            }

            return inputAction;
        }

        private MixedRealityInputAction ProcessRules(MixedRealityInputAction inputAction, Vector2 criteria)
        {
            if (CurrentInputActionRulesProfile != null && CurrentInputActionRulesProfile.InputActionRulesDualAxis?.Length > 0)
            {
                return ProcessRules_Internal(inputAction, CurrentInputActionRulesProfile.InputActionRulesDualAxis, criteria);
            }

            return inputAction;
        }

        private MixedRealityInputAction ProcessRules(MixedRealityInputAction inputAction, Vector3 criteria)
        {
            if (CurrentInputActionRulesProfile != null && CurrentInputActionRulesProfile.InputActionRulesVectorAxis?.Length > 0)
            {
                return ProcessRules_Internal(inputAction, CurrentInputActionRulesProfile.InputActionRulesVectorAxis, criteria);
            }

            return inputAction;
        }

        private MixedRealityInputAction ProcessRules(MixedRealityInputAction inputAction, Quaternion criteria)
        {
            if (CurrentInputActionRulesProfile != null && CurrentInputActionRulesProfile.InputActionRulesQuaternionAxis?.Length > 0)
            {
                return ProcessRules_Internal(inputAction, CurrentInputActionRulesProfile.InputActionRulesQuaternionAxis, criteria);
            }

            return inputAction;
        }

        private MixedRealityInputAction ProcessRules(MixedRealityInputAction inputAction, MixedRealityPose criteria)
        {
            if (CurrentInputActionRulesProfile != null && CurrentInputActionRulesProfile.InputActionRulesPoseAxis?.Length > 0)
            {
                return ProcessRules_Internal(inputAction, CurrentInputActionRulesProfile.InputActionRulesPoseAxis, criteria);
            }

            return inputAction;
        }

        #endregion Rules
    }
}<|MERGE_RESOLUTION|>--- conflicted
+++ resolved
@@ -240,20 +240,14 @@
         /// <inheritdoc />
         public override void HandleEvent<T>(BaseEventData eventData, ExecuteEvents.EventFunction<T> eventHandler)
         {
+            if (disabledRefCount > 0)
+            {
+                return;
+            }
+
             Debug.Assert(eventData != null);
             Debug.Assert(!(eventData is MixedRealityPointerEventData), "HandleEvent called with a pointer event. All events raised by pointer should call HandlePointerEvent");
 
-            if (disabledRefCount > 0)
-            {
-                return;
-            }
-
-<<<<<<< HEAD
-=======
-            Debug.Assert(eventData != null);
-            Debug.Assert(!(eventData is MixedRealityPointerEventData), "HandleEvent called with a pointer event. All events raised by pointer should call HandlePointerEvent");
-
->>>>>>> 6055d4e6
             var baseInputEventData = ExecuteEvents.ValidateEventData<BaseInputEventData>(eventData);
             DispatchEventToGlobalListeners(baseInputEventData, eventHandler);
 
@@ -304,10 +298,6 @@
                 return;
             }
 
-<<<<<<< HEAD
-
-=======
->>>>>>> 6055d4e6
             Debug.Assert(pointerEventData.Pointer != null, "Trying to dispatch event on pointer but pointerEventData is null");
 
             DispatchEventToObjectFocusedByPointer(pointerEventData.Pointer, baseInputEventData, false, eventHandler);
@@ -342,23 +332,6 @@
             }
         }
 
-<<<<<<< HEAD
-
-        /// <summary>
-        /// Dispatch an input event to the object focused by the given IMixedRealityPointer.
-        /// If a modal dialog is active, dispatch the pointer event to that modal dialog
-        /// Returns true if the event was handled by a modal handler
-        private bool DispatchEventToObjectFocusedByPointer<T>(IMixedRealityPointer mixedRealityPointer, BaseInputEventData baseInputEventData,
-            bool modalEventHandled, ExecuteEvents.EventFunction<T> eventHandler) where T : IEventSystemHandler
-        {
-            GameObject focusedObject = FocusProvider?.GetFocusedObject(mixedRealityPointer);
-
-            // Handle modal input if one exists
-            if (modalInputStack.Count > 0 && !modalEventHandled)
-            {
-                GameObject modalInput = modalInputStack.Peek();
-
-=======
         /// <summary>
         /// Dispatch an input event to the object focused by the given IMixedRealityPointer.
         /// If a modal dialog is active, dispatch the pointer event to that modal dialog
@@ -374,7 +347,6 @@
             {
                 GameObject modalInput = modalInputStack.Peek();
 
->>>>>>> 6055d4e6
                 if (modalInput != null)
                 {
                     // If there is a focused object in the hierarchy of the modal handler, start the event bubble there
@@ -868,28 +840,10 @@
         public void RaisePointerDown(IMixedRealityPointer pointer, MixedRealityInputAction inputAction, Handedness handedness = Handedness.None, IMixedRealityInputSource inputSource = null)
         {
             pointerEventData.Initialize(pointer, inputAction, handedness, inputSource);
-<<<<<<< HEAD
+            
             HandlePointerEvent(pointerEventData, OnPointerDownEventHandler);
+            
             if (pointer.Result?.Details.Object != null)
-=======
-
-            ExecutePointerDown(HandlePointerDown(pointer));
-        }
-
-        private GraphicInputEventData HandlePointerDown(IMixedRealityPointer pointer)
-        {
-            // Pass handler through HandleEvent to perform modal/fallback logic
-            HandlePointerEvent(pointerEventData, OnPointerDownEventHandler);
-
-            GraphicInputEventData graphicEventData;
-            FocusProvider.TryGetSpecificPointerGraphicEventData(pointer, out graphicEventData);
-            return graphicEventData;
-        }
-
-        private static void ExecutePointerDown(GraphicInputEventData graphicInputEventData)
-        {
-            if (graphicInputEventData != null && graphicInputEventData.selectedObject != null)
->>>>>>> 6055d4e6
             {
                 pointer.IsFocusLocked = true;
             }
@@ -953,37 +907,10 @@
         public void RaisePointerUp(IMixedRealityPointer pointer, MixedRealityInputAction inputAction, Handedness handedness = Handedness.None, IMixedRealityInputSource inputSource = null)
         {
             pointerEventData.Initialize(pointer, inputAction, handedness, inputSource);
-<<<<<<< HEAD
+
             HandlePointerEvent(pointerEventData, OnPointerUpEventHandler);
+            
             pointer.IsFocusLocked = false;
-=======
-
-            ExecutePointerUp(HandlePointerUp(pointer));
-        }
-
-        private static void ExecutePointerUp(GraphicInputEventData graphicInputEventData)
-        {
-            if (graphicInputEventData != null)
-            {
-                if (graphicInputEventData.selectedObject != null)
-                {
-                    ExecuteEvents.ExecuteHierarchy(graphicInputEventData.selectedObject, graphicInputEventData, ExecuteEvents.pointerUpHandler);
-                    ExecuteEvents.ExecuteHierarchy(graphicInputEventData.selectedObject, graphicInputEventData, ExecuteEvents.pointerClickHandler);
-                }
-
-                graphicInputEventData.Clear();
-            }
-        }
-
-        private GraphicInputEventData HandlePointerUp(IMixedRealityPointer pointer)
-        {
-            // Pass handler through HandleEvent to perform modal/fallback logic
-            HandlePointerEvent(pointerEventData, OnPointerUpEventHandler);
-
-            GraphicInputEventData graphicEventData;
-            FocusProvider.TryGetSpecificPointerGraphicEventData(pointer, out graphicEventData);
-            return graphicEventData;
->>>>>>> 6055d4e6
         }
 
         #endregion Pointer Up
