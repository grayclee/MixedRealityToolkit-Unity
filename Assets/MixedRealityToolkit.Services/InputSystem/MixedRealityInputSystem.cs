// Copyright (c) Microsoft Corporation. All rights reserved.
// Licensed under the MIT License. See LICENSE in the project root for license information.

using Microsoft.MixedReality.Toolkit.Utilities;
using System;
using System.Collections.Generic;
using UnityEngine;
using UnityEngine.EventSystems;

namespace Microsoft.MixedReality.Toolkit.Input
{
    /// <summary>
    /// The Mixed Reality Toolkit's specific implementation of the <see cref="Microsoft.MixedReality.Toolkit.Input.IMixedRealityInputSystem"/>
    /// </summary>
    [DocLink("https://microsoft.github.io/MixedRealityToolkit-Unity/Documentation/Input/Overview.html")]
    public class MixedRealityInputSystem : BaseCoreSystem, IMixedRealityInputSystem, IMixedRealityDataProviderAccess, IMixedRealityCapabilityCheck
    {
        public MixedRealityInputSystem(
            IMixedRealityServiceRegistrar registrar,
            MixedRealityInputSystemProfile profile) : base(registrar, profile)
        {
            if (registrar == null)
            {
                Debug.LogError("The MixedRealityInputSystem object requires a valid IMixedRealityServiceRegistrar instance.");
            }
        }

        /// <inheritdoc />
        public event Action InputEnabled;

        /// <inheritdoc />
        public event Action InputDisabled;

        /// <inheritdoc />
        public HashSet<IMixedRealityInputSource> DetectedInputSources { get; } = new HashSet<IMixedRealityInputSource>();

        /// <inheritdoc />
        public HashSet<IMixedRealityController> DetectedControllers { get; } = new HashSet<IMixedRealityController>();


        private MixedRealityInputSystemProfile inputSystemProfile = null;

        /// <inheritdoc/>
        public MixedRealityInputSystemProfile InputSystemProfile
        {
            get
            {
                if (inputSystemProfile == null)
                {
                    inputSystemProfile = ConfigurationProfile as MixedRealityInputSystemProfile;
                }
                return inputSystemProfile;
            }
        }

        private IMixedRealityFocusProvider focusProvider = null;

        /// <inheritdoc />
        public IMixedRealityFocusProvider FocusProvider => focusProvider ?? (focusProvider = Registrar.GetService<IMixedRealityFocusProvider>());

        private IMixedRealityRaycastProvider raycastProvider = null;

        /// <inheritdoc />
        public IMixedRealityRaycastProvider RaycastProvider => raycastProvider ?? (raycastProvider = Registrar.GetService<IMixedRealityRaycastProvider>());

        /// <inheritdoc />
        public IMixedRealityGazeProvider GazeProvider { get; private set; }

        /// <inheritdoc />
        public IMixedRealityEyeGazeProvider EyeGazeProvider { get; private set; }

        private readonly Stack<GameObject> modalInputStack = new Stack<GameObject>();
        private readonly Stack<GameObject> fallbackInputStack = new Stack<GameObject>();

        /// <inheritdoc />
        public bool IsInputEnabled => disabledRefCount <= 0;

        private int disabledRefCount;

        private SourceStateEventData sourceStateEventData;
        private SourcePoseEventData<TrackingState> sourceTrackingEventData;
        private SourcePoseEventData<Vector2> sourceVector2EventData;
        private SourcePoseEventData<Vector3> sourcePositionEventData;
        private SourcePoseEventData<Quaternion> sourceRotationEventData;
        private SourcePoseEventData<MixedRealityPose> sourcePoseEventData;

        private FocusEventData focusEventData;

        private InputEventData inputEventData;
        private MixedRealityPointerEventData pointerEventData;

        private InputEventData<float> floatInputEventData;
        private InputEventData<Vector2> vector2InputEventData;
        private InputEventData<Vector3> positionInputEventData;
        private InputEventData<Quaternion> rotationInputEventData;
        private InputEventData<MixedRealityPose> poseInputEventData;
        private InputEventData<IDictionary<TrackedHandJoint, MixedRealityPose>> jointPoseInputEventData;
        private InputEventData<HandMeshInfo> handMeshInputEventData;

        private SpeechEventData speechEventData;
        private DictationEventData dictationEventData;

        private HandTrackingInputEventData handTrackingInputEventData;

        private MixedRealityInputActionRulesProfile CurrentInputActionRulesProfile { get; set; }

        #region IMixedRealityCapabilityCheck Implementation

        /// <inheritdoc />
        public bool CheckCapability(MixedRealityCapability capability)
        {
            for (int i = 0; i < deviceManagers.Count; i++)
            {
                IMixedRealityCapabilityCheck capabilityChecker = deviceManagers[i] as IMixedRealityCapabilityCheck;

                // If one of the running data providers supports the requested capability, 
                // the application has the needed support to leverage the desired functionality.
                if ((capabilityChecker != null) &&
                    capabilityChecker.CheckCapability(capability))
                {
                    return true;
                }
            }

            return false;
        }

        #endregion IMixedRealityCapabilityCheck Implementation

        #region IMixedRealityService Implementation

        /// <inheritdoc />
        /// <remarks>
        /// Input system is critical, so should be processed before all other managers
        /// </remarks>
        public override uint Priority => 1;

        private bool isFirstInitialize = true;

        /// <inheritdoc />
        public override void Initialize()
        {
            MixedRealityInputSystemProfile profile = ConfigurationProfile as MixedRealityInputSystemProfile;
            if (profile == null)
            {
                Debug.LogError("The Input system is missing the required Input System Profile!");
                return;
            }

            if (!Application.isPlaying || isFirstInitialize)
            {
                CameraCache.Main.transform.position = Vector3.zero;
                CameraCache.Main.transform.rotation = Quaternion.identity;
            }

            BaseInputModule[] inputModules = UnityEngine.Object.FindObjectsOfType<BaseInputModule>();

            if (inputModules.Length == 0)
            {
<<<<<<< HEAD
                Debug.LogWarning($"Automatically adding a {typeof(MixedRealityInputModule).Name} to main camera. You should save this change to the scene.", CameraCache.Main);
=======
                // There is no input module attached to the camera, add one.
>>>>>>> 667bd354
                CameraCache.Main.gameObject.AddComponent<MixedRealityInputModule>();
            }
            else if ((inputModules.Length == 1) && (inputModules[0] is MixedRealityInputModule))
            { /* Nothing to do, a MixedRealityInputModule was applied in the editor. */ }
            else
            {
                Debug.LogError($"For Mixed Reality Toolkit input to work properly, please remove your other input module(s) and add a {typeof(MixedRealityInputModule).Name} to your main camera.", inputModules[0]);
            }

            if (InputSystemProfile == null)
            {
                Debug.LogError("The Input system is missing the required Input System Profile!");
                return;
            }

            if (profile.InputActionRulesProfile != null)
            {
                CurrentInputActionRulesProfile = profile.InputActionRulesProfile;
            }
            else
            {
                Debug.LogError("The Input system is missing the required Input Action Rules Profile!");
                return;
            }

            if (profile.PointerProfile != null)
            {
                if (profile.PointerProfile.GazeProviderType?.Type != null)
                {
                    GazeProvider = CameraCache.Main.gameObject.EnsureComponent(profile.PointerProfile.GazeProviderType.Type) as IMixedRealityGazeProvider;
                    GazeProvider.GazeCursorPrefab = profile.PointerProfile.GazeCursorPrefab;
                    // Current implementation implements both provider types in one concrete class.
                    EyeGazeProvider = GazeProvider as IMixedRealityEyeGazeProvider;
                }
                else
                {
                    Debug.LogError("The Input system is missing the required GazeProviderType!");
                    return;
                }
            }
            else
            {
                Debug.LogError("The Input system is missing the required Pointer Profile!");
                return;
            }

            sourceStateEventData = new SourceStateEventData(EventSystem.current);

            sourceTrackingEventData = new SourcePoseEventData<TrackingState>(EventSystem.current);
            sourceVector2EventData = new SourcePoseEventData<Vector2>(EventSystem.current);
            sourcePositionEventData = new SourcePoseEventData<Vector3>(EventSystem.current);
            sourceRotationEventData = new SourcePoseEventData<Quaternion>(EventSystem.current);
            sourcePoseEventData = new SourcePoseEventData<MixedRealityPose>(EventSystem.current);

            focusEventData = new FocusEventData(EventSystem.current);

            inputEventData = new InputEventData(EventSystem.current);
            pointerEventData = new MixedRealityPointerEventData(EventSystem.current);

            floatInputEventData = new InputEventData<float>(EventSystem.current);
            vector2InputEventData = new InputEventData<Vector2>(EventSystem.current);
            positionInputEventData = new InputEventData<Vector3>(EventSystem.current);
            rotationInputEventData = new InputEventData<Quaternion>(EventSystem.current);
            poseInputEventData = new InputEventData<MixedRealityPose>(EventSystem.current);
            jointPoseInputEventData = new InputEventData<IDictionary<TrackedHandJoint, MixedRealityPose>>(EventSystem.current);
            handMeshInputEventData = new InputEventData<HandMeshInfo>(EventSystem.current);

            speechEventData = new SpeechEventData(EventSystem.current);
            dictationEventData = new DictationEventData(EventSystem.current);

            handTrackingInputEventData = new HandTrackingInputEventData(EventSystem.current);
        }

        private List<IMixedRealityInputDeviceManager> deviceManagers = new List<IMixedRealityInputDeviceManager>();

        /// <inheritdoc />
        public override void Enable()
        {
            MixedRealityInputSystemProfile profile = ConfigurationProfile as MixedRealityInputSystemProfile;

            if ((deviceManagers.Count == 0) && (profile != null))
            {
                // Register the input device managers.
                for (int i = 0; i < profile.DataProviderConfigurations.Length; i++)
                {
                    MixedRealityInputDataProviderConfiguration configuration = profile.DataProviderConfigurations[i];
                    object[] args = { Registrar, this, configuration.ComponentName, configuration.Priority, configuration.DeviceManagerProfile };

                    if (Registrar.RegisterDataProvider<IMixedRealityInputDeviceManager>(
                        configuration.ComponentType.Type,
                        configuration.RuntimePlatform,
                        args))
                    {
                        deviceManagers.Add(Registrar.GetDataProvider<IMixedRealityInputDeviceManager>(configuration.ComponentName));
                    }
                }
            }

            InputEnabled?.Invoke();
        }

        /// <inheritdoc />
        public override void Reset()
        {
            Disable();
            Initialize();
            Enable();
        }

        /// <inheritdoc />
        public override void Disable()
        {
            // Input System adds a gaze provider component on the main camera, which needs to be removed when the input system is disabled/removed.
            // Otherwise the component would keep references to dead objects.
            // Unity's way to remove component is to destroy it.
            if (GazeProvider != null)
            {
                if (Application.isPlaying)
                {
                    UnityEngine.Object.Destroy(GazeProvider as Component);
                }
                else
                {
                    UnityEngine.Object.DestroyImmediate(GazeProvider as Component);
                }

                GazeProvider = null;
            }


            if (deviceManagers.Count > 0)
            {
                // Unregister the input device managers.
                for (int i = 0; i < deviceManagers.Count; i++)
                {
                    if (deviceManagers[i] != null)
                    {
                        Registrar.UnregisterDataProvider<IMixedRealityInputDeviceManager>(deviceManagers[i]);
                    }
                }
            }
            deviceManagers.Clear();

            InputDisabled?.Invoke();
        }

        #endregion IMixedRealityService Implementation

        #region GetDataProvider(s) Implementation
        /// <inheritdoc />
        public IReadOnlyList<IMixedRealityDataProvider> GetDataProviders()
        {
            return new List<IMixedRealityInputDeviceManager>(deviceManagers) as IReadOnlyList<IMixedRealityInputDeviceManager>;
        }

        /// <inheritdoc />
        public IReadOnlyList<T> GetDataProviders<T>() where T : IMixedRealityDataProvider
        {
            if (!typeof(IMixedRealityInputDeviceManager).IsAssignableFrom(typeof(T))) { return null; }

            List<T> selected = new List<T>();

            for (int i = 0; i < deviceManagers.Count; i++)
            {
                if (deviceManagers[i] is T)
                {
                    selected.Add((T)deviceManagers[i]);
                }
            }

            return selected;
        }

        /// <inheritdoc />
        public IMixedRealityDataProvider GetDataProvider(string name)
        {
            for (int i = 0; i < deviceManagers.Count; i++)
            {
                if (deviceManagers[i].Name == name)
                {
                    return deviceManagers[i];
                }
            }

            return null;
        }

        /// <inheritdoc />
        public T GetDataProvider<T>(string name = null) where T : IMixedRealityDataProvider
        {
            if (!typeof(IMixedRealityInputDeviceManager).IsAssignableFrom(typeof(T))) { return default(T); }

            for (int i = 0; i < deviceManagers.Count; i++)
            {
                if (deviceManagers[i] is T)
                {
                    if ((name == null) || (deviceManagers[i].Name == name))
                    {
                        return (T)deviceManagers[i];
                    }
                }
            }

            return default(T);
        }

        #endregion GetDataProvider(s) Implementation

        #region IMixedRealityEventSystem Implementation

        /// <inheritdoc />
        public override void HandleEvent<T>(BaseEventData eventData, ExecuteEvents.EventFunction<T> eventHandler)
        {
            if (disabledRefCount > 0)
            {
                return;
            }

            Debug.Assert(eventData != null);
            Debug.Assert(!(eventData is MixedRealityPointerEventData), "HandleEvent called with a pointer event. All events raised by pointer should call HandlePointerEvent");

            var baseInputEventData = ExecuteEvents.ValidateEventData<BaseInputEventData>(eventData);
            DispatchEventToGlobalListeners(baseInputEventData, eventHandler);

            if (baseInputEventData.used)
            {
                // All global listeners get a chance to see the event,
                // but if any of them marked it used,
                // we stop the event from going any further.
                return;
            }

            Debug.Assert(baseInputEventData.InputSource.Pointers != null, $"InputSource {baseInputEventData.InputSource.SourceName} doesn't have any registered pointers! Input Sources without pointers should use the GazeProvider's pointer as a default fallback.");

            var modalEventHandled = false;
            // Get the focused object for each pointer of the event source
            for (int i = 0; i < baseInputEventData.InputSource.Pointers.Length && !baseInputEventData.used; i++)
            {
                modalEventHandled = DispatchEventToObjectFocusedByPointer(baseInputEventData.InputSource.Pointers[i], baseInputEventData, modalEventHandled, eventHandler);
            }

            if (!baseInputEventData.used)
            {
                DispatchEventToFallbackHandlers(baseInputEventData, eventHandler);
            }
        }

        /// <summary>
        /// Handles a pointer event
        /// Assumption: We only send pointer events to the objects that pointers are focusing, except for global event listeners (which listen to everything)
        /// In contract, all other events get sent to all other pointers attached to a given input source
        /// </summary>
        private void HandlePointerEvent<T>(BaseEventData eventData, ExecuteEvents.EventFunction<T> eventHandler) where T : IMixedRealityPointerHandler
        {
            if (disabledRefCount > 0)
            {
                return;
            }

            Debug.Assert(eventData != null);
            var baseInputEventData = ExecuteEvents.ValidateEventData<BaseInputEventData>(eventData);
            DispatchEventToGlobalListeners(baseInputEventData, eventHandler);

            if (baseInputEventData.used)
            {
                // All global listeners get a chance to see the event,
                // but if any of them marked it used,
                // we stop the event from going any further.
                return;
            }

            Debug.Assert(pointerEventData.Pointer != null, "Trying to dispatch event on pointer but pointerEventData is null");

            DispatchEventToObjectFocusedByPointer(pointerEventData.Pointer, baseInputEventData, false, eventHandler);

            if (!baseInputEventData.used)
            {
                DispatchEventToFallbackHandlers(baseInputEventData, eventHandler);
            }
        }

        /// <summary>
        /// Dispatch an input event to all global event listeners
        /// Return true if the event has been handled by a global event listener
        /// </summary>
        private void DispatchEventToGlobalListeners<T>(BaseInputEventData baseInputEventData, ExecuteEvents.EventFunction<T> eventHandler) where T : IEventSystemHandler
        {
            Debug.Assert(baseInputEventData != null);
            Debug.Assert(!baseInputEventData.used);
            Debug.Assert(baseInputEventData.InputSource != null, $"Failed to find an input source for {baseInputEventData}");

            // Send the event to global listeners
            base.HandleEvent(baseInputEventData, eventHandler);
        }

        private void DispatchEventToFallbackHandlers<T>(BaseInputEventData baseInputEventData, ExecuteEvents.EventFunction<T> eventHandler) where T : IEventSystemHandler
        {
            // If event was not handled by the focused object, pass it on to any fallback handlers
            if (!baseInputEventData.used && fallbackInputStack.Count > 0)
            {
                GameObject fallbackInput = fallbackInputStack.Peek();
                ExecuteEvents.ExecuteHierarchy(fallbackInput, baseInputEventData, eventHandler);
            }
        }

        /// <summary>
        /// Dispatch an input event to the object focused by the given IMixedRealityPointer.
        /// If a modal dialog is active, dispatch the pointer event to that modal dialog
        /// Returns true if the event was handled by a modal handler
        /// </summary>
        private bool DispatchEventToObjectFocusedByPointer<T>(IMixedRealityPointer mixedRealityPointer, BaseInputEventData baseInputEventData,
            bool modalEventHandled, ExecuteEvents.EventFunction<T> eventHandler) where T : IEventSystemHandler
        {
            GameObject focusedObject = FocusProvider?.GetFocusedObject(mixedRealityPointer);

            // Handle modal input if one exists
            if (modalInputStack.Count > 0 && !modalEventHandled)
            {
                GameObject modalInput = modalInputStack.Peek();

                if (modalInput != null)
                {
                    // If there is a focused object in the hierarchy of the modal handler, start the event bubble there
                    if (focusedObject != null && focusedObject.transform.IsChildOf(modalInput.transform))
                    {
                        if (ExecuteEvents.ExecuteHierarchy(focusedObject, baseInputEventData, eventHandler) && baseInputEventData.used)
                        {
                            return true;
                        }
                    }
                    // Otherwise, just invoke the event on the modal handler itself
                    else
                    {
                        if (ExecuteEvents.ExecuteHierarchy(modalInput, baseInputEventData, eventHandler) && baseInputEventData.used)
                        {
                            return true;
                        }
                    }
                }
                else
                {
                    Debug.LogError("ModalInput GameObject reference was null!\nDid this GameObject get destroyed?");
                }
            }

            // If event was not handled by modal, pass it on to the current focused object
            if (focusedObject != null)
            {
                ExecuteEvents.ExecuteHierarchy(focusedObject, baseInputEventData, eventHandler);
            }
            return modalEventHandled;
        }

        /// <summary>
        /// Register a <see href="https://docs.unity3d.com/ScriptReference/GameObject.html">GameObject</see> to listen to events that will receive all input events, regardless
        /// of which other <see href="https://docs.unity3d.com/ScriptReference/GameObject.html">GameObject</see>s might have handled the event beforehand.
        /// </summary>
        /// <remarks>Useful for listening to events when the <see href="https://docs.unity3d.com/ScriptReference/GameObject.html">GameObject</see> is currently not being raycasted against by the <see cref="FocusProvider"/>.</remarks>
        /// <param name="listener">Listener to add.</param>
        public override void Register(GameObject listener)
        {
            base.Register(listener);
        }

        /// <summary>
        /// Unregister a <see href="https://docs.unity3d.com/ScriptReference/GameObject.html">GameObject</see> from listening to input events.
        /// </summary>
        /// <param name="listener"></param>
        public override void Unregister(GameObject listener)
        {
            base.Unregister(listener);
        }

        #endregion IMixedRealityEventSystem Implementation

        #region Input Disabled Options

        /// <summary>
        /// Push a disabled input state onto the input manager.
        /// While input is disabled no events will be sent out and the cursor displays
        /// a waiting animation.
        /// </summary>
        public void PushInputDisable()
        {
            ++disabledRefCount;

            if (disabledRefCount == 1)
            {
                InputDisabled?.Invoke();

                if (GazeProvider != null)
                {
                    GazeProvider.Enabled = false;
                }
            }
        }

        /// <summary>
        /// Pop disabled input state. When the last disabled state is 
        /// popped off the stack input will be re-enabled.
        /// </summary>
        public void PopInputDisable()
        {
            --disabledRefCount;
            Debug.Assert(disabledRefCount >= 0, "Tried to pop more input disable than the amount pushed.");

            if (disabledRefCount == 0)
            {
                InputEnabled?.Invoke();

                if (GazeProvider != null)
                {
                    GazeProvider.Enabled = true;
                }
            }
        }

        /// <summary>
        /// Clear the input disable stack, which will immediately re-enable input.
        /// </summary>
        public void ClearInputDisableStack()
        {
            bool wasInputDisabled = disabledRefCount > 0;
            disabledRefCount = 0;

            if (wasInputDisabled)
            {
                InputEnabled?.Invoke();

                if (GazeProvider != null)
                {
                    GazeProvider.Enabled = true;
                }
            }
        }

        #endregion Input Disabled Options

        #region Modal Input Options

        /// <summary>
        /// Push a game object into the modal input stack. Any input handlers
        /// on the game object are given priority to input events before any focused objects.
        /// </summary>
        /// <param name="inputHandler">The input handler to push</param>
        public void PushModalInputHandler(GameObject inputHandler)
        {
            modalInputStack.Push(inputHandler);
        }

        /// <summary>
        /// Remove the last game object from the modal input stack.
        /// </summary>
        public void PopModalInputHandler()
        {
            if (modalInputStack.Count > 0)
            {
                modalInputStack.Pop();

            }
        }

        /// <summary>
        /// Clear all modal input handlers off the stack.
        /// </summary>
        public void ClearModalInputStack()
        {
            modalInputStack.Clear();
        }

        #endregion Modal Input Options

        #region Fallback Input Handler Options

        /// <summary>
        /// Push a game object into the fallback input stack. Any input handlers on
        /// the game object are given input events when no modal or focused objects consume the event.
        /// </summary>
        /// <param name="inputHandler">The input handler to push</param>
        public void PushFallbackInputHandler(GameObject inputHandler)
        {
            fallbackInputStack.Push(inputHandler);
        }

        /// <summary>
        /// Remove the last game object from the fallback input stack.
        /// </summary>
        public void PopFallbackInputHandler()
        {
            fallbackInputStack.Pop();
        }

        /// <summary>
        /// Clear all fallback input handlers off the stack.
        /// </summary>
        public void ClearFallbackInputStack()
        {
            fallbackInputStack.Clear();
        }

        #endregion Fallback Input Handler Options

        #region Input Events

        #region Input Source Events

        /// <inheritdoc />
        public uint GenerateNewSourceId()
        {
            var newId = (uint)UnityEngine.Random.Range(1, int.MaxValue);

            foreach (var inputSource in DetectedInputSources)
            {
                if (inputSource.SourceId == newId)
                {
                    return GenerateNewSourceId();
                }
            }

            return newId;
        }

        /// <inheritdoc />
        public IMixedRealityInputSource RequestNewGenericInputSource(string name, IMixedRealityPointer[] pointers = null, InputSourceType sourceType = InputSourceType.Other)
        {
            return new BaseGenericInputSource(name, pointers, sourceType);
        }

        #region Input Source State Events

        /// <inheritdoc />
        public void RaiseSourceDetected(IMixedRealityInputSource source, IMixedRealityController controller = null)
        {
            // Create input event
            sourceStateEventData.Initialize(source, controller);

            Debug.Assert(!DetectedInputSources.Contains(source), $"{source.SourceName} has already been registered with the Input Manager!");

            DetectedInputSources.Add(source);

            if (controller != null)
            {
                DetectedControllers.Add(controller);
            }

            FocusProvider?.OnSourceDetected(sourceStateEventData);

            // Pass handler through HandleEvent to perform modal/fallback logic
            HandleEvent(sourceStateEventData, OnSourceDetectedEventHandler);
        }

        private static readonly ExecuteEvents.EventFunction<IMixedRealitySourceStateHandler> OnSourceDetectedEventHandler =
            delegate (IMixedRealitySourceStateHandler handler, BaseEventData eventData)
            {
                var casted = ExecuteEvents.ValidateEventData<SourceStateEventData>(eventData);
                handler.OnSourceDetected(casted);
            };

        /// <inheritdoc />
        public void RaiseSourceLost(IMixedRealityInputSource source, IMixedRealityController controller = null)
        {
            // Create input event
            sourceStateEventData.Initialize(source, controller);

            Debug.Assert(DetectedInputSources.Contains(source), $"{source.SourceName} was never registered with the Input Manager!");

            DetectedInputSources.Remove(source);

            if (controller != null)
            {
                DetectedControllers.Remove(controller);
            }

            // Pass handler through HandleEvent to perform modal/fallback logic
            // Events have to be handled before FocusProvider.OnSourceLost since they won't be passed on without a focused object
            HandleEvent(sourceStateEventData, OnSourceLostEventHandler);

            FocusProvider?.OnSourceLost(sourceStateEventData);
        }

        private static readonly ExecuteEvents.EventFunction<IMixedRealitySourceStateHandler> OnSourceLostEventHandler =
                delegate (IMixedRealitySourceStateHandler handler, BaseEventData eventData)
                {
                    var casted = ExecuteEvents.ValidateEventData<SourceStateEventData>(eventData);
                    handler.OnSourceLost(casted);
                };

        #endregion Input Source State Events

        #region Input Source Pose Events

        /// <inheritdoc />
        public void RaiseSourceTrackingStateChanged(IMixedRealityInputSource source, IMixedRealityController controller, TrackingState state)
        {
            // Create input event
            sourceTrackingEventData.Initialize(source, controller, state);

            // Pass handler through HandleEvent to perform modal/fallback logic
            HandleEvent(sourceTrackingEventData, OnSourceTrackingChangedEventHandler);
        }

        private static readonly ExecuteEvents.EventFunction<IMixedRealitySourcePoseHandler> OnSourceTrackingChangedEventHandler =
                delegate (IMixedRealitySourcePoseHandler handler, BaseEventData eventData)
                {
                    var casted = ExecuteEvents.ValidateEventData<SourcePoseEventData<TrackingState>>(eventData);
                    handler.OnSourcePoseChanged(casted);
                };

        /// <inheritdoc />
        public void RaiseSourcePositionChanged(IMixedRealityInputSource source, IMixedRealityController controller, Vector2 position)
        {
            // Create input event
            sourceVector2EventData.Initialize(source, controller, position);

            // Pass handler through HandleEvent to perform modal/fallback logic
            HandleEvent(sourceVector2EventData, OnSourcePoseVector2ChangedEventHandler);
        }

        private static readonly ExecuteEvents.EventFunction<IMixedRealitySourcePoseHandler> OnSourcePoseVector2ChangedEventHandler =
                delegate (IMixedRealitySourcePoseHandler handler, BaseEventData eventData)
                {
                    var casted = ExecuteEvents.ValidateEventData<SourcePoseEventData<Vector2>>(eventData);
                    handler.OnSourcePoseChanged(casted);
                };

        /// <inheritdoc />
        public void RaiseSourcePositionChanged(IMixedRealityInputSource source, IMixedRealityController controller, Vector3 position)
        {
            // Create input event
            sourcePositionEventData.Initialize(source, controller, position);

            // Pass handler through HandleEvent to perform modal/fallback logic
            HandleEvent(sourcePositionEventData, OnSourcePositionChangedEventHandler);
        }

        private static readonly ExecuteEvents.EventFunction<IMixedRealitySourcePoseHandler> OnSourcePositionChangedEventHandler =
                delegate (IMixedRealitySourcePoseHandler handler, BaseEventData eventData)
                {
                    var casted = ExecuteEvents.ValidateEventData<SourcePoseEventData<Vector3>>(eventData);
                    handler.OnSourcePoseChanged(casted);
                };

        /// <inheritdoc />
        public void RaiseSourceRotationChanged(IMixedRealityInputSource source, IMixedRealityController controller, Quaternion rotation)
        {
            // Create input event
            sourceRotationEventData.Initialize(source, controller, rotation);

            // Pass handler through HandleEvent to perform modal/fallback logic
            HandleEvent(sourceRotationEventData, OnSourceRotationChangedEventHandler);
        }

        private static readonly ExecuteEvents.EventFunction<IMixedRealitySourcePoseHandler> OnSourceRotationChangedEventHandler =
                delegate (IMixedRealitySourcePoseHandler handler, BaseEventData eventData)
                {
                    var casted = ExecuteEvents.ValidateEventData<SourcePoseEventData<Quaternion>>(eventData);
                    handler.OnSourcePoseChanged(casted);
                };

        /// <inheritdoc />
        public void RaiseSourcePoseChanged(IMixedRealityInputSource source, IMixedRealityController controller, MixedRealityPose position)
        {
            // Create input event
            sourcePoseEventData.Initialize(source, controller, position);

            // Pass handler through HandleEvent to perform modal/fallback logic
            HandleEvent(sourcePoseEventData, OnSourcePoseChangedEventHandler);
        }

        private static readonly ExecuteEvents.EventFunction<IMixedRealitySourcePoseHandler> OnSourcePoseChangedEventHandler =
                delegate (IMixedRealitySourcePoseHandler handler, BaseEventData eventData)
                {
                    var casted = ExecuteEvents.ValidateEventData<SourcePoseEventData<MixedRealityPose>>(eventData);
                    handler.OnSourcePoseChanged(casted);
                };

        #endregion Input Source Pose Events

        #endregion Input Source Events

        #region Focus Events

        /// <inheritdoc />
        public void RaisePreFocusChanged(IMixedRealityPointer pointer, GameObject oldFocusedObject, GameObject newFocusedObject)
        {
            focusEventData.Initialize(pointer, oldFocusedObject, newFocusedObject);

            // Raise Focus Events on the old and new focused objects.
            if (oldFocusedObject != null)
            {
                ExecuteEvents.ExecuteHierarchy(oldFocusedObject, focusEventData, OnPreFocusChangedHandler);
            }

            if (newFocusedObject != null)
            {
                ExecuteEvents.ExecuteHierarchy(newFocusedObject, focusEventData, OnPreFocusChangedHandler);
            }

            // Raise Focus Events on the pointers cursor if it has one.
            if (pointer.BaseCursor != null)
            {
                try
                {
                    // When shutting down a game, we can sometime get old references to game objects that have been cleaned up.
                    // We'll ignore when this happens.
                    ExecuteEvents.ExecuteHierarchy(pointer.BaseCursor.GameObjectReference, focusEventData, OnPreFocusChangedHandler);
                }
                catch (Exception)
                {
                    // ignored.
                }
            }
        }

        private static readonly ExecuteEvents.EventFunction<IMixedRealityFocusChangedHandler> OnPreFocusChangedHandler =
                delegate (IMixedRealityFocusChangedHandler handler, BaseEventData eventData)
                {
                    var casted = ExecuteEvents.ValidateEventData<FocusEventData>(eventData);
                    handler.OnBeforeFocusChange(casted);
                };

        /// <inheritdoc />
        public void RaiseFocusChanged(IMixedRealityPointer pointer, GameObject oldFocusedObject, GameObject newFocusedObject)
        {
            focusEventData.Initialize(pointer, oldFocusedObject, newFocusedObject);

            // Raise Focus Events on the old and new focused objects.
            if (oldFocusedObject != null)
            {
                ExecuteEvents.ExecuteHierarchy(oldFocusedObject, focusEventData, OnFocusChangedHandler);
            }

            if (newFocusedObject != null)
            {
                ExecuteEvents.ExecuteHierarchy(newFocusedObject, focusEventData, OnFocusChangedHandler);
            }

            // Raise Focus Events on the pointers cursor if it has one.
            if (pointer.BaseCursor != null)
            {
                try
                {
                    // When shutting down a game, we can sometime get old references to game objects that have been cleaned up.
                    // We'll ignore when this happens.
                    ExecuteEvents.ExecuteHierarchy(pointer.BaseCursor.GameObjectReference, focusEventData, OnFocusChangedHandler);
                }
                catch (Exception)
                {
                    // ignored.
                }
            }
        }

        private static readonly ExecuteEvents.EventFunction<IMixedRealityFocusChangedHandler> OnFocusChangedHandler =
            delegate (IMixedRealityFocusChangedHandler handler, BaseEventData eventData)
            {
                var casted = ExecuteEvents.ValidateEventData<FocusEventData>(eventData);
                handler.OnFocusChanged(casted);
            };

        /// <inheritdoc />
        public void RaiseFocusEnter(IMixedRealityPointer pointer, GameObject focusedObject)
        {
            focusEventData.Initialize(pointer);

            ExecuteEvents.ExecuteHierarchy(focusedObject, focusEventData, OnFocusEnterEventHandler);
        }

        private static readonly ExecuteEvents.EventFunction<IMixedRealityFocusHandler> OnFocusEnterEventHandler =
                delegate (IMixedRealityFocusHandler handler, BaseEventData eventData)
                {
                    var casted = ExecuteEvents.ValidateEventData<FocusEventData>(eventData);
                    handler.OnFocusEnter(casted);
                };

        /// <inheritdoc />
        public void RaiseFocusExit(IMixedRealityPointer pointer, GameObject unfocusedObject)
        {
            focusEventData.Initialize(pointer);

            ExecuteEvents.ExecuteHierarchy(unfocusedObject, focusEventData, OnFocusExitEventHandler);
        }

        private static readonly ExecuteEvents.EventFunction<IMixedRealityFocusHandler> OnFocusExitEventHandler =
                delegate (IMixedRealityFocusHandler handler, BaseEventData eventData)
                {
                    var casted = ExecuteEvents.ValidateEventData<FocusEventData>(eventData);
                    handler.OnFocusExit(casted);
                };

        #endregion Focus Events

        #region Pointers

        #region Pointer Down

        private static readonly ExecuteEvents.EventFunction<IMixedRealityPointerHandler> OnPointerDownEventHandler =
            delegate (IMixedRealityPointerHandler handler, BaseEventData eventData)
            {
                var casted = ExecuteEvents.ValidateEventData<MixedRealityPointerEventData>(eventData);
                handler.OnPointerDown(casted);
            };

        /// <inheritdoc />
        public void RaisePointerDown(IMixedRealityPointer pointer, MixedRealityInputAction inputAction, Handedness handedness = Handedness.None, IMixedRealityInputSource inputSource = null)
        {
            pointer.IsFocusLocked = (pointer.Result?.Details.Object != null);

            pointerEventData.Initialize(pointer, inputAction, handedness, inputSource);

            HandlePointerEvent(pointerEventData, OnPointerDownEventHandler);
        }

        #endregion Pointer Down

        #region Pointer Dragged

        private static readonly ExecuteEvents.EventFunction<IMixedRealityPointerHandler> OnPointerDraggedEventHandler =
            delegate (IMixedRealityPointerHandler handler, BaseEventData eventData)
            {
                var casted = ExecuteEvents.ValidateEventData<MixedRealityPointerEventData>(eventData);
                handler.OnPointerDragged(casted);
            };

        /// <inheritdoc />
        public void RaisePointerDragged(IMixedRealityPointer pointer, MixedRealityInputAction inputAction, Handedness handedness = Handedness.None, IMixedRealityInputSource inputSource = null)
        {
            pointerEventData.Initialize(pointer, inputAction, handedness, inputSource);

            HandlePointerEvent(pointerEventData, OnPointerDraggedEventHandler);
        }

        #endregion Pointer Dragged

        #region Pointer Click

        private static readonly ExecuteEvents.EventFunction<IMixedRealityPointerHandler> OnInputClickedEventHandler =
                delegate (IMixedRealityPointerHandler handler, BaseEventData eventData)
                {
                    var casted = ExecuteEvents.ValidateEventData<MixedRealityPointerEventData>(eventData);
                    handler.OnPointerClicked(casted);
                };

        /// <inheritdoc />
        public void RaisePointerClicked(IMixedRealityPointer pointer, MixedRealityInputAction inputAction, int count, Handedness handedness = Handedness.None, IMixedRealityInputSource inputSource = null)
        {
            // Create input event
            pointerEventData.Initialize(pointer, inputAction, handedness, inputSource, count);

            HandleClick();
        }

        private void HandleClick()
        {
            // Pass handler through HandleEvent to perform modal/fallback logic
            HandlePointerEvent(pointerEventData, OnInputClickedEventHandler);

            // NOTE: In Unity UI, a "click" happens on every pointer up, so we have RaisePointerUp call the pointerClickHandler.
        }

        #endregion Pointer Click

        #region Pointer Up

        private static readonly ExecuteEvents.EventFunction<IMixedRealityPointerHandler> OnPointerUpEventHandler =
            delegate (IMixedRealityPointerHandler handler, BaseEventData eventData)
            {
                var casted = ExecuteEvents.ValidateEventData<MixedRealityPointerEventData>(eventData);
                handler.OnPointerUp(casted);
            };

        /// <inheritdoc />
        public void RaisePointerUp(IMixedRealityPointer pointer, MixedRealityInputAction inputAction, Handedness handedness = Handedness.None, IMixedRealityInputSource inputSource = null)
        {
            pointerEventData.Initialize(pointer, inputAction, handedness, inputSource);

            HandlePointerEvent(pointerEventData, OnPointerUpEventHandler);

            pointer.IsFocusLocked = false;
        }

        #endregion Pointer Up

        #endregion Pointers

        #region Generic Input Events

        #region Input Down

        private static readonly ExecuteEvents.EventFunction<IMixedRealityInputHandler> OnInputDownEventHandler =
            delegate (IMixedRealityInputHandler handler, BaseEventData eventData)
            {
                var casted = ExecuteEvents.ValidateEventData<InputEventData>(eventData);
                handler.OnInputDown(casted);
            };

        private static readonly ExecuteEvents.EventFunction<IMixedRealityBaseInputHandler> OnInputDownWithActionEventHandler =
            delegate (IMixedRealityBaseInputHandler handler, BaseEventData eventData)
            {
                var inputData = ExecuteEvents.ValidateEventData<InputEventData>(eventData);
                Debug.Assert(inputData.MixedRealityInputAction != MixedRealityInputAction.None);

                var inputHandler = handler as IMixedRealityInputHandler;
                if (inputHandler != null)
                {
                    inputHandler.OnInputDown(inputData);
                }

                var actionHandler = handler as IMixedRealityInputActionHandler;
                if (actionHandler != null)
                {
                    actionHandler.OnActionStarted(inputData);
                }
            };

        /// <inheritdoc />
        public void RaiseOnInputDown(IMixedRealityInputSource source, Handedness handedness, MixedRealityInputAction inputAction)
        {
            inputAction = ProcessRules(inputAction, true);

            // Create input event
            inputEventData.Initialize(source, handedness, inputAction);

            // Pass handler through HandleEvent to perform modal/fallback logic
            if (inputEventData.MixedRealityInputAction == MixedRealityInputAction.None)
            {
                HandleEvent(inputEventData, OnInputDownEventHandler);
            }
            else
            {
                HandleEvent(inputEventData, OnInputDownWithActionEventHandler);
            }
        }

        #endregion Input Down

        #region Input Up

        private static readonly ExecuteEvents.EventFunction<IMixedRealityInputHandler> OnInputUpEventHandler =
            delegate (IMixedRealityInputHandler handler, BaseEventData eventData)
            {
                var casted = ExecuteEvents.ValidateEventData<InputEventData>(eventData);
                handler.OnInputUp(casted);
            };

        private static readonly ExecuteEvents.EventFunction<IMixedRealityBaseInputHandler> OnInputUpWithActionEventHandler =
            delegate (IMixedRealityBaseInputHandler handler, BaseEventData eventData)
            {
                var inputData = ExecuteEvents.ValidateEventData<InputEventData>(eventData);
                Debug.Assert(inputData.MixedRealityInputAction != MixedRealityInputAction.None);

                var inputHandler = handler as IMixedRealityInputHandler;
                if (inputHandler != null)
                {
                    inputHandler.OnInputUp(inputData);
                }

                var actionHandler = handler as IMixedRealityInputActionHandler;
                if (actionHandler != null)
                {
                    actionHandler.OnActionEnded(inputData);
                }
            };

        /// <inheritdoc />
        public void RaiseOnInputUp(IMixedRealityInputSource source, Handedness handedness, MixedRealityInputAction inputAction)
        {
            inputAction = ProcessRules(inputAction, false);

            // Create input event
            inputEventData.Initialize(source, handedness, inputAction);

            // Pass handler through HandleEvent to perform modal/fallback logic
            if (inputEventData.MixedRealityInputAction == MixedRealityInputAction.None)
            {
                HandleEvent(inputEventData, OnInputUpEventHandler);
            }
            else
            {
                HandleEvent(inputEventData, OnInputUpWithActionEventHandler);
            }
        }

        #endregion Input Up

        #region Float Input Changed

        private static readonly ExecuteEvents.EventFunction<IMixedRealityInputHandler<float>> OnFloatInputChanged =
            delegate (IMixedRealityInputHandler<float> handler, BaseEventData eventData)
            {
                var casted = ExecuteEvents.ValidateEventData<InputEventData<float>>(eventData);
                handler.OnInputChanged(casted);
            };

        /// <inheritdoc />
        public void RaiseFloatInputChanged(IMixedRealityInputSource source, Handedness handedness, MixedRealityInputAction inputAction, float inputValue)
        {
            inputAction = ProcessRules(inputAction, inputValue);

            // Create input event
            floatInputEventData.Initialize(source, handedness, inputAction, inputValue);

            // Pass handler through HandleEvent to perform modal/fallback logic
            HandleEvent(floatInputEventData, OnFloatInputChanged);
        }

        #endregion Float Input Changed

        #region Input Position Changed

        private static readonly ExecuteEvents.EventFunction<IMixedRealityInputHandler<Vector2>> OnTwoDoFInputChanged =
            delegate (IMixedRealityInputHandler<Vector2> handler, BaseEventData eventData)
            {
                var casted = ExecuteEvents.ValidateEventData<InputEventData<Vector2>>(eventData);
                handler.OnInputChanged(casted);
            };

        /// <inheritdoc />
        public void RaisePositionInputChanged(IMixedRealityInputSource source, Handedness handedness, MixedRealityInputAction inputAction, Vector2 inputPosition)
        {
            inputAction = ProcessRules(inputAction, inputPosition);

            // Create input event
            vector2InputEventData.Initialize(source, handedness, inputAction, inputPosition);

            // Pass handler through HandleEvent to perform modal/fallback logic
            HandleEvent(vector2InputEventData, OnTwoDoFInputChanged);
        }

        private static readonly ExecuteEvents.EventFunction<IMixedRealityInputHandler<Vector3>> OnPositionInputChanged =
            delegate (IMixedRealityInputHandler<Vector3> handler, BaseEventData eventData)
            {
                var casted = ExecuteEvents.ValidateEventData<InputEventData<Vector3>>(eventData);
                handler.OnInputChanged(casted);
            };

        /// <inheritdoc />
        public void RaisePositionInputChanged(IMixedRealityInputSource source, Handedness handedness, MixedRealityInputAction inputAction, Vector3 position)
        {
            inputAction = ProcessRules(inputAction, position);

            // Create input event
            positionInputEventData.Initialize(source, handedness, inputAction, position);

            // Pass handler through HandleEvent to perform modal/fallback logic
            HandleEvent(positionInputEventData, OnPositionInputChanged);
        }

        #endregion Input Position Changed

        #region Input Rotation Changed

        private static readonly ExecuteEvents.EventFunction<IMixedRealityInputHandler<Quaternion>> OnRotationInputChanged =
            delegate (IMixedRealityInputHandler<Quaternion> handler, BaseEventData eventData)
            {
                var casted = ExecuteEvents.ValidateEventData<InputEventData<Quaternion>>(eventData);
                handler.OnInputChanged(casted);
            };

        /// <inheritdoc />
        public void RaiseRotationInputChanged(IMixedRealityInputSource source, Handedness handedness, MixedRealityInputAction inputAction, Quaternion rotation)
        {
            inputAction = ProcessRules(inputAction, rotation);

            // Create input event
            rotationInputEventData.Initialize(source, handedness, inputAction, rotation);

            // Pass handler through HandleEvent to perform modal/fallback logic
            HandleEvent(positionInputEventData, OnRotationInputChanged);
        }

        #endregion Input Rotation Changed

        #region Input Pose Changed

        private static readonly ExecuteEvents.EventFunction<IMixedRealityInputHandler<MixedRealityPose>> OnPoseInputChanged =
            delegate (IMixedRealityInputHandler<MixedRealityPose> handler, BaseEventData eventData)
            {
                var casted = ExecuteEvents.ValidateEventData<InputEventData<MixedRealityPose>>(eventData);
                handler.OnInputChanged(casted);
            };

        /// <inheritdoc />
        public void RaisePoseInputChanged(IMixedRealityInputSource source, Handedness handedness, MixedRealityInputAction inputAction, MixedRealityPose inputData)
        {
            inputAction = ProcessRules(inputAction, inputData);

            // Create input event
            poseInputEventData.Initialize(source, handedness, inputAction, inputData);

            // Pass handler through HandleEvent to perform modal/fallback logic
            HandleEvent(poseInputEventData, OnPoseInputChanged);
        }

        #endregion Input Pose Changed

        #endregion Generic Input Events

        #region Gesture Events

        private static readonly ExecuteEvents.EventFunction<IMixedRealityGestureHandler> OnGestureStarted =
            delegate (IMixedRealityGestureHandler handler, BaseEventData eventData)
            {
                var casted = ExecuteEvents.ValidateEventData<InputEventData>(eventData);
                handler.OnGestureStarted(casted);
            };

        private static readonly ExecuteEvents.EventFunction<IMixedRealityBaseInputHandler> OnGestureStartedWithAction =
            delegate (IMixedRealityBaseInputHandler handler, BaseEventData eventData)
            {
                var inputData = ExecuteEvents.ValidateEventData<InputEventData>(eventData);
                Debug.Assert(inputData.MixedRealityInputAction != MixedRealityInputAction.None);

                var gestureHandler = handler as IMixedRealityGestureHandler;
                if (gestureHandler != null)
                {
                    gestureHandler.OnGestureStarted(inputData);
                }

                var actionHandler = handler as IMixedRealityInputActionHandler;
                if (actionHandler != null)
                {
                    actionHandler.OnActionStarted(inputData);
                }
            };

        /// <inheritdoc />
        public void RaiseGestureStarted(IMixedRealityController controller, MixedRealityInputAction action)
        {
            action = ProcessRules(action, true);
            inputEventData.Initialize(controller.InputSource, controller.ControllerHandedness, action);

            if (action == MixedRealityInputAction.None)
            {
                HandleEvent(inputEventData, OnGestureStarted);
            }
            else
            {
                HandleEvent(inputEventData, OnGestureStartedWithAction);
            }
        }

        private static readonly ExecuteEvents.EventFunction<IMixedRealityGestureHandler> OnGestureUpdated =
            delegate (IMixedRealityGestureHandler handler, BaseEventData eventData)
            {
                var casted = ExecuteEvents.ValidateEventData<InputEventData>(eventData);
                handler.OnGestureUpdated(casted);
            };

        /// <inheritdoc />
        public void RaiseGestureUpdated(IMixedRealityController controller, MixedRealityInputAction action)
        {
            action = ProcessRules(action, true);
            inputEventData.Initialize(controller.InputSource, controller.ControllerHandedness, action);
            HandleEvent(inputEventData, OnGestureUpdated);
        }

        private static readonly ExecuteEvents.EventFunction<IMixedRealityGestureHandler<Vector2>> OnGestureVector2PositionUpdated =
                delegate (IMixedRealityGestureHandler<Vector2> handler, BaseEventData eventData)
                {
                    var casted = ExecuteEvents.ValidateEventData<InputEventData<Vector2>>(eventData);
                    handler.OnGestureUpdated(casted);
                };

        /// <inheritdoc />
        public void RaiseGestureUpdated(IMixedRealityController controller, MixedRealityInputAction action, Vector2 inputData)
        {
            action = ProcessRules(action, inputData);
            vector2InputEventData.Initialize(controller.InputSource, controller.ControllerHandedness, action, inputData);
            HandleEvent(vector2InputEventData, OnGestureVector2PositionUpdated);
        }

        private static readonly ExecuteEvents.EventFunction<IMixedRealityGestureHandler<Vector3>> OnGesturePositionUpdated =
            delegate (IMixedRealityGestureHandler<Vector3> handler, BaseEventData eventData)
            {
                var casted = ExecuteEvents.ValidateEventData<InputEventData<Vector3>>(eventData);
                handler.OnGestureUpdated(casted);
            };

        /// <inheritdoc />
        public void RaiseGestureUpdated(IMixedRealityController controller, MixedRealityInputAction action, Vector3 inputData)
        {
            action = ProcessRules(action, inputData);
            positionInputEventData.Initialize(controller.InputSource, controller.ControllerHandedness, action, inputData);
            HandleEvent(positionInputEventData, OnGesturePositionUpdated);
        }

        private static readonly ExecuteEvents.EventFunction<IMixedRealityGestureHandler<Quaternion>> OnGestureRotationUpdated =
            delegate (IMixedRealityGestureHandler<Quaternion> handler, BaseEventData eventData)
            {
                var casted = ExecuteEvents.ValidateEventData<InputEventData<Quaternion>>(eventData);
                handler.OnGestureUpdated(casted);
            };

        /// <inheritdoc />
        public void RaiseGestureUpdated(IMixedRealityController controller, MixedRealityInputAction action, Quaternion inputData)
        {
            action = ProcessRules(action, inputData);
            rotationInputEventData.Initialize(controller.InputSource, controller.ControllerHandedness, action, inputData);
            HandleEvent(rotationInputEventData, OnGestureRotationUpdated);
        }

        private static readonly ExecuteEvents.EventFunction<IMixedRealityGestureHandler<MixedRealityPose>> OnGesturePoseUpdated =
            delegate (IMixedRealityGestureHandler<MixedRealityPose> handler, BaseEventData eventData)
            {
                var casted = ExecuteEvents.ValidateEventData<InputEventData<MixedRealityPose>>(eventData);
                handler.OnGestureUpdated(casted);
            };

        /// <inheritdoc />
        public void RaiseGestureUpdated(IMixedRealityController controller, MixedRealityInputAction action, MixedRealityPose inputData)
        {
            action = ProcessRules(action, inputData);
            poseInputEventData.Initialize(controller.InputSource, controller.ControllerHandedness, action, inputData);
            HandleEvent(poseInputEventData, OnGesturePoseUpdated);
        }

        private static readonly ExecuteEvents.EventFunction<IMixedRealityGestureHandler> OnGestureCompleted =
            delegate (IMixedRealityGestureHandler handler, BaseEventData eventData)
            {
                var casted = ExecuteEvents.ValidateEventData<InputEventData>(eventData);
                handler.OnGestureCompleted(casted);
            };

        private static readonly ExecuteEvents.EventFunction<IMixedRealityBaseInputHandler> OnGestureCompletedWithAction =
            delegate (IMixedRealityBaseInputHandler handler, BaseEventData eventData)
            {
                var inputData = ExecuteEvents.ValidateEventData<InputEventData>(eventData);
                Debug.Assert(inputData.MixedRealityInputAction != MixedRealityInputAction.None);

                var gestureHandler = handler as IMixedRealityGestureHandler;
                if (gestureHandler != null)
                {
                    gestureHandler.OnGestureCompleted(inputData);
                }

                var actionHandler = handler as IMixedRealityInputActionHandler;
                if (actionHandler != null)
                {
                    actionHandler.OnActionEnded(inputData);
                }
            };

        /// <inheritdoc />
        public void RaiseGestureCompleted(IMixedRealityController controller, MixedRealityInputAction action)
        {
            action = ProcessRules(action, false);
            inputEventData.Initialize(controller.InputSource, controller.ControllerHandedness, action);

            if (action == MixedRealityInputAction.None)
            {
                HandleEvent(inputEventData, OnGestureCompleted);
            }
            else
            {
                HandleEvent(inputEventData, OnGestureCompletedWithAction);
            }
        }

        private static readonly ExecuteEvents.EventFunction<IMixedRealityGestureHandler<Vector2>> OnGestureVector2PositionCompleted =
                delegate (IMixedRealityGestureHandler<Vector2> handler, BaseEventData eventData)
                {
                    var casted = ExecuteEvents.ValidateEventData<InputEventData<Vector2>>(eventData);
                    handler.OnGestureCompleted(casted);
                };

        /// <inheritdoc />
        public void RaiseGestureCompleted(IMixedRealityController controller, MixedRealityInputAction action, Vector2 inputData)
        {
            action = ProcessRules(action, inputData);
            vector2InputEventData.Initialize(controller.InputSource, controller.ControllerHandedness, action, inputData);
            HandleEvent(vector2InputEventData, OnGestureVector2PositionCompleted);
        }

        private static readonly ExecuteEvents.EventFunction<IMixedRealityGestureHandler<Vector3>> OnGesturePositionCompleted =
            delegate (IMixedRealityGestureHandler<Vector3> handler, BaseEventData eventData)
            {
                var casted = ExecuteEvents.ValidateEventData<InputEventData<Vector3>>(eventData);
                handler.OnGestureCompleted(casted);
            };

        /// <inheritdoc />
        public void RaiseGestureCompleted(IMixedRealityController controller, MixedRealityInputAction action, Vector3 inputData)
        {
            action = ProcessRules(action, inputData);
            positionInputEventData.Initialize(controller.InputSource, controller.ControllerHandedness, action, inputData);
            HandleEvent(positionInputEventData, OnGesturePositionCompleted);
        }

        private static readonly ExecuteEvents.EventFunction<IMixedRealityGestureHandler<Quaternion>> OnGestureRotationCompleted =
            delegate (IMixedRealityGestureHandler<Quaternion> handler, BaseEventData eventData)
            {
                var casted = ExecuteEvents.ValidateEventData<InputEventData<Quaternion>>(eventData);
                handler.OnGestureCompleted(casted);
            };

        /// <inheritdoc />
        public void RaiseGestureCompleted(IMixedRealityController controller, MixedRealityInputAction action, Quaternion inputData)
        {
            action = ProcessRules(action, inputData);
            rotationInputEventData.Initialize(controller.InputSource, controller.ControllerHandedness, action, inputData);
            HandleEvent(rotationInputEventData, OnGestureRotationCompleted);
        }

        private static readonly ExecuteEvents.EventFunction<IMixedRealityGestureHandler<MixedRealityPose>> OnGesturePoseCompleted =
            delegate (IMixedRealityGestureHandler<MixedRealityPose> handler, BaseEventData eventData)
            {
                var casted = ExecuteEvents.ValidateEventData<InputEventData<MixedRealityPose>>(eventData);
                handler.OnGestureCompleted(casted);
            };

        /// <inheritdoc />
        public void RaiseGestureCompleted(IMixedRealityController controller, MixedRealityInputAction action, MixedRealityPose inputData)
        {
            action = ProcessRules(action, inputData);
            poseInputEventData.Initialize(controller.InputSource, controller.ControllerHandedness, action, inputData);
            HandleEvent(poseInputEventData, OnGesturePoseCompleted);
        }

        private static readonly ExecuteEvents.EventFunction<IMixedRealityGestureHandler> OnGestureCanceled =
                delegate (IMixedRealityGestureHandler handler, BaseEventData eventData)
                {
                    var casted = ExecuteEvents.ValidateEventData<InputEventData>(eventData);
                    handler.OnGestureCanceled(casted);
                };

        /// <inheritdoc />
        public void RaiseGestureCanceled(IMixedRealityController controller, MixedRealityInputAction action)
        {
            action = ProcessRules(action, false);
            inputEventData.Initialize(controller.InputSource, controller.ControllerHandedness, action);
            HandleEvent(inputEventData, OnGestureCanceled);
        }

        #endregion Gesture Events

        #region Speech Keyword Events

        private static readonly ExecuteEvents.EventFunction<IMixedRealitySpeechHandler> OnSpeechKeywordRecognizedEventHandler =
            delegate (IMixedRealitySpeechHandler handler, BaseEventData eventData)
            {
                var casted = ExecuteEvents.ValidateEventData<SpeechEventData>(eventData);
                handler.OnSpeechKeywordRecognized(casted);
            };

        private static readonly ExecuteEvents.EventFunction<IMixedRealityBaseInputHandler> OnSpeechKeywordRecognizedWithActionEventHandler =
            delegate (IMixedRealityBaseInputHandler handler, BaseEventData eventData)
            {
                var speechData = ExecuteEvents.ValidateEventData<SpeechEventData>(eventData);
                Debug.Assert(speechData.MixedRealityInputAction != MixedRealityInputAction.None);

                var speechHandler = handler as IMixedRealitySpeechHandler;
                if (speechHandler != null)
                {
                    speechHandler.OnSpeechKeywordRecognized(speechData);
                }

                var actionHandler = handler as IMixedRealityInputActionHandler;
                if (actionHandler != null)
                {
                    actionHandler.OnActionStarted(speechData);
                    actionHandler.OnActionEnded(speechData);
                }
            };

        /// <inheritdoc />
        public void RaiseSpeechCommandRecognized(IMixedRealityInputSource source, RecognitionConfidenceLevel confidence, TimeSpan phraseDuration, DateTime phraseStartTime, SpeechCommands command)
        {
            // Create input event
            speechEventData.Initialize(source, confidence, phraseDuration, phraseStartTime, command);

            FocusProvider?.OnSpeechKeywordRecognized(speechEventData);

            // Pass handler through HandleEvent to perform modal/fallback logic
            if (command.Action == MixedRealityInputAction.None)
            {
                HandleEvent(speechEventData, OnSpeechKeywordRecognizedEventHandler);
            }
            else
            {
                HandleEvent(speechEventData, OnSpeechKeywordRecognizedWithActionEventHandler);
            }
        }

        #endregion Speech Keyword Events

        #region Dictation Events

        private static readonly ExecuteEvents.EventFunction<IMixedRealityDictationHandler> OnDictationHypothesisEventHandler =
            delegate (IMixedRealityDictationHandler handler, BaseEventData eventData)
            {
                var casted = ExecuteEvents.ValidateEventData<DictationEventData>(eventData);
                handler.OnDictationHypothesis(casted);
            };

        /// <inheritdoc />
        public void RaiseDictationHypothesis(IMixedRealityInputSource source, string dictationHypothesis, AudioClip dictationAudioClip = null)
        {
            // Create input event
            dictationEventData.Initialize(source, dictationHypothesis, dictationAudioClip);

            // Pass handler through HandleEvent to perform modal/fallback logic
            HandleEvent(dictationEventData, OnDictationHypothesisEventHandler);
        }

        private static readonly ExecuteEvents.EventFunction<IMixedRealityDictationHandler> OnDictationResultEventHandler =
            delegate (IMixedRealityDictationHandler handler, BaseEventData eventData)
            {
                var casted = ExecuteEvents.ValidateEventData<DictationEventData>(eventData);
                handler.OnDictationResult(casted);
            };

        /// <inheritdoc />
        public void RaiseDictationResult(IMixedRealityInputSource source, string dictationResult, AudioClip dictationAudioClip = null)
        {
            // Create input event
            dictationEventData.Initialize(source, dictationResult, dictationAudioClip);

            // Pass handler through HandleEvent to perform modal/fallback logic
            HandleEvent(dictationEventData, OnDictationResultEventHandler);
        }

        private static readonly ExecuteEvents.EventFunction<IMixedRealityDictationHandler> OnDictationCompleteEventHandler =
            delegate (IMixedRealityDictationHandler handler, BaseEventData eventData)
            {
                var casted = ExecuteEvents.ValidateEventData<DictationEventData>(eventData);
                handler.OnDictationComplete(casted);
            };

        /// <inheritdoc />
        public void RaiseDictationComplete(IMixedRealityInputSource source, string dictationResult, AudioClip dictationAudioClip)
        {
            // Create input event
            dictationEventData.Initialize(source, dictationResult, dictationAudioClip);

            // Pass handler through HandleEvent to perform modal/fallback logic
            HandleEvent(dictationEventData, OnDictationCompleteEventHandler);
        }

        private static readonly ExecuteEvents.EventFunction<IMixedRealityDictationHandler> OnDictationErrorEventHandler =
            delegate (IMixedRealityDictationHandler handler, BaseEventData eventData)
            {
                var casted = ExecuteEvents.ValidateEventData<DictationEventData>(eventData);
                handler.OnDictationError(casted);
            };

        /// <inheritdoc />
        public void RaiseDictationError(IMixedRealityInputSource source, string dictationResult, AudioClip dictationAudioClip = null)
        {
            // Create input event
            dictationEventData.Initialize(source, dictationResult, dictationAudioClip);

            // Pass handler through HandleEvent to perform modal/fallback logic
            HandleEvent(dictationEventData, OnDictationErrorEventHandler);
        }

        #endregion Dictation Events

        #region Hand Events

        private static readonly ExecuteEvents.EventFunction<IMixedRealityHandJointHandler> OnHandJointsUpdatedEventHandler =
            delegate (IMixedRealityHandJointHandler handler, BaseEventData eventData)
            {
                var casted = ExecuteEvents.ValidateEventData<InputEventData<IDictionary<TrackedHandJoint, MixedRealityPose>>>(eventData);

                handler.OnHandJointsUpdated(casted);
            };

        public void RaiseHandJointsUpdated(IMixedRealityInputSource source, Handedness handedness, IDictionary<TrackedHandJoint, MixedRealityPose> jointPoses)
        {
            // Create input event
            jointPoseInputEventData.Initialize(source, handedness, MixedRealityInputAction.None, jointPoses);

            // Pass handler through HandleEvent to perform modal/fallback logic
            HandleEvent(jointPoseInputEventData, OnHandJointsUpdatedEventHandler);
        }

        private static readonly ExecuteEvents.EventFunction<IMixedRealityHandMeshHandler> OnHandMeshUpdatedEventHandler =
            delegate (IMixedRealityHandMeshHandler handler, BaseEventData eventData)
            {
                var casted = ExecuteEvents.ValidateEventData<InputEventData<HandMeshInfo>>(eventData);

                handler.OnHandMeshUpdated(casted);
            };

        public void RaiseHandMeshUpdated(IMixedRealityInputSource source, Handedness handedness, HandMeshInfo handMeshInfo)
        {
            // Create input event
            handMeshInputEventData.Initialize(source, handedness, MixedRealityInputAction.None, handMeshInfo);

            // Pass handler through HandleEvent to perform modal/fallback logic
            HandleEvent(handMeshInputEventData, OnHandMeshUpdatedEventHandler);
        }

        private static readonly ExecuteEvents.EventFunction<IMixedRealityTouchHandler> OnTouchStartedEventHandler =
            delegate (IMixedRealityTouchHandler handler, BaseEventData eventData)
            {
                var casted = ExecuteEvents.ValidateEventData<HandTrackingInputEventData>(eventData);
                handler.OnTouchStarted(casted);
            };

        /// <inheritdoc />
        public void RaiseOnTouchStarted(IMixedRealityInputSource source, IMixedRealityController controller, Handedness handedness, Vector3 touchPoint)
        {
            // Create input event
            handTrackingInputEventData.Initialize(source, controller, handedness, touchPoint);

            // Pass handler through HandleEvent to perform modal/fallback logic
            HandleEvent(handTrackingInputEventData, OnTouchStartedEventHandler);
        }

        private static readonly ExecuteEvents.EventFunction<IMixedRealityTouchHandler> OnTouchCompletedEventHandler =
            delegate (IMixedRealityTouchHandler handler, BaseEventData eventData)
            {
                var casted = ExecuteEvents.ValidateEventData<HandTrackingInputEventData>(eventData);
                handler.OnTouchCompleted(casted);
            };


        /// <inheritdoc />
        public void RaiseOnTouchCompleted(IMixedRealityInputSource source, IMixedRealityController controller, Handedness handedness, Vector3 touchPoint)
        {
            // Create input event
            handTrackingInputEventData.Initialize(source, controller, handedness, touchPoint);

            // Pass handler through HandleEvent to perform modal/fallback logic
            HandleEvent(handTrackingInputEventData, OnTouchCompletedEventHandler);
        }

        private static readonly ExecuteEvents.EventFunction<IMixedRealityTouchHandler> OnTouchUpdatedEventHandler =
            delegate (IMixedRealityTouchHandler handler, BaseEventData eventData)
            {
                var casted = ExecuteEvents.ValidateEventData<HandTrackingInputEventData>(eventData);
                handler.OnTouchUpdated(casted);
            };


        /// <inheritdoc />
        public void RaiseOnTouchUpdated(IMixedRealityInputSource source, IMixedRealityController controller, Handedness handedness, Vector3 touchPoint)
        {
            // Create input event
            handTrackingInputEventData.Initialize(source, controller, handedness, touchPoint);

            // Pass handler through HandleEvent to perform modal/fallback logic
            HandleEvent(handTrackingInputEventData, OnTouchUpdatedEventHandler);
        }

        #endregion Hand Events

        #endregion Input Events

        #region Rules

        private static MixedRealityInputAction ProcessRules_Internal<T1, T2>(MixedRealityInputAction inputAction, T1[] inputActionRules, T2 criteria) where T1 : struct, IInputActionRule<T2>
        {
            for (int i = 0; i < inputActionRules.Length; i++)
            {
                if (inputActionRules[i].BaseAction == inputAction && inputActionRules[i].Criteria.Equals(criteria))
                {
                    if (inputActionRules[i].RuleAction == inputAction)
                    {
                        Debug.LogError("Input Action Rule cannot be the same as the rule's Base Action!");
                        return inputAction;
                    }

                    if (inputActionRules[i].BaseAction.AxisConstraint != inputActionRules[i].RuleAction.AxisConstraint)
                    {
                        Debug.LogError("Input Action Rule doesn't have the same Axis Constraint as the Base Action!");
                        return inputAction;
                    }

                    return inputActionRules[i].RuleAction;
                }
            }

            return inputAction;
        }

        private MixedRealityInputAction ProcessRules(MixedRealityInputAction inputAction, bool criteria)
        {
            if (CurrentInputActionRulesProfile != null && CurrentInputActionRulesProfile.InputActionRulesDigital?.Length > 0)
            {
                return ProcessRules_Internal(inputAction, CurrentInputActionRulesProfile.InputActionRulesDigital, criteria);
            }

            return inputAction;
        }

        private MixedRealityInputAction ProcessRules(MixedRealityInputAction inputAction, float criteria)
        {
            if (CurrentInputActionRulesProfile != null && CurrentInputActionRulesProfile.InputActionRulesSingleAxis?.Length > 0)
            {
                return ProcessRules_Internal(inputAction, CurrentInputActionRulesProfile.InputActionRulesSingleAxis, criteria);
            }

            return inputAction;
        }

        private MixedRealityInputAction ProcessRules(MixedRealityInputAction inputAction, Vector2 criteria)
        {
            if (CurrentInputActionRulesProfile != null && CurrentInputActionRulesProfile.InputActionRulesDualAxis?.Length > 0)
            {
                return ProcessRules_Internal(inputAction, CurrentInputActionRulesProfile.InputActionRulesDualAxis, criteria);
            }

            return inputAction;
        }

        private MixedRealityInputAction ProcessRules(MixedRealityInputAction inputAction, Vector3 criteria)
        {
            if (CurrentInputActionRulesProfile != null && CurrentInputActionRulesProfile.InputActionRulesVectorAxis?.Length > 0)
            {
                return ProcessRules_Internal(inputAction, CurrentInputActionRulesProfile.InputActionRulesVectorAxis, criteria);
            }

            return inputAction;
        }

        private MixedRealityInputAction ProcessRules(MixedRealityInputAction inputAction, Quaternion criteria)
        {
            if (CurrentInputActionRulesProfile != null && CurrentInputActionRulesProfile.InputActionRulesQuaternionAxis?.Length > 0)
            {
                return ProcessRules_Internal(inputAction, CurrentInputActionRulesProfile.InputActionRulesQuaternionAxis, criteria);
            }

            return inputAction;
        }

        private MixedRealityInputAction ProcessRules(MixedRealityInputAction inputAction, MixedRealityPose criteria)
        {
            if (CurrentInputActionRulesProfile != null && CurrentInputActionRulesProfile.InputActionRulesPoseAxis?.Length > 0)
            {
                return ProcessRules_Internal(inputAction, CurrentInputActionRulesProfile.InputActionRulesPoseAxis, criteria);
            }

            return inputAction;
        }

        #endregion Rules
    }
}<|MERGE_RESOLUTION|>--- conflicted
+++ resolved
@@ -157,11 +157,7 @@
 
             if (inputModules.Length == 0)
             {
-<<<<<<< HEAD
-                Debug.LogWarning($"Automatically adding a {typeof(MixedRealityInputModule).Name} to main camera. You should save this change to the scene.", CameraCache.Main);
-=======
                 // There is no input module attached to the camera, add one.
->>>>>>> 667bd354
                 CameraCache.Main.gameObject.AddComponent<MixedRealityInputModule>();
             }
             else if ((inputModules.Length == 1) && (inputModules[0] is MixedRealityInputModule))
