﻿// Copyright (c) Microsoft Corporation. All rights reserved.
// Licensed under the MIT License. See LICENSE in the project root for license information.

using Microsoft.MixedReality.Toolkit.Physics;
using UnityEngine;

namespace Microsoft.MixedReality.Toolkit.Input
{
<<<<<<< HEAD
    [ExecuteAlways]
=======
    /// <summary>
    /// A near interaction pointer that generates touch events based on touchables in close proximity.
    /// </summary>
    /// <remarks>
    /// _Reachable Objects_ are objects with a both a [BaseNearInteractionTouchable](xref:Microsoft.MixedReality.Toolkit.Input.BaseNearInteractionTouchable) and a collider within [TouchableDistance](xref:Microsoft.MixedReality.Toolkit.Input.PokePointer.TouchableDistance) from the poke pointer (based on [OverlapSphere](https://docs.unity3d.com/ScriptReference/Physics.OverlapSphere.html)).
    ///
    /// If a poke pointer has no [CurrentTouchableObjectDown](xref:Microsoft.MixedReality.Toolkit.Input.PokePointer.CurrentTouchableObjectDown), then it will try to select one from the Reachable Objects based on:
    /// 1. Layer mask priority: Lower-priority layer masks will only be considered if higher-priority layers don't contain any Reachable Objects.
    /// 1. Distance: the closest object in the highest priority layers is selected based on [DistanceToTouchable](xref:Microsoft.MixedReality.Toolkit.Input.BaseNearInteractionTouchable.DistanceToTouchable*).
    /// 1. Poke Threshold: The object becomes the [CurrentTouchableObjectDown](xref:Microsoft.MixedReality.Toolkit.Input.PokePointer.CurrentTouchableObjectDown) once it crosses the [PokeThreshold](xref:Microsoft.MixedReality.Toolkit.Input.BaseNearInteractionTouchable.PokeThreshold) distance (behind the surface). At this point the [OnTouchStarted](xref:Microsoft.MixedReality.Toolkit.Input.IMixedRealityTouchHandler.OnTouchStarted*) or [OnPointerDown](xref:Microsoft.MixedReality.Toolkit.Input.IMixedRealityPointerHandler.OnPointerDown*) event is raised.
    ///
    /// If a poke pointer _does_  have a [CurrentTouchableObjectDown](xref:Microsoft.MixedReality.Toolkit.Input.PokePointer.CurrentTouchableObjectDown) it will not consider any other object, until the [DistanceToTouchable](xref:Microsoft.MixedReality.Toolkit.Input.BaseNearInteractionTouchable.DistanceToTouchable*) exceeds the [DebounceThreshold](xref:Microsoft.MixedReality.Toolkit.Input.BaseNearInteractionTouchable.DebounceThreshold) (in front of the surface). At this point the active object is cleared and the [OnTouchCompleted](xref:Microsoft.MixedReality.Toolkit.Input.IMixedRealityTouchHandler.OnTouchCompleted*) or [OnPointerUp](xref:Microsoft.MixedReality.Toolkit.Input.IMixedRealityPointerHandler.OnPointerUp*) event is raised.
    /// </remarks>
>>>>>>> 7b2f03bb
    public class PokePointer : BaseControllerPointer, IMixedRealityNearPointer
    {
        [SerializeField]
        protected LineRenderer line;

        [SerializeField]
        protected GameObject visuals;

        [SerializeField]
        [Tooltip("Maximum distance a which a touchable surface can be interacted with.")]
        protected float touchableDistance = 0.2f;
        /// <summary>
        /// Maximum distance a which a touchable surface can be interacted with.
        /// </summary>
        public float TouchableDistance => touchableDistance;

        [SerializeField]
        [Tooltip("Maximum number of colliders that can be detected in a scene query.")]
        [Min(1)]
        private int sceneQueryBufferSize = 64;
        /// <summary>
        /// Maximum number of colliders that can be detected in a scene query.
        /// </summary>
        public int SceneQueryBufferSize => sceneQueryBufferSize;

        [SerializeField]
        [Tooltip("The LayerMasks, in prioritized order, that are used to determine the touchable objects.")]
        private LayerMask[] pokeLayerMasks = { UnityEngine.Physics.DefaultRaycastLayers };
        /// <summary>
        /// The LayerMasks, in prioritized order, that are used to determine the touchable objects.
        /// </summary>
        /// <remarks>
        /// Only [BaseNearInteractionTouchables](xref:Microsoft.MixedReality.Toolkit.Input.BaseNearInteractionTouchable) in one of the LayerMasks will raise touch events.
        /// </remarks>
        public LayerMask[] PokeLayerMasks => pokeLayerMasks;

        [SerializeField]
        [Tooltip("Specify whether queries for touchable surfaces hit triggers.")]
        protected QueryTriggerInteraction triggerInteraction = QueryTriggerInteraction.UseGlobal;
        /// <summary>
        /// Specify whether queries for touchable surfaces hit triggers.
        /// </summary>
        public QueryTriggerInteraction TriggerInteraction => triggerInteraction;

        private Collider[] queryBuffer;

        private float closestDistance = 0.0f;

        private Vector3 closestNormal = Vector3.forward;

        private BaseNearInteractionTouchable closestProximityTouchable = null;
        /// <summary>
        /// The closest touchable component that has been detected.
        /// </summary>
        /// <remarks>
        /// The closest touchable component limits the set of objects which are currently touchable.
        /// These are all the game objects in the subtree of the closest touchable component's owner object.
        /// </remarks>
        public BaseNearInteractionTouchable ClosestProximityTouchable => closestProximityTouchable;

        private GameObject currentTouchableObjectDown = null;
        /// <summary>
        /// The current object that is being touched.
        /// </summary>
        /// We need to make sure to consistently fire 
        /// poke-down / poke-up events for this object. This is also the case when the object within
        /// the same current closest touchable component's changes (e.g. Unity UI control elements).
        public GameObject CurrentTouchableObjectDown => currentTouchableObjectDown;

        protected override void Start()
        {
            base.Start();

            queryBuffer = new Collider[sceneQueryBufferSize];
        }

<<<<<<< HEAD
=======
        protected void OnValidate()
        {
            Debug.Assert(line != null, this);
            Debug.Assert(visuals != null, this);
            touchableDistance = Mathf.Max(touchableDistance, 0);
            sceneQueryBufferSize = Mathf.Max(sceneQueryBufferSize, 1);
        }

>>>>>>> 7b2f03bb
        public bool IsNearObject
        {
            get { return (closestProximityTouchable != null); }
        }

        public override void OnPreSceneQuery()
        {
            if (Rays == null)
            {
                Rays = new RayStep[1];
            }

            closestNormal = Rotation * Vector3.forward;

            var layerMasks = PrioritizedLayerMasksOverride ?? PokeLayerMasks;

            // Find closest touchable
            BaseNearInteractionTouchable newClosestTouchable = null;
            foreach (var layerMask in layerMasks)
            {
                if (FindClosestTouchableForLayerMask(layerMask, out newClosestTouchable, out closestDistance, out closestNormal))
                {
                    break;
                }
            }

            if (newClosestTouchable != null)
            {
                // Build ray (poke from in front to the back of the pointer position)
                Vector3 start = Position - newClosestTouchable.PokeThreshold * -closestNormal;
                Vector3 end = Position + touchableDistance * -closestNormal;
                Rays[0].UpdateRayStep(ref start, ref end);

                line.SetPosition(0, Position);
                line.SetPosition(1, end);
            }

            // Check if the currently touched object is still part of the new touchable.
            if (currentTouchableObjectDown != null)
            {
                if (!IsObjectPartOfTouchable(currentTouchableObjectDown, newClosestTouchable))
                {
                    TryRaisePokeUp(Result.CurrentPointerTarget, Position);
                }
            }

            // Set new touchable only now: If we have to raise a poke-up event for the previous touchable object,
            // we need to do so using the previous touchable in TryRaisePokeUp().
            closestProximityTouchable = newClosestTouchable;

            visuals.SetActive(IsActive);
        }

        private bool FindClosestTouchableForLayerMask(LayerMask layerMask, out BaseNearInteractionTouchable closest, out float closestDistance, out Vector3 closestNormal)
        {
            closest = null;
            closestDistance = float.PositiveInfinity;
            closestNormal = Vector3.zero;

            int numColliders = UnityEngine.Physics.OverlapSphereNonAlloc(Position, touchableDistance, queryBuffer, layerMask, triggerInteraction);
            if (numColliders == queryBuffer.Length)
            {
                Debug.LogWarning($"Maximum number of {numColliders} colliders found in PokePointer overlap query. Consider increasing the query buffer size in the pointer profile.");
            }

            for (int i = 0; i < numColliders; ++i)
            {
                var touchable = queryBuffer[i].GetComponent<ColliderNearInteractionTouchable>();
                if (touchable)
                {
                    float distance = touchable.DistanceToTouchable(Position, out Vector3 normal);
                    if (distance < closestDistance)
                    {   
                        closest = touchable;
                        closestDistance = distance;
                        closestNormal = normal;
                    }
                }
            }

            // Unity UI does not provide an equivalent broad-phase test to Physics.OverlapSphere,
            // so we have to use a static instances list to test all NearInteractionTouchableUnityUI
            foreach (var touchable in NearInteractionTouchableUnityUI.Instances)
            {
                float distance = touchable.DistanceToTouchable(Position, out Vector3 normal);
                if (distance < closestDistance)
                {   
                    closest = touchable;
                    closestDistance = distance;
                    closestNormal = normal;
                }
            }

            return closest != null;
        }

        public override void OnPostSceneQuery()
        {
            base.OnPostSceneQuery();

            if (!IsActive)
            {
                return;
            }

            if (Result?.CurrentPointerTarget != null && closestProximityTouchable != null)
            {
                float distToFront = Vector3.Distance(Result.StartPoint, Result.Details.Point) - closestProximityTouchable.PokeThreshold;
                bool newIsDown = (distToFront < 0);
                bool newIsUp = (distToFront > closestProximityTouchable.DebounceThreshold);

                if (newIsDown)
                {
                    TryRaisePokeDown(Result.CurrentPointerTarget, Position);
                }
                else if (currentTouchableObjectDown != null)
                {
                    if (newIsUp)
                    {
                        TryRaisePokeUp(Result.CurrentPointerTarget, Position);
                    }
                    else
                    {
                        TryRaisePokeDown(Result.CurrentPointerTarget, Position);
                    }
                }
            }

            if (!IsNearObject)
            {
                line.endColor = line.startColor = new Color(1, 1, 1, 0.25f);
            }
            else if (currentTouchableObjectDown == null)
            {
                line.endColor = line.startColor = new Color(1, 1, 1, 0.75f);
            }
            else
            {
                line.endColor = line.startColor = new Color(0, 0, 1, 0.75f);
            }
        }

        public override void OnPreCurrentPointerTargetChange()
        {
            // We need to raise the event now, since the pointer's focused object or touchable will change 
            // after we leave this function. This will make sure the same object that received the Down event
            // will also receive the Up event.
            TryRaisePokeUp();
        }

        private void TryRaisePokeDown(GameObject targetObject, Vector3 touchPosition)
        {
            if (currentTouchableObjectDown == null)
            {
                // In order to get reliable up/down event behavior, only allow the closest touchable to be touched.
                if (IsObjectPartOfTouchable(targetObject, closestProximityTouchable))
                {
                    currentTouchableObjectDown = targetObject;

                    if (closestProximityTouchable.EventsToReceive == TouchableEventType.Pointer)
                    {
                        InputSystem?.RaisePointerDown(this, pointerAction, Handedness);
                    }
                    else if (closestProximityTouchable.EventsToReceive == TouchableEventType.Touch)
                    {
                        InputSystem?.RaiseOnTouchStarted(InputSourceParent, Controller, Handedness, touchPosition);
                    }
                }
            }
            else
            {
                RaiseTouchUpdated(targetObject, touchPosition);
            }
        }

        private void TryRaisePokeUp(GameObject targetObject, Vector3 touchPosition)
        {
            if (currentTouchableObjectDown != null)
            {
                Debug.Assert(Result.CurrentPointerTarget == currentTouchableObjectDown, "PokeUp will not be raised for correct object.");

                if (closestProximityTouchable.EventsToReceive == TouchableEventType.Pointer)
                {
                    InputSystem.RaisePointerClicked(this, pointerAction, 0, Handedness);
                    InputSystem?.RaisePointerUp(this, pointerAction, Handedness);
                }
                else if (closestProximityTouchable.EventsToReceive == TouchableEventType.Touch)
                {
                    InputSystem?.RaiseOnTouchCompleted(InputSourceParent, Controller, Handedness, touchPosition);
                }

                currentTouchableObjectDown = null;
            }
        }

        private void TryRaisePokeUp()
        {
            if (currentTouchableObjectDown != null)
            {
                TryRaisePokeUp(Result.CurrentPointerTarget, Position);
            }
        }

        private void RaiseTouchUpdated(GameObject targetObject, Vector3 touchPosition)
        {
            if (currentTouchableObjectDown != null)
            {
                Debug.Assert(Result?.CurrentPointerTarget == currentTouchableObjectDown);

                if (closestProximityTouchable.EventsToReceive == TouchableEventType.Touch)
                {
                    InputSystem?.RaiseOnTouchUpdated(InputSourceParent, Controller, Handedness, touchPosition);
                }
            }
        }

        private static bool IsObjectPartOfTouchable(GameObject targetObject, BaseNearInteractionTouchable touchable)
        {
            return targetObject != null && touchable != null &&
                (targetObject == touchable.gameObject ||
                // Descendant game objects are touchable as well. In particular, this is needed to be able to send
                // touch events to Unity UI control elements.
                (targetObject.transform != null && touchable.gameObject.transform != null &&
                targetObject.transform.IsChildOf(touchable.gameObject.transform)));
        }

        /// <inheritdoc />
        bool IMixedRealityNearPointer.TryGetNearGraspPoint(out Vector3 position)
        {
            position = Vector3.zero;
            return false;
        }

        /// <inheritdoc />
        bool IMixedRealityNearPointer.TryGetDistanceToNearestSurface(out float distance)
        {
            distance = closestDistance;
            return true;
        }

        /// <inheritdoc />
        bool IMixedRealityNearPointer.TryGetNormalToNearestSurface(out Vector3 normal)
        {
            normal = closestNormal;
            return true;
        }

        /// <inheritdoc />
        public override void OnSourceLost(SourceStateEventData eventData)
        {
            TryRaisePokeUp();

            base.OnSourceLost(eventData);
        }

        public override void OnInputDown(InputEventData eventData)
        {
            // Poke pointer should not respond when a button is pressed or hand is pinched
            // It should only dispatch events based on collision with touchables.
        }

        public override void OnInputUp(InputEventData eventData)
        {
            // Poke pointer should not respond when a button is released or hand is un-pinched
            // It should only dispatch events based on collision with touchables.
        }

        protected override void OnEnable()
        {
            base.OnEnable();

            Debug.Assert(line != null, "No line renderer found in PokePointer.");
            Debug.Assert(visuals != null, "No visuals object found in PokePointer.");
        }
    }
}<|MERGE_RESOLUTION|>--- conflicted
+++ resolved
@@ -6,9 +6,6 @@
 
 namespace Microsoft.MixedReality.Toolkit.Input
 {
-<<<<<<< HEAD
-    [ExecuteAlways]
-=======
     /// <summary>
     /// A near interaction pointer that generates touch events based on touchables in close proximity.
     /// </summary>
@@ -22,7 +19,6 @@
     ///
     /// If a poke pointer _does_  have a [CurrentTouchableObjectDown](xref:Microsoft.MixedReality.Toolkit.Input.PokePointer.CurrentTouchableObjectDown) it will not consider any other object, until the [DistanceToTouchable](xref:Microsoft.MixedReality.Toolkit.Input.BaseNearInteractionTouchable.DistanceToTouchable*) exceeds the [DebounceThreshold](xref:Microsoft.MixedReality.Toolkit.Input.BaseNearInteractionTouchable.DebounceThreshold) (in front of the surface). At this point the active object is cleared and the [OnTouchCompleted](xref:Microsoft.MixedReality.Toolkit.Input.IMixedRealityTouchHandler.OnTouchCompleted*) or [OnPointerUp](xref:Microsoft.MixedReality.Toolkit.Input.IMixedRealityPointerHandler.OnPointerUp*) event is raised.
     /// </remarks>
->>>>>>> 7b2f03bb
     public class PokePointer : BaseControllerPointer, IMixedRealityNearPointer
     {
         [SerializeField]
@@ -87,7 +83,7 @@
         /// <summary>
         /// The current object that is being touched.
         /// </summary>
-        /// We need to make sure to consistently fire 
+        /// We need to make sure to consistently fire
         /// poke-down / poke-up events for this object. This is also the case when the object within
         /// the same current closest touchable component's changes (e.g. Unity UI control elements).
         public GameObject CurrentTouchableObjectDown => currentTouchableObjectDown;
@@ -99,8 +95,6 @@
             queryBuffer = new Collider[sceneQueryBufferSize];
         }
 
-<<<<<<< HEAD
-=======
         protected void OnValidate()
         {
             Debug.Assert(line != null, this);
@@ -109,7 +103,6 @@
             sceneQueryBufferSize = Mathf.Max(sceneQueryBufferSize, 1);
         }
 
->>>>>>> 7b2f03bb
         public bool IsNearObject
         {
             get { return (closestProximityTouchable != null); }
@@ -182,7 +175,7 @@
                 {
                     float distance = touchable.DistanceToTouchable(Position, out Vector3 normal);
                     if (distance < closestDistance)
-                    {   
+                    {
                         closest = touchable;
                         closestDistance = distance;
                         closestNormal = normal;
@@ -196,7 +189,7 @@
             {
                 float distance = touchable.DistanceToTouchable(Position, out Vector3 normal);
                 if (distance < closestDistance)
-                {   
+                {
                     closest = touchable;
                     closestDistance = distance;
                     closestNormal = normal;
@@ -254,7 +247,7 @@
 
         public override void OnPreCurrentPointerTargetChange()
         {
-            // We need to raise the event now, since the pointer's focused object or touchable will change 
+            // We need to raise the event now, since the pointer's focused object or touchable will change
             // after we leave this function. This will make sure the same object that received the Down event
             // will also receive the Up event.
             TryRaisePokeUp();
