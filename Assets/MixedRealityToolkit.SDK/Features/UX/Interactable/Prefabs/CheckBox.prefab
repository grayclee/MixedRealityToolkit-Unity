%YAML 1.1
%TAG !u! tag:unity3d.com,2011:
--- !u!1 &1098505392087678
GameObject:
  m_ObjectHideFlags: 0
  m_CorrespondingSourceObject: {fileID: 0}
  m_PrefabInstance: {fileID: 0}
  m_PrefabAsset: {fileID: 0}
  serializedVersion: 6
  m_Component:
  - component: {fileID: 4781408151868912}
  - component: {fileID: 33641935424540274}
  - component: {fileID: 23589133403261092}
  - component: {fileID: 65203283302196396}
  - component: {fileID: 114604455477286672}
  m_Layer: 0
  m_Name: Background
  m_TagString: Untagged
  m_Icon: {fileID: 0}
  m_NavMeshLayer: 0
  m_StaticEditorFlags: 0
  m_IsActive: 1
--- !u!4 &4781408151868912
Transform:
  m_ObjectHideFlags: 0
  m_CorrespondingSourceObject: {fileID: 0}
  m_PrefabInstance: {fileID: 0}
  m_PrefabAsset: {fileID: 0}
  m_GameObject: {fileID: 1098505392087678}
  m_LocalRotation: {x: 0, y: 0, z: 0, w: 1}
  m_LocalPosition: {x: 0, y: 0, z: 0.005}
  m_LocalScale: {x: 0.043945312, y: 0.043945312, z: 0.0073242188}
  m_Children: []
  m_Father: {fileID: 4402144810473256}
  m_RootOrder: 1
  m_LocalEulerAnglesHint: {x: 0, y: 0, z: 0}
--- !u!33 &33641935424540274
MeshFilter:
  m_ObjectHideFlags: 0
  m_CorrespondingSourceObject: {fileID: 0}
  m_PrefabInstance: {fileID: 0}
  m_PrefabAsset: {fileID: 0}
  m_GameObject: {fileID: 1098505392087678}
  m_Mesh: {fileID: 10202, guid: 0000000000000000e000000000000000, type: 0}
--- !u!23 &23589133403261092
MeshRenderer:
  m_ObjectHideFlags: 0
  m_CorrespondingSourceObject: {fileID: 0}
  m_PrefabInstance: {fileID: 0}
  m_PrefabAsset: {fileID: 0}
  m_GameObject: {fileID: 1098505392087678}
  m_Enabled: 1
  m_CastShadows: 1
  m_ReceiveShadows: 1
  m_DynamicOccludee: 1
  m_MotionVectors: 1
  m_LightProbeUsage: 1
  m_ReflectionProbeUsage: 1
  m_RenderingLayerMask: 4294967295
  m_RendererPriority: 0
  m_Materials:
  - {fileID: 2100000, guid: 970c8a6564852574f9ba8959ffcd47f8, type: 2}
  m_StaticBatchInfo:
    firstSubMesh: 0
    subMeshCount: 0
  m_StaticBatchRoot: {fileID: 0}
  m_ProbeAnchor: {fileID: 0}
  m_LightProbeVolumeOverride: {fileID: 0}
  m_ScaleInLightmap: 1
  m_PreserveUVs: 0
  m_IgnoreNormalsForChartDetection: 0
  m_ImportantGI: 0
  m_StitchLightmapSeams: 0
  m_SelectedEditorRenderState: 3
  m_MinimumChartSize: 4
  m_AutoUVMaxDistance: 0.5
  m_AutoUVMaxAngle: 89
  m_LightmapParameters: {fileID: 0}
  m_SortingLayerID: 0
  m_SortingLayer: 0
  m_SortingOrder: 0
--- !u!65 &65203283302196396
BoxCollider:
  m_ObjectHideFlags: 0
  m_CorrespondingSourceObject: {fileID: 0}
  m_PrefabInstance: {fileID: 0}
  m_PrefabAsset: {fileID: 0}
  m_GameObject: {fileID: 1098505392087678}
  m_Material: {fileID: 0}
  m_IsTrigger: 0
  m_Enabled: 1
  serializedVersion: 2
  m_Size: {x: 1, y: 1, z: 1}
  m_Center: {x: 0, y: 0, z: 0}
--- !u!114 &114604455477286672
MonoBehaviour:
  m_ObjectHideFlags: 0
  m_CorrespondingSourceObject: {fileID: 0}
  m_PrefabInstance: {fileID: 0}
  m_PrefabAsset: {fileID: 0}
  m_GameObject: {fileID: 1098505392087678}
  m_Enabled: 1
  m_EditorHideFlags: 0
  m_Script: {fileID: 11500000, guid: 18715f9b6e2e86c42902a892a35010dc, type: 3}
  m_Name: 
  m_EditorClassIdentifier: 
  BasePixelScale: 2048
  ItemSize: {x: 90, y: 90, z: 15}
  OnlyInEditMode: 1
--- !u!1 &1495934348724120
GameObject:
  m_ObjectHideFlags: 0
  m_CorrespondingSourceObject: {fileID: 0}
  m_PrefabInstance: {fileID: 0}
  m_PrefabAsset: {fileID: 0}
  serializedVersion: 6
  m_Component:
  - component: {fileID: 4416126026153628}
  - component: {fileID: 33275854933592506}
  - component: {fileID: 23444226779442190}
  m_Layer: 0
  m_Name: CheckBoxX
  m_TagString: Untagged
  m_Icon: {fileID: 0}
  m_NavMeshLayer: 0
  m_StaticEditorFlags: 0
  m_IsActive: 0
--- !u!4 &4416126026153628
Transform:
  m_ObjectHideFlags: 0
  m_CorrespondingSourceObject: {fileID: 0}
  m_PrefabInstance: {fileID: 0}
  m_PrefabAsset: {fileID: 0}
  m_GameObject: {fileID: 1495934348724120}
  m_LocalRotation: {x: -0.6532815, y: 0.270598, z: -0.270598, w: 0.6532815}
  m_LocalPosition: {x: 0, y: 0, z: -0.005}
  m_LocalScale: {x: 0.25, y: 0.25, z: 0.25}
  m_Children: []
  m_Father: {fileID: 4402144810473256}
  m_RootOrder: 4
  m_LocalEulerAnglesHint: {x: 0, y: 0, z: 0}
--- !u!33 &33275854933592506
MeshFilter:
  m_ObjectHideFlags: 0
  m_CorrespondingSourceObject: {fileID: 0}
  m_PrefabInstance: {fileID: 0}
  m_PrefabAsset: {fileID: 0}
  m_GameObject: {fileID: 1495934348724120}
  m_Mesh: {fileID: 4300008, guid: 3d93f7219bba0634a9ee26865f9d6a3c, type: 3}
--- !u!23 &23444226779442190
MeshRenderer:
  m_ObjectHideFlags: 0
  m_CorrespondingSourceObject: {fileID: 0}
  m_PrefabInstance: {fileID: 0}
  m_PrefabAsset: {fileID: 0}
  m_GameObject: {fileID: 1495934348724120}
  m_Enabled: 1
  m_CastShadows: 1
  m_ReceiveShadows: 1
  m_DynamicOccludee: 1
  m_MotionVectors: 1
  m_LightProbeUsage: 1
  m_ReflectionProbeUsage: 1
  m_RenderingLayerMask: 4294967295
  m_RendererPriority: 0
  m_Materials:
  - {fileID: 2100000, guid: 02183eecee283e647b4e8660f71bb271, type: 2}
  m_StaticBatchInfo:
    firstSubMesh: 0
    subMeshCount: 0
  m_StaticBatchRoot: {fileID: 0}
  m_ProbeAnchor: {fileID: 0}
  m_LightProbeVolumeOverride: {fileID: 0}
  m_ScaleInLightmap: 1
  m_PreserveUVs: 0
  m_IgnoreNormalsForChartDetection: 0
  m_ImportantGI: 0
  m_StitchLightmapSeams: 0
  m_SelectedEditorRenderState: 3
  m_MinimumChartSize: 4
  m_AutoUVMaxDistance: 0.5
  m_AutoUVMaxAngle: 89
  m_LightmapParameters: {fileID: 0}
  m_SortingLayerID: 0
  m_SortingLayer: 0
  m_SortingOrder: 0
--- !u!1 &1645441935900780
GameObject:
  m_ObjectHideFlags: 0
  m_CorrespondingSourceObject: {fileID: 0}
  m_PrefabInstance: {fileID: 0}
  m_PrefabAsset: {fileID: 0}
  serializedVersion: 6
  m_Component:
  - component: {fileID: 4858878450608414}
  - component: {fileID: 33415806475787660}
  - component: {fileID: 23929879725500384}
  m_Layer: 0
  m_Name: CheckBoxCheck
  m_TagString: Untagged
  m_Icon: {fileID: 0}
  m_NavMeshLayer: 0
  m_StaticEditorFlags: 0
  m_IsActive: 1
--- !u!4 &4858878450608414
Transform:
  m_ObjectHideFlags: 0
  m_CorrespondingSourceObject: {fileID: 0}
  m_PrefabInstance: {fileID: 0}
  m_PrefabAsset: {fileID: 0}
  m_GameObject: {fileID: 1645441935900780}
  m_LocalRotation: {x: 0.27059805, y: -0.6532815, z: -0.6532815, w: 0.27059805}
  m_LocalPosition: {x: 0, y: 0, z: -0.005}
  m_LocalScale: {x: 0.25, y: 0.25, z: 0.25}
  m_Children: []
  m_Father: {fileID: 4402144810473256}
  m_RootOrder: 5
  m_LocalEulerAnglesHint: {x: -45, y: -90, z: -90}
--- !u!33 &33415806475787660
MeshFilter:
  m_ObjectHideFlags: 0
  m_CorrespondingSourceObject: {fileID: 0}
  m_PrefabInstance: {fileID: 0}
  m_PrefabAsset: {fileID: 0}
  m_GameObject: {fileID: 1645441935900780}
  m_Mesh: {fileID: 4300010, guid: 3d93f7219bba0634a9ee26865f9d6a3c, type: 3}
--- !u!23 &23929879725500384
MeshRenderer:
  m_ObjectHideFlags: 0
  m_CorrespondingSourceObject: {fileID: 0}
  m_PrefabInstance: {fileID: 0}
  m_PrefabAsset: {fileID: 0}
  m_GameObject: {fileID: 1645441935900780}
  m_Enabled: 1
  m_CastShadows: 1
  m_ReceiveShadows: 1
  m_DynamicOccludee: 1
  m_MotionVectors: 1
  m_LightProbeUsage: 1
  m_ReflectionProbeUsage: 1
  m_RenderingLayerMask: 4294967295
  m_RendererPriority: 0
  m_Materials:
  - {fileID: 2100000, guid: 6801601dde9962843aa1336de93505f0, type: 2}
  m_StaticBatchInfo:
    firstSubMesh: 0
    subMeshCount: 0
  m_StaticBatchRoot: {fileID: 0}
  m_ProbeAnchor: {fileID: 0}
  m_LightProbeVolumeOverride: {fileID: 0}
  m_ScaleInLightmap: 1
  m_PreserveUVs: 0
  m_IgnoreNormalsForChartDetection: 0
  m_ImportantGI: 0
  m_StitchLightmapSeams: 0
  m_SelectedEditorRenderState: 3
  m_MinimumChartSize: 4
  m_AutoUVMaxDistance: 0.5
  m_AutoUVMaxAngle: 89
  m_LightmapParameters: {fileID: 0}
  m_SortingLayerID: 0
  m_SortingLayer: 0
  m_SortingOrder: 0
--- !u!1 &1720786229012536
GameObject:
  m_ObjectHideFlags: 0
  m_CorrespondingSourceObject: {fileID: 0}
  m_PrefabInstance: {fileID: 0}
  m_PrefabAsset: {fileID: 0}
  serializedVersion: 6
  m_Component:
  - component: {fileID: 4627392316691604}
  - component: {fileID: 23038202191139816}
  - component: {fileID: 102667059822850586}
  m_Layer: 0
  m_Name: Label
  m_TagString: Untagged
  m_Icon: {fileID: 0}
  m_NavMeshLayer: 0
  m_StaticEditorFlags: 0
  m_IsActive: 1
--- !u!4 &4627392316691604
Transform:
  m_ObjectHideFlags: 0
  m_CorrespondingSourceObject: {fileID: 0}
  m_PrefabInstance: {fileID: 0}
  m_PrefabAsset: {fileID: 0}
  m_GameObject: {fileID: 1720786229012536}
  m_LocalRotation: {x: -0, y: -0, z: -0, w: 1}
  m_LocalPosition: {x: 0.02974999, y: 0, z: 0}
  m_LocalScale: {x: 0.005, y: 0.005000006, z: 0.005000005}
  m_Children: []
  m_Father: {fileID: 4402144810473256}
  m_RootOrder: 0
  m_LocalEulerAnglesHint: {x: -90, y: 0, z: 0}
--- !u!23 &23038202191139816
MeshRenderer:
  m_ObjectHideFlags: 0
  m_CorrespondingSourceObject: {fileID: 0}
  m_PrefabInstance: {fileID: 0}
  m_PrefabAsset: {fileID: 0}
  m_GameObject: {fileID: 1720786229012536}
  m_Enabled: 1
  m_CastShadows: 1
  m_ReceiveShadows: 1
  m_DynamicOccludee: 1
  m_MotionVectors: 1
  m_LightProbeUsage: 1
  m_ReflectionProbeUsage: 1
  m_RenderingLayerMask: 4294967295
  m_RendererPriority: 0
  m_Materials:
<<<<<<< HEAD
  - {fileID: 2100000, guid: 27e8d7c95f97434681887029d5c7a928, type: 2}
=======
  - {fileID: 2100000, guid: 6801601dde9962843aa1336de93505f0, type: 2}
>>>>>>> 163e69e2
  m_StaticBatchInfo:
    firstSubMesh: 0
    subMeshCount: 0
  m_StaticBatchRoot: {fileID: 0}
  m_ProbeAnchor: {fileID: 0}
  m_LightProbeVolumeOverride: {fileID: 0}
  m_ScaleInLightmap: 1
  m_PreserveUVs: 0
  m_IgnoreNormalsForChartDetection: 0
  m_ImportantGI: 0
  m_StitchLightmapSeams: 0
  m_SelectedEditorRenderState: 3
  m_MinimumChartSize: 4
  m_AutoUVMaxDistance: 0.5
  m_AutoUVMaxAngle: 89
  m_LightmapParameters: {fileID: 0}
  m_SortingLayerID: 0
  m_SortingLayer: 0
  m_SortingOrder: 0
--- !u!102 &102667059822850586
TextMesh:
  serializedVersion: 3
  m_ObjectHideFlags: 0
  m_CorrespondingSourceObject: {fileID: 0}
  m_PrefabInstance: {fileID: 0}
  m_PrefabAsset: {fileID: 0}
  m_GameObject: {fileID: 1720786229012536}
  m_Text: CheckBox
  m_OffsetZ: 0
  m_CharacterSize: 1
  m_LineSpacing: 1
  m_Anchor: 3
  m_Alignment: 0
  m_TabSize: 4
  m_FontSize: 42
  m_FontStyle: 0
  m_RichText: 1
  m_Font: {fileID: 12800000, guid: e48b920555144c6da3ee2ab03f0fda88, type: 3}
  m_Color:
    serializedVersion: 2
    rgba: 4292335575
--- !u!1 &1728092390328272
GameObject:
  m_ObjectHideFlags: 0
  m_CorrespondingSourceObject: {fileID: 0}
  m_PrefabInstance: {fileID: 0}
  m_PrefabAsset: {fileID: 0}
  serializedVersion: 6
  m_Component:
  - component: {fileID: 4402144810473256}
  m_Layer: 0
  m_Name: ButtonContent
  m_TagString: Untagged
  m_Icon: {fileID: 0}
  m_NavMeshLayer: 0
  m_StaticEditorFlags: 0
  m_IsActive: 1
--- !u!4 &4402144810473256
Transform:
  m_ObjectHideFlags: 0
  m_CorrespondingSourceObject: {fileID: 0}
  m_PrefabInstance: {fileID: 0}
  m_PrefabAsset: {fileID: 0}
  m_GameObject: {fileID: 1728092390328272}
  m_LocalRotation: {x: -0, y: -0, z: -0, w: 1}
  m_LocalPosition: {x: 0, y: 0, z: 0}
  m_LocalScale: {x: 1, y: 1, z: 1}
  m_Children:
  - {fileID: 4627392316691604}
  - {fileID: 4781408151868912}
  - {fileID: 4136500160732746}
  - {fileID: 4540306399422938}
  - {fileID: 4416126026153628}
  - {fileID: 4858878450608414}
  m_Father: {fileID: 4165280830115576}
  m_RootOrder: 0
  m_LocalEulerAnglesHint: {x: 0, y: 0, z: 0}
--- !u!1 &1750987048839070
GameObject:
  m_ObjectHideFlags: 0
  m_CorrespondingSourceObject: {fileID: 0}
  m_PrefabInstance: {fileID: 0}
  m_PrefabAsset: {fileID: 0}
  serializedVersion: 6
  m_Component:
  - component: {fileID: 4540306399422938}
  - component: {fileID: 33728591499608816}
  - component: {fileID: 23496164554082634}
  m_Layer: 0
  m_Name: Arrow
  m_TagString: Untagged
  m_Icon: {fileID: 0}
  m_NavMeshLayer: 0
  m_StaticEditorFlags: 0
  m_IsActive: 0
--- !u!4 &4540306399422938
Transform:
  m_ObjectHideFlags: 0
  m_CorrespondingSourceObject: {fileID: 0}
  m_PrefabInstance: {fileID: 0}
  m_PrefabAsset: {fileID: 0}
  m_GameObject: {fileID: 1750987048839070}
  m_LocalRotation: {x: -0.6532815, y: 0.270598, z: -0.270598, w: 0.6532815}
  m_LocalPosition: {x: 0, y: 0, z: -0.005}
  m_LocalScale: {x: 0.25, y: 0.25, z: 0.25}
  m_Children: []
  m_Father: {fileID: 4402144810473256}
  m_RootOrder: 3
  m_LocalEulerAnglesHint: {x: 0, y: 0, z: 0}
--- !u!33 &33728591499608816
MeshFilter:
  m_ObjectHideFlags: 0
  m_CorrespondingSourceObject: {fileID: 0}
  m_PrefabInstance: {fileID: 0}
  m_PrefabAsset: {fileID: 0}
  m_GameObject: {fileID: 1750987048839070}
  m_Mesh: {fileID: 4300014, guid: 3d93f7219bba0634a9ee26865f9d6a3c, type: 3}
--- !u!23 &23496164554082634
MeshRenderer:
  m_ObjectHideFlags: 0
  m_CorrespondingSourceObject: {fileID: 0}
  m_PrefabInstance: {fileID: 0}
  m_PrefabAsset: {fileID: 0}
  m_GameObject: {fileID: 1750987048839070}
  m_Enabled: 1
  m_CastShadows: 1
  m_ReceiveShadows: 1
  m_DynamicOccludee: 1
  m_MotionVectors: 1
  m_LightProbeUsage: 1
  m_ReflectionProbeUsage: 1
  m_RenderingLayerMask: 4294967295
  m_RendererPriority: 0
  m_Materials:
<<<<<<< HEAD
  - {fileID: 2100000, guid: 02183eecee283e647b4e8660f71bb271, type: 2}
=======
  - {fileID: 2100000, guid: a07d81f563d59544fb6ae5588f5bd0be, type: 2}
>>>>>>> 163e69e2
  m_StaticBatchInfo:
    firstSubMesh: 0
    subMeshCount: 0
  m_StaticBatchRoot: {fileID: 0}
  m_ProbeAnchor: {fileID: 0}
  m_LightProbeVolumeOverride: {fileID: 0}
  m_ScaleInLightmap: 1
  m_PreserveUVs: 0
  m_IgnoreNormalsForChartDetection: 0
  m_ImportantGI: 0
  m_StitchLightmapSeams: 0
  m_SelectedEditorRenderState: 3
  m_MinimumChartSize: 4
  m_AutoUVMaxDistance: 0.5
  m_AutoUVMaxAngle: 89
  m_LightmapParameters: {fileID: 0}
  m_SortingLayerID: 0
  m_SortingLayer: 0
  m_SortingOrder: 0
--- !u!1 &1767278312977966
GameObject:
  m_ObjectHideFlags: 0
  m_CorrespondingSourceObject: {fileID: 0}
  m_PrefabInstance: {fileID: 0}
  m_PrefabAsset: {fileID: 0}
  serializedVersion: 6
  m_Component:
  - component: {fileID: 4136500160732746}
  - component: {fileID: 33653120745121860}
  - component: {fileID: 23661315812672838}
  - component: {fileID: 65527622757459022}
  - component: {fileID: 114302202869515260}
  m_Layer: 0
  m_Name: Button
  m_TagString: Untagged
  m_Icon: {fileID: 0}
  m_NavMeshLayer: 0
  m_StaticEditorFlags: 0
  m_IsActive: 1
--- !u!4 &4136500160732746
Transform:
  m_ObjectHideFlags: 0
  m_CorrespondingSourceObject: {fileID: 0}
  m_PrefabInstance: {fileID: 0}
  m_PrefabAsset: {fileID: 0}
  m_GameObject: {fileID: 1767278312977966}
  m_LocalRotation: {x: -0, y: -0, z: -0, w: 1}
  m_LocalPosition: {x: 0, y: 0, z: 0}
  m_LocalScale: {x: 0.034179688, y: 0.034179688, z: 0.0073242188}
  m_Children: []
  m_Father: {fileID: 4402144810473256}
  m_RootOrder: 2
  m_LocalEulerAnglesHint: {x: 0, y: 0, z: 0}
--- !u!33 &33653120745121860
MeshFilter:
  m_ObjectHideFlags: 0
  m_CorrespondingSourceObject: {fileID: 0}
  m_PrefabInstance: {fileID: 0}
  m_PrefabAsset: {fileID: 0}
  m_GameObject: {fileID: 1767278312977966}
  m_Mesh: {fileID: 10202, guid: 0000000000000000e000000000000000, type: 0}
--- !u!23 &23661315812672838
MeshRenderer:
  m_ObjectHideFlags: 0
  m_CorrespondingSourceObject: {fileID: 0}
  m_PrefabInstance: {fileID: 0}
  m_PrefabAsset: {fileID: 0}
  m_GameObject: {fileID: 1767278312977966}
  m_Enabled: 1
  m_CastShadows: 1
  m_ReceiveShadows: 1
  m_DynamicOccludee: 1
  m_MotionVectors: 1
  m_LightProbeUsage: 1
  m_ReflectionProbeUsage: 1
  m_RenderingLayerMask: 4294967295
  m_RendererPriority: 0
  m_Materials:
  - {fileID: 2100000, guid: 09c36cbdc8249664dacdf98f70d27be7, type: 2}
  m_StaticBatchInfo:
    firstSubMesh: 0
    subMeshCount: 0
  m_StaticBatchRoot: {fileID: 0}
  m_ProbeAnchor: {fileID: 0}
  m_LightProbeVolumeOverride: {fileID: 0}
  m_ScaleInLightmap: 1
  m_PreserveUVs: 0
  m_IgnoreNormalsForChartDetection: 0
  m_ImportantGI: 0
  m_StitchLightmapSeams: 0
  m_SelectedEditorRenderState: 3
  m_MinimumChartSize: 4
  m_AutoUVMaxDistance: 0.5
  m_AutoUVMaxAngle: 89
  m_LightmapParameters: {fileID: 0}
  m_SortingLayerID: 0
  m_SortingLayer: 0
  m_SortingOrder: 0
<<<<<<< HEAD
=======
--- !u!23 &23929879725500384
MeshRenderer:
  m_ObjectHideFlags: 1
  m_PrefabParentObject: {fileID: 0}
  m_PrefabInternal: {fileID: 100100000}
  m_GameObject: {fileID: 1645441935900780}
  m_Enabled: 1
  m_CastShadows: 1
  m_ReceiveShadows: 1
  m_DynamicOccludee: 1
  m_MotionVectors: 1
  m_LightProbeUsage: 1
  m_ReflectionProbeUsage: 1
  m_RenderingLayerMask: 4294967295
  m_Materials:
  - {fileID: 2100000, guid: 6801601dde9962843aa1336de93505f0, type: 2}
  m_StaticBatchInfo:
    firstSubMesh: 0
    subMeshCount: 0
  m_StaticBatchRoot: {fileID: 0}
  m_ProbeAnchor: {fileID: 0}
  m_LightProbeVolumeOverride: {fileID: 0}
  m_ScaleInLightmap: 1
  m_PreserveUVs: 0
  m_IgnoreNormalsForChartDetection: 0
  m_ImportantGI: 0
  m_StitchLightmapSeams: 0
  m_SelectedEditorRenderState: 3
  m_MinimumChartSize: 4
  m_AutoUVMaxDistance: 0.5
  m_AutoUVMaxAngle: 89
  m_LightmapParameters: {fileID: 0}
  m_SortingLayerID: 0
  m_SortingLayer: 0
  m_SortingOrder: 0
--- !u!33 &33275854933592506
MeshFilter:
  m_ObjectHideFlags: 1
  m_PrefabParentObject: {fileID: 0}
  m_PrefabInternal: {fileID: 100100000}
  m_GameObject: {fileID: 1495934348724120}
  m_Mesh: {fileID: 4300008, guid: 3d93f7219bba0634a9ee26865f9d6a3c, type: 3}
--- !u!33 &33415806475787660
MeshFilter:
  m_ObjectHideFlags: 1
  m_PrefabParentObject: {fileID: 0}
  m_PrefabInternal: {fileID: 100100000}
  m_GameObject: {fileID: 1645441935900780}
  m_Mesh: {fileID: 4300010, guid: 3d93f7219bba0634a9ee26865f9d6a3c, type: 3}
--- !u!33 &33641935424540274
MeshFilter:
  m_ObjectHideFlags: 1
  m_PrefabParentObject: {fileID: 0}
  m_PrefabInternal: {fileID: 100100000}
  m_GameObject: {fileID: 1098505392087678}
  m_Mesh: {fileID: 10202, guid: 0000000000000000e000000000000000, type: 0}
--- !u!33 &33653120745121860
MeshFilter:
  m_ObjectHideFlags: 1
  m_PrefabParentObject: {fileID: 0}
  m_PrefabInternal: {fileID: 100100000}
  m_GameObject: {fileID: 1767278312977966}
  m_Mesh: {fileID: 10202, guid: 0000000000000000e000000000000000, type: 0}
--- !u!33 &33728591499608816
MeshFilter:
  m_ObjectHideFlags: 1
  m_PrefabParentObject: {fileID: 0}
  m_PrefabInternal: {fileID: 100100000}
  m_GameObject: {fileID: 1750987048839070}
  m_Mesh: {fileID: 4300014, guid: 3d93f7219bba0634a9ee26865f9d6a3c, type: 3}
--- !u!65 &65203283302196396
BoxCollider:
  m_ObjectHideFlags: 1
  m_PrefabParentObject: {fileID: 0}
  m_PrefabInternal: {fileID: 100100000}
  m_GameObject: {fileID: 1098505392087678}
  m_Material: {fileID: 0}
  m_IsTrigger: 0
  m_Enabled: 1
  serializedVersion: 2
  m_Size: {x: 1, y: 1, z: 1}
  m_Center: {x: 0, y: 0, z: 0}
--- !u!65 &65394494458541452
BoxCollider:
  m_ObjectHideFlags: 1
  m_PrefabParentObject: {fileID: 0}
  m_PrefabInternal: {fileID: 100100000}
  m_GameObject: {fileID: 1775492867674862}
  m_Material: {fileID: 0}
  m_IsTrigger: 0
  m_Enabled: 1
  serializedVersion: 2
  m_Size: {x: 0.22, y: 0.05, z: 0.025}
  m_Center: {x: 0.08, y: 0, z: 0}
>>>>>>> 163e69e2
--- !u!65 &65527622757459022
BoxCollider:
  m_ObjectHideFlags: 0
  m_CorrespondingSourceObject: {fileID: 0}
  m_PrefabInstance: {fileID: 0}
  m_PrefabAsset: {fileID: 0}
  m_GameObject: {fileID: 1767278312977966}
  m_Material: {fileID: 0}
  m_IsTrigger: 0
  m_Enabled: 1
  serializedVersion: 2
  m_Size: {x: 1, y: 1, z: 1}
  m_Center: {x: 0, y: 0, z: 0}
--- !u!114 &114302202869515260
MonoBehaviour:
  m_ObjectHideFlags: 0
  m_CorrespondingSourceObject: {fileID: 0}
  m_PrefabInstance: {fileID: 0}
  m_PrefabAsset: {fileID: 0}
  m_GameObject: {fileID: 1767278312977966}
  m_Enabled: 1
  m_EditorHideFlags: 0
  m_Script: {fileID: 11500000, guid: b7450a7c8dc3a5f4bb0bab1dc83c3354, type: 3}
  m_Name: 
  m_EditorClassIdentifier: 
  BasePixelScale: 2048
  AnchorTransform: {fileID: 4781408151868912}
  Scale: {x: 1, y: 1, z: 1}
  Offset: {x: -20, y: -20, z: 0}
  OnlyInEditMode: 1
--- !u!1 &1775492867674862
GameObject:
  m_ObjectHideFlags: 0
  m_CorrespondingSourceObject: {fileID: 0}
  m_PrefabInstance: {fileID: 0}
  m_PrefabAsset: {fileID: 0}
  serializedVersion: 6
  m_Component:
  - component: {fileID: 4165280830115576}
  - component: {fileID: 65394494458541452}
  - component: {fileID: 114359879210576386}
  - component: {fileID: 3264546732445072222}
  m_Layer: 0
  m_Name: CheckBox
  m_TagString: Untagged
  m_Icon: {fileID: 0}
  m_NavMeshLayer: 0
  m_StaticEditorFlags: 0
  m_IsActive: 1
--- !u!4 &4165280830115576
Transform:
  m_ObjectHideFlags: 0
  m_CorrespondingSourceObject: {fileID: 0}
  m_PrefabInstance: {fileID: 0}
  m_PrefabAsset: {fileID: 0}
  m_GameObject: {fileID: 1775492867674862}
  m_LocalRotation: {x: 0, y: 0, z: 0, w: 1}
  m_LocalPosition: {x: 0, y: 0, z: 0}
  m_LocalScale: {x: 1, y: 1, z: 1}
  m_Children:
  - {fileID: 4402144810473256}
  m_Father: {fileID: 0}
  m_RootOrder: 0
  m_LocalEulerAnglesHint: {x: 0, y: 0, z: 0}
--- !u!65 &65394494458541452
BoxCollider:
  m_ObjectHideFlags: 0
  m_CorrespondingSourceObject: {fileID: 0}
  m_PrefabInstance: {fileID: 0}
  m_PrefabAsset: {fileID: 0}
  m_GameObject: {fileID: 1775492867674862}
  m_Material: {fileID: 0}
  m_IsTrigger: 0
  m_Enabled: 1
  serializedVersion: 2
  m_Size: {x: 0.22, y: 0.05, z: 0.025}
  m_Center: {x: 0.08, y: 0, z: 0}
--- !u!114 &114359879210576386
MonoBehaviour:
  m_ObjectHideFlags: 0
  m_CorrespondingSourceObject: {fileID: 0}
  m_PrefabInstance: {fileID: 0}
  m_PrefabAsset: {fileID: 0}
  m_GameObject: {fileID: 1775492867674862}
  m_Enabled: 1
  m_EditorHideFlags: 0
  m_Script: {fileID: 11500000, guid: 1410eac1ae94b4d4492a09cc368e152c, type: 3}
  m_Name: 
  m_EditorClassIdentifier: 
  Enabled: 1
  States: {fileID: 11400000, guid: 5eac1712038236e4b8ffdb3893804fe1, type: 2}
  InputAction:
    id: 0
    description: 
    axisConstraint: 0
  InputActionId: 0
  IsGlobal: 0
  Dimensions: 2
  CanSelect: 1
  CanDeselect: 1
  VoiceCommand: 
  RequiresFocus: 1
  Profiles:
  - Target: {fileID: 1098505392087678}
    Themes:
    - {fileID: 11400000, guid: 5753d89c205814542ba3fef191dc4682, type: 2}
    - {fileID: 11400000, guid: 25fd4afc60b411a4899da8c48e287906, type: 2}
    HadDefaultTheme: 1
  - Target: {fileID: 1767278312977966}
    Themes:
    - {fileID: 11400000, guid: 6c08928bdf950d54390c1346d23d422b, type: 2}
    - {fileID: 11400000, guid: cb5abaa7279811d409e5bac06ad02a1f, type: 2}
    HadDefaultTheme: 1
  - Target: {fileID: 1720786229012536}
    Themes:
    - {fileID: 11400000, guid: 0eea8a8be0e42494083a2dc52fab717f, type: 2}
    - {fileID: 11400000, guid: 077f50c510dd803449e2247b7fbe3122, type: 2}
    HadDefaultTheme: 1
  - Target: {fileID: 1645441935900780}
    Themes:
    - {fileID: 11400000, guid: c5fe122d2d821434894bbf06f71057d3, type: 2}
    - {fileID: 11400000, guid: dae413b1fffbbf841ae1176deb55d3c0, type: 2}
    HadDefaultTheme: 1
  OnClick:
    m_PersistentCalls:
      m_Calls: []
    m_TypeName: UnityEngine.Events.UnityEvent, UnityEngine.CoreModule, Version=0.0.0.0,
      Culture=neutral, PublicKeyToken=null
  Events: []
--- !u!114 &3264546732445072222
MonoBehaviour:
  m_ObjectHideFlags: 0
  m_CorrespondingSourceObject: {fileID: 0}
  m_PrefabInstance: {fileID: 0}
  m_PrefabAsset: {fileID: 0}
  m_GameObject: {fileID: 1775492867674862}
  m_Enabled: 1
  m_EditorHideFlags: 0
  m_Script: {fileID: 11500000, guid: 98c748f3768ab714a8449b60fb9edc5c, type: 3}
  m_Name: 
  m_EditorClassIdentifier: 
  localForward: {x: 0, y: 0, z: -1}
  localUp: {x: 0, y: 1, z: 0}
  localCenter: {x: 0.08, y: 0, z: -0.0125}
  eventsToReceive: 1
  touchableSurface: 0
  bounds: {x: 0.22, y: 0.05}
  touchableCollider: {fileID: 65394494458541452}<|MERGE_RESOLUTION|>--- conflicted
+++ resolved
@@ -1,12 +1,22 @@
 %YAML 1.1
 %TAG !u! tag:unity3d.com,2011:
+--- !u!1001 &100100000
+Prefab:
+  m_ObjectHideFlags: 1
+  serializedVersion: 2
+  m_Modification:
+    m_TransformParent: {fileID: 0}
+    m_Modifications: []
+    m_RemovedComponents: []
+  m_ParentPrefab: {fileID: 0}
+  m_RootGameObject: {fileID: 1775492867674862}
+  m_IsPrefabParent: 1
 --- !u!1 &1098505392087678
 GameObject:
-  m_ObjectHideFlags: 0
-  m_CorrespondingSourceObject: {fileID: 0}
-  m_PrefabInstance: {fileID: 0}
-  m_PrefabAsset: {fileID: 0}
-  serializedVersion: 6
+  m_ObjectHideFlags: 1
+  m_PrefabParentObject: {fileID: 0}
+  m_PrefabInternal: {fileID: 100100000}
+  serializedVersion: 5
   m_Component:
   - component: {fileID: 4781408151868912}
   - component: {fileID: 33641935424540274}
@@ -20,12 +30,215 @@
   m_NavMeshLayer: 0
   m_StaticEditorFlags: 0
   m_IsActive: 1
+--- !u!1 &1495934348724120
+GameObject:
+  m_ObjectHideFlags: 1
+  m_PrefabParentObject: {fileID: 0}
+  m_PrefabInternal: {fileID: 100100000}
+  serializedVersion: 5
+  m_Component:
+  - component: {fileID: 4416126026153628}
+  - component: {fileID: 33275854933592506}
+  - component: {fileID: 23444226779442190}
+  m_Layer: 0
+  m_Name: CheckBoxX
+  m_TagString: Untagged
+  m_Icon: {fileID: 0}
+  m_NavMeshLayer: 0
+  m_StaticEditorFlags: 0
+  m_IsActive: 0
+--- !u!1 &1645441935900780
+GameObject:
+  m_ObjectHideFlags: 1
+  m_PrefabParentObject: {fileID: 0}
+  m_PrefabInternal: {fileID: 100100000}
+  serializedVersion: 5
+  m_Component:
+  - component: {fileID: 4858878450608414}
+  - component: {fileID: 33415806475787660}
+  - component: {fileID: 23929879725500384}
+  m_Layer: 0
+  m_Name: CheckBoxCheck
+  m_TagString: Untagged
+  m_Icon: {fileID: 0}
+  m_NavMeshLayer: 0
+  m_StaticEditorFlags: 0
+  m_IsActive: 1
+--- !u!1 &1720786229012536
+GameObject:
+  m_ObjectHideFlags: 1
+  m_PrefabParentObject: {fileID: 0}
+  m_PrefabInternal: {fileID: 100100000}
+  serializedVersion: 5
+  m_Component:
+  - component: {fileID: 4627392316691604}
+  - component: {fileID: 23038202191139816}
+  - component: {fileID: 102667059822850586}
+  m_Layer: 0
+  m_Name: Label
+  m_TagString: Untagged
+  m_Icon: {fileID: 0}
+  m_NavMeshLayer: 0
+  m_StaticEditorFlags: 0
+  m_IsActive: 1
+--- !u!1 &1728092390328272
+GameObject:
+  m_ObjectHideFlags: 0
+  m_PrefabParentObject: {fileID: 0}
+  m_PrefabInternal: {fileID: 100100000}
+  serializedVersion: 5
+  m_Component:
+  - component: {fileID: 4402144810473256}
+  m_Layer: 0
+  m_Name: ButtonContent
+  m_TagString: Untagged
+  m_Icon: {fileID: 0}
+  m_NavMeshLayer: 0
+  m_StaticEditorFlags: 0
+  m_IsActive: 1
+--- !u!1 &1750987048839070
+GameObject:
+  m_ObjectHideFlags: 1
+  m_PrefabParentObject: {fileID: 0}
+  m_PrefabInternal: {fileID: 100100000}
+  serializedVersion: 5
+  m_Component:
+  - component: {fileID: 4540306399422938}
+  - component: {fileID: 33728591499608816}
+  - component: {fileID: 23496164554082634}
+  m_Layer: 0
+  m_Name: Arrow
+  m_TagString: Untagged
+  m_Icon: {fileID: 0}
+  m_NavMeshLayer: 0
+  m_StaticEditorFlags: 0
+  m_IsActive: 0
+--- !u!1 &1767278312977966
+GameObject:
+  m_ObjectHideFlags: 1
+  m_PrefabParentObject: {fileID: 0}
+  m_PrefabInternal: {fileID: 100100000}
+  serializedVersion: 5
+  m_Component:
+  - component: {fileID: 4136500160732746}
+  - component: {fileID: 33653120745121860}
+  - component: {fileID: 23661315812672838}
+  - component: {fileID: 65527622757459022}
+  - component: {fileID: 114302202869515260}
+  m_Layer: 0
+  m_Name: Button
+  m_TagString: Untagged
+  m_Icon: {fileID: 0}
+  m_NavMeshLayer: 0
+  m_StaticEditorFlags: 0
+  m_IsActive: 1
+--- !u!1 &1775492867674862
+GameObject:
+  m_ObjectHideFlags: 0
+  m_PrefabParentObject: {fileID: 0}
+  m_PrefabInternal: {fileID: 100100000}
+  serializedVersion: 5
+  m_Component:
+  - component: {fileID: 4165280830115576}
+  - component: {fileID: 65394494458541452}
+  - component: {fileID: 114359879210576386}
+  m_Layer: 0
+  m_Name: CheckBox
+  m_TagString: Untagged
+  m_Icon: {fileID: 0}
+  m_NavMeshLayer: 0
+  m_StaticEditorFlags: 0
+  m_IsActive: 1
+--- !u!4 &4136500160732746
+Transform:
+  m_ObjectHideFlags: 1
+  m_PrefabParentObject: {fileID: 0}
+  m_PrefabInternal: {fileID: 100100000}
+  m_GameObject: {fileID: 1767278312977966}
+  m_LocalRotation: {x: -0, y: -0, z: -0, w: 1}
+  m_LocalPosition: {x: 0, y: 0, z: 0}
+  m_LocalScale: {x: 0.034179688, y: 0.034179688, z: 0.0073242188}
+  m_Children: []
+  m_Father: {fileID: 4402144810473256}
+  m_RootOrder: 2
+  m_LocalEulerAnglesHint: {x: 0, y: 0, z: 0}
+--- !u!4 &4165280830115576
+Transform:
+  m_ObjectHideFlags: 1
+  m_PrefabParentObject: {fileID: 0}
+  m_PrefabInternal: {fileID: 100100000}
+  m_GameObject: {fileID: 1775492867674862}
+  m_LocalRotation: {x: -0, y: -0, z: -0, w: 1}
+  m_LocalPosition: {x: 0, y: 0, z: 0}
+  m_LocalScale: {x: 1, y: 1, z: 1}
+  m_Children:
+  - {fileID: 4402144810473256}
+  m_Father: {fileID: 0}
+  m_RootOrder: 0
+  m_LocalEulerAnglesHint: {x: 0, y: 0, z: 0}
+--- !u!4 &4402144810473256
+Transform:
+  m_ObjectHideFlags: 1
+  m_PrefabParentObject: {fileID: 0}
+  m_PrefabInternal: {fileID: 100100000}
+  m_GameObject: {fileID: 1728092390328272}
+  m_LocalRotation: {x: -0, y: -0, z: -0, w: 1}
+  m_LocalPosition: {x: 0, y: 0, z: 0}
+  m_LocalScale: {x: 1, y: 1, z: 1}
+  m_Children:
+  - {fileID: 4627392316691604}
+  - {fileID: 4781408151868912}
+  - {fileID: 4136500160732746}
+  - {fileID: 4540306399422938}
+  - {fileID: 4416126026153628}
+  - {fileID: 4858878450608414}
+  m_Father: {fileID: 4165280830115576}
+  m_RootOrder: 0
+  m_LocalEulerAnglesHint: {x: 0, y: 0, z: 0}
+--- !u!4 &4416126026153628
+Transform:
+  m_ObjectHideFlags: 1
+  m_PrefabParentObject: {fileID: 0}
+  m_PrefabInternal: {fileID: 100100000}
+  m_GameObject: {fileID: 1495934348724120}
+  m_LocalRotation: {x: -0.6532815, y: 0.270598, z: -0.270598, w: 0.6532815}
+  m_LocalPosition: {x: 0, y: 0, z: -0.005}
+  m_LocalScale: {x: 0.25, y: 0.25, z: 0.25}
+  m_Children: []
+  m_Father: {fileID: 4402144810473256}
+  m_RootOrder: 4
+  m_LocalEulerAnglesHint: {x: 0, y: 0, z: 0}
+--- !u!4 &4540306399422938
+Transform:
+  m_ObjectHideFlags: 1
+  m_PrefabParentObject: {fileID: 0}
+  m_PrefabInternal: {fileID: 100100000}
+  m_GameObject: {fileID: 1750987048839070}
+  m_LocalRotation: {x: -0.6532815, y: 0.270598, z: -0.270598, w: 0.6532815}
+  m_LocalPosition: {x: 0, y: 0, z: -0.005}
+  m_LocalScale: {x: 0.25, y: 0.25, z: 0.25}
+  m_Children: []
+  m_Father: {fileID: 4402144810473256}
+  m_RootOrder: 3
+  m_LocalEulerAnglesHint: {x: 0, y: 0, z: 0}
+--- !u!4 &4627392316691604
+Transform:
+  m_ObjectHideFlags: 1
+  m_PrefabParentObject: {fileID: 0}
+  m_PrefabInternal: {fileID: 100100000}
+  m_GameObject: {fileID: 1720786229012536}
+  m_LocalRotation: {x: -0, y: -0, z: -0, w: 1}
+  m_LocalPosition: {x: 0.02974999, y: 0, z: 0}
+  m_LocalScale: {x: 0.005, y: 0.005000006, z: 0.005000005}
+  m_Children: []
+  m_Father: {fileID: 4402144810473256}
+  m_RootOrder: 0
+  m_LocalEulerAnglesHint: {x: -90, y: 0, z: 0}
 --- !u!4 &4781408151868912
 Transform:
-  m_ObjectHideFlags: 0
-  m_CorrespondingSourceObject: {fileID: 0}
-  m_PrefabInstance: {fileID: 0}
-  m_PrefabAsset: {fileID: 0}
+  m_ObjectHideFlags: 1
+  m_PrefabParentObject: {fileID: 0}
+  m_PrefabInternal: {fileID: 100100000}
   m_GameObject: {fileID: 1098505392087678}
   m_LocalRotation: {x: 0, y: 0, z: 0, w: 1}
   m_LocalPosition: {x: 0, y: 0, z: 0.005}
@@ -34,21 +247,25 @@
   m_Father: {fileID: 4402144810473256}
   m_RootOrder: 1
   m_LocalEulerAnglesHint: {x: 0, y: 0, z: 0}
---- !u!33 &33641935424540274
-MeshFilter:
-  m_ObjectHideFlags: 0
-  m_CorrespondingSourceObject: {fileID: 0}
-  m_PrefabInstance: {fileID: 0}
-  m_PrefabAsset: {fileID: 0}
-  m_GameObject: {fileID: 1098505392087678}
-  m_Mesh: {fileID: 10202, guid: 0000000000000000e000000000000000, type: 0}
---- !u!23 &23589133403261092
+--- !u!4 &4858878450608414
+Transform:
+  m_ObjectHideFlags: 1
+  m_PrefabParentObject: {fileID: 0}
+  m_PrefabInternal: {fileID: 100100000}
+  m_GameObject: {fileID: 1645441935900780}
+  m_LocalRotation: {x: 0.27059805, y: -0.6532815, z: -0.6532815, w: 0.27059805}
+  m_LocalPosition: {x: 0, y: 0, z: -0.005}
+  m_LocalScale: {x: 0.25, y: 0.25, z: 0.25}
+  m_Children: []
+  m_Father: {fileID: 4402144810473256}
+  m_RootOrder: 5
+  m_LocalEulerAnglesHint: {x: -45, y: -90, z: -90}
+--- !u!23 &23038202191139816
 MeshRenderer:
-  m_ObjectHideFlags: 0
-  m_CorrespondingSourceObject: {fileID: 0}
-  m_PrefabInstance: {fileID: 0}
-  m_PrefabAsset: {fileID: 0}
-  m_GameObject: {fileID: 1098505392087678}
+  m_ObjectHideFlags: 1
+  m_PrefabParentObject: {fileID: 0}
+  m_PrefabInternal: {fileID: 100100000}
+  m_GameObject: {fileID: 1720786229012536}
   m_Enabled: 1
   m_CastShadows: 1
   m_ReceiveShadows: 1
@@ -57,9 +274,8 @@
   m_LightProbeUsage: 1
   m_ReflectionProbeUsage: 1
   m_RenderingLayerMask: 4294967295
-  m_RendererPriority: 0
   m_Materials:
-  - {fileID: 2100000, guid: 970c8a6564852574f9ba8959ffcd47f8, type: 2}
+  - {fileID: 2100000, guid: 27e8d7c95f97434681887029d5c7a928, type: 2}
   m_StaticBatchInfo:
     firstSubMesh: 0
     subMeshCount: 0
@@ -79,80 +295,11 @@
   m_SortingLayerID: 0
   m_SortingLayer: 0
   m_SortingOrder: 0
---- !u!65 &65203283302196396
-BoxCollider:
-  m_ObjectHideFlags: 0
-  m_CorrespondingSourceObject: {fileID: 0}
-  m_PrefabInstance: {fileID: 0}
-  m_PrefabAsset: {fileID: 0}
-  m_GameObject: {fileID: 1098505392087678}
-  m_Material: {fileID: 0}
-  m_IsTrigger: 0
-  m_Enabled: 1
-  serializedVersion: 2
-  m_Size: {x: 1, y: 1, z: 1}
-  m_Center: {x: 0, y: 0, z: 0}
---- !u!114 &114604455477286672
-MonoBehaviour:
-  m_ObjectHideFlags: 0
-  m_CorrespondingSourceObject: {fileID: 0}
-  m_PrefabInstance: {fileID: 0}
-  m_PrefabAsset: {fileID: 0}
-  m_GameObject: {fileID: 1098505392087678}
-  m_Enabled: 1
-  m_EditorHideFlags: 0
-  m_Script: {fileID: 11500000, guid: 18715f9b6e2e86c42902a892a35010dc, type: 3}
-  m_Name: 
-  m_EditorClassIdentifier: 
-  BasePixelScale: 2048
-  ItemSize: {x: 90, y: 90, z: 15}
-  OnlyInEditMode: 1
---- !u!1 &1495934348724120
-GameObject:
-  m_ObjectHideFlags: 0
-  m_CorrespondingSourceObject: {fileID: 0}
-  m_PrefabInstance: {fileID: 0}
-  m_PrefabAsset: {fileID: 0}
-  serializedVersion: 6
-  m_Component:
-  - component: {fileID: 4416126026153628}
-  - component: {fileID: 33275854933592506}
-  - component: {fileID: 23444226779442190}
-  m_Layer: 0
-  m_Name: CheckBoxX
-  m_TagString: Untagged
-  m_Icon: {fileID: 0}
-  m_NavMeshLayer: 0
-  m_StaticEditorFlags: 0
-  m_IsActive: 0
---- !u!4 &4416126026153628
-Transform:
-  m_ObjectHideFlags: 0
-  m_CorrespondingSourceObject: {fileID: 0}
-  m_PrefabInstance: {fileID: 0}
-  m_PrefabAsset: {fileID: 0}
-  m_GameObject: {fileID: 1495934348724120}
-  m_LocalRotation: {x: -0.6532815, y: 0.270598, z: -0.270598, w: 0.6532815}
-  m_LocalPosition: {x: 0, y: 0, z: -0.005}
-  m_LocalScale: {x: 0.25, y: 0.25, z: 0.25}
-  m_Children: []
-  m_Father: {fileID: 4402144810473256}
-  m_RootOrder: 4
-  m_LocalEulerAnglesHint: {x: 0, y: 0, z: 0}
---- !u!33 &33275854933592506
-MeshFilter:
-  m_ObjectHideFlags: 0
-  m_CorrespondingSourceObject: {fileID: 0}
-  m_PrefabInstance: {fileID: 0}
-  m_PrefabAsset: {fileID: 0}
-  m_GameObject: {fileID: 1495934348724120}
-  m_Mesh: {fileID: 4300008, guid: 3d93f7219bba0634a9ee26865f9d6a3c, type: 3}
 --- !u!23 &23444226779442190
 MeshRenderer:
-  m_ObjectHideFlags: 0
-  m_CorrespondingSourceObject: {fileID: 0}
-  m_PrefabInstance: {fileID: 0}
-  m_PrefabAsset: {fileID: 0}
+  m_ObjectHideFlags: 1
+  m_PrefabParentObject: {fileID: 0}
+  m_PrefabInternal: {fileID: 100100000}
   m_GameObject: {fileID: 1495934348724120}
   m_Enabled: 1
   m_CastShadows: 1
@@ -162,84 +309,6 @@
   m_LightProbeUsage: 1
   m_ReflectionProbeUsage: 1
   m_RenderingLayerMask: 4294967295
-  m_RendererPriority: 0
-  m_Materials:
-  - {fileID: 2100000, guid: 02183eecee283e647b4e8660f71bb271, type: 2}
-  m_StaticBatchInfo:
-    firstSubMesh: 0
-    subMeshCount: 0
-  m_StaticBatchRoot: {fileID: 0}
-  m_ProbeAnchor: {fileID: 0}
-  m_LightProbeVolumeOverride: {fileID: 0}
-  m_ScaleInLightmap: 1
-  m_PreserveUVs: 0
-  m_IgnoreNormalsForChartDetection: 0
-  m_ImportantGI: 0
-  m_StitchLightmapSeams: 0
-  m_SelectedEditorRenderState: 3
-  m_MinimumChartSize: 4
-  m_AutoUVMaxDistance: 0.5
-  m_AutoUVMaxAngle: 89
-  m_LightmapParameters: {fileID: 0}
-  m_SortingLayerID: 0
-  m_SortingLayer: 0
-  m_SortingOrder: 0
---- !u!1 &1645441935900780
-GameObject:
-  m_ObjectHideFlags: 0
-  m_CorrespondingSourceObject: {fileID: 0}
-  m_PrefabInstance: {fileID: 0}
-  m_PrefabAsset: {fileID: 0}
-  serializedVersion: 6
-  m_Component:
-  - component: {fileID: 4858878450608414}
-  - component: {fileID: 33415806475787660}
-  - component: {fileID: 23929879725500384}
-  m_Layer: 0
-  m_Name: CheckBoxCheck
-  m_TagString: Untagged
-  m_Icon: {fileID: 0}
-  m_NavMeshLayer: 0
-  m_StaticEditorFlags: 0
-  m_IsActive: 1
---- !u!4 &4858878450608414
-Transform:
-  m_ObjectHideFlags: 0
-  m_CorrespondingSourceObject: {fileID: 0}
-  m_PrefabInstance: {fileID: 0}
-  m_PrefabAsset: {fileID: 0}
-  m_GameObject: {fileID: 1645441935900780}
-  m_LocalRotation: {x: 0.27059805, y: -0.6532815, z: -0.6532815, w: 0.27059805}
-  m_LocalPosition: {x: 0, y: 0, z: -0.005}
-  m_LocalScale: {x: 0.25, y: 0.25, z: 0.25}
-  m_Children: []
-  m_Father: {fileID: 4402144810473256}
-  m_RootOrder: 5
-  m_LocalEulerAnglesHint: {x: -45, y: -90, z: -90}
---- !u!33 &33415806475787660
-MeshFilter:
-  m_ObjectHideFlags: 0
-  m_CorrespondingSourceObject: {fileID: 0}
-  m_PrefabInstance: {fileID: 0}
-  m_PrefabAsset: {fileID: 0}
-  m_GameObject: {fileID: 1645441935900780}
-  m_Mesh: {fileID: 4300010, guid: 3d93f7219bba0634a9ee26865f9d6a3c, type: 3}
---- !u!23 &23929879725500384
-MeshRenderer:
-  m_ObjectHideFlags: 0
-  m_CorrespondingSourceObject: {fileID: 0}
-  m_PrefabInstance: {fileID: 0}
-  m_PrefabAsset: {fileID: 0}
-  m_GameObject: {fileID: 1645441935900780}
-  m_Enabled: 1
-  m_CastShadows: 1
-  m_ReceiveShadows: 1
-  m_DynamicOccludee: 1
-  m_MotionVectors: 1
-  m_LightProbeUsage: 1
-  m_ReflectionProbeUsage: 1
-  m_RenderingLayerMask: 4294967295
-  m_RendererPriority: 0
   m_Materials:
   - {fileID: 2100000, guid: 6801601dde9962843aa1336de93505f0, type: 2}
   m_StaticBatchInfo:
@@ -261,45 +330,12 @@
   m_SortingLayerID: 0
   m_SortingLayer: 0
   m_SortingOrder: 0
---- !u!1 &1720786229012536
-GameObject:
-  m_ObjectHideFlags: 0
-  m_CorrespondingSourceObject: {fileID: 0}
-  m_PrefabInstance: {fileID: 0}
-  m_PrefabAsset: {fileID: 0}
-  serializedVersion: 6
-  m_Component:
-  - component: {fileID: 4627392316691604}
-  - component: {fileID: 23038202191139816}
-  - component: {fileID: 102667059822850586}
-  m_Layer: 0
-  m_Name: Label
-  m_TagString: Untagged
-  m_Icon: {fileID: 0}
-  m_NavMeshLayer: 0
-  m_StaticEditorFlags: 0
-  m_IsActive: 1
---- !u!4 &4627392316691604
-Transform:
-  m_ObjectHideFlags: 0
-  m_CorrespondingSourceObject: {fileID: 0}
-  m_PrefabInstance: {fileID: 0}
-  m_PrefabAsset: {fileID: 0}
-  m_GameObject: {fileID: 1720786229012536}
-  m_LocalRotation: {x: -0, y: -0, z: -0, w: 1}
-  m_LocalPosition: {x: 0.02974999, y: 0, z: 0}
-  m_LocalScale: {x: 0.005, y: 0.005000006, z: 0.005000005}
-  m_Children: []
-  m_Father: {fileID: 4402144810473256}
-  m_RootOrder: 0
-  m_LocalEulerAnglesHint: {x: -90, y: 0, z: 0}
---- !u!23 &23038202191139816
+--- !u!23 &23496164554082634
 MeshRenderer:
-  m_ObjectHideFlags: 0
-  m_CorrespondingSourceObject: {fileID: 0}
-  m_PrefabInstance: {fileID: 0}
-  m_PrefabAsset: {fileID: 0}
-  m_GameObject: {fileID: 1720786229012536}
+  m_ObjectHideFlags: 1
+  m_PrefabParentObject: {fileID: 0}
+  m_PrefabInternal: {fileID: 100100000}
+  m_GameObject: {fileID: 1750987048839070}
   m_Enabled: 1
   m_CastShadows: 1
   m_ReceiveShadows: 1
@@ -308,13 +344,8 @@
   m_LightProbeUsage: 1
   m_ReflectionProbeUsage: 1
   m_RenderingLayerMask: 4294967295
-  m_RendererPriority: 0
   m_Materials:
-<<<<<<< HEAD
-  - {fileID: 2100000, guid: 27e8d7c95f97434681887029d5c7a928, type: 2}
-=======
   - {fileID: 2100000, guid: 6801601dde9962843aa1336de93505f0, type: 2}
->>>>>>> 163e69e2
   m_StaticBatchInfo:
     firstSubMesh: 0
     subMeshCount: 0
@@ -334,111 +365,12 @@
   m_SortingLayerID: 0
   m_SortingLayer: 0
   m_SortingOrder: 0
---- !u!102 &102667059822850586
-TextMesh:
-  serializedVersion: 3
-  m_ObjectHideFlags: 0
-  m_CorrespondingSourceObject: {fileID: 0}
-  m_PrefabInstance: {fileID: 0}
-  m_PrefabAsset: {fileID: 0}
-  m_GameObject: {fileID: 1720786229012536}
-  m_Text: CheckBox
-  m_OffsetZ: 0
-  m_CharacterSize: 1
-  m_LineSpacing: 1
-  m_Anchor: 3
-  m_Alignment: 0
-  m_TabSize: 4
-  m_FontSize: 42
-  m_FontStyle: 0
-  m_RichText: 1
-  m_Font: {fileID: 12800000, guid: e48b920555144c6da3ee2ab03f0fda88, type: 3}
-  m_Color:
-    serializedVersion: 2
-    rgba: 4292335575
---- !u!1 &1728092390328272
-GameObject:
-  m_ObjectHideFlags: 0
-  m_CorrespondingSourceObject: {fileID: 0}
-  m_PrefabInstance: {fileID: 0}
-  m_PrefabAsset: {fileID: 0}
-  serializedVersion: 6
-  m_Component:
-  - component: {fileID: 4402144810473256}
-  m_Layer: 0
-  m_Name: ButtonContent
-  m_TagString: Untagged
-  m_Icon: {fileID: 0}
-  m_NavMeshLayer: 0
-  m_StaticEditorFlags: 0
-  m_IsActive: 1
---- !u!4 &4402144810473256
-Transform:
-  m_ObjectHideFlags: 0
-  m_CorrespondingSourceObject: {fileID: 0}
-  m_PrefabInstance: {fileID: 0}
-  m_PrefabAsset: {fileID: 0}
-  m_GameObject: {fileID: 1728092390328272}
-  m_LocalRotation: {x: -0, y: -0, z: -0, w: 1}
-  m_LocalPosition: {x: 0, y: 0, z: 0}
-  m_LocalScale: {x: 1, y: 1, z: 1}
-  m_Children:
-  - {fileID: 4627392316691604}
-  - {fileID: 4781408151868912}
-  - {fileID: 4136500160732746}
-  - {fileID: 4540306399422938}
-  - {fileID: 4416126026153628}
-  - {fileID: 4858878450608414}
-  m_Father: {fileID: 4165280830115576}
-  m_RootOrder: 0
-  m_LocalEulerAnglesHint: {x: 0, y: 0, z: 0}
---- !u!1 &1750987048839070
-GameObject:
-  m_ObjectHideFlags: 0
-  m_CorrespondingSourceObject: {fileID: 0}
-  m_PrefabInstance: {fileID: 0}
-  m_PrefabAsset: {fileID: 0}
-  serializedVersion: 6
-  m_Component:
-  - component: {fileID: 4540306399422938}
-  - component: {fileID: 33728591499608816}
-  - component: {fileID: 23496164554082634}
-  m_Layer: 0
-  m_Name: Arrow
-  m_TagString: Untagged
-  m_Icon: {fileID: 0}
-  m_NavMeshLayer: 0
-  m_StaticEditorFlags: 0
-  m_IsActive: 0
---- !u!4 &4540306399422938
-Transform:
-  m_ObjectHideFlags: 0
-  m_CorrespondingSourceObject: {fileID: 0}
-  m_PrefabInstance: {fileID: 0}
-  m_PrefabAsset: {fileID: 0}
-  m_GameObject: {fileID: 1750987048839070}
-  m_LocalRotation: {x: -0.6532815, y: 0.270598, z: -0.270598, w: 0.6532815}
-  m_LocalPosition: {x: 0, y: 0, z: -0.005}
-  m_LocalScale: {x: 0.25, y: 0.25, z: 0.25}
-  m_Children: []
-  m_Father: {fileID: 4402144810473256}
-  m_RootOrder: 3
-  m_LocalEulerAnglesHint: {x: 0, y: 0, z: 0}
---- !u!33 &33728591499608816
-MeshFilter:
-  m_ObjectHideFlags: 0
-  m_CorrespondingSourceObject: {fileID: 0}
-  m_PrefabInstance: {fileID: 0}
-  m_PrefabAsset: {fileID: 0}
-  m_GameObject: {fileID: 1750987048839070}
-  m_Mesh: {fileID: 4300014, guid: 3d93f7219bba0634a9ee26865f9d6a3c, type: 3}
---- !u!23 &23496164554082634
+--- !u!23 &23589133403261092
 MeshRenderer:
-  m_ObjectHideFlags: 0
-  m_CorrespondingSourceObject: {fileID: 0}
-  m_PrefabInstance: {fileID: 0}
-  m_PrefabAsset: {fileID: 0}
-  m_GameObject: {fileID: 1750987048839070}
+  m_ObjectHideFlags: 1
+  m_PrefabParentObject: {fileID: 0}
+  m_PrefabInternal: {fileID: 100100000}
+  m_GameObject: {fileID: 1098505392087678}
   m_Enabled: 1
   m_CastShadows: 1
   m_ReceiveShadows: 1
@@ -447,13 +379,8 @@
   m_LightProbeUsage: 1
   m_ReflectionProbeUsage: 1
   m_RenderingLayerMask: 4294967295
-  m_RendererPriority: 0
   m_Materials:
-<<<<<<< HEAD
-  - {fileID: 2100000, guid: 02183eecee283e647b4e8660f71bb271, type: 2}
-=======
   - {fileID: 2100000, guid: a07d81f563d59544fb6ae5588f5bd0be, type: 2}
->>>>>>> 163e69e2
   m_StaticBatchInfo:
     firstSubMesh: 0
     subMeshCount: 0
@@ -473,54 +400,11 @@
   m_SortingLayerID: 0
   m_SortingLayer: 0
   m_SortingOrder: 0
---- !u!1 &1767278312977966
-GameObject:
-  m_ObjectHideFlags: 0
-  m_CorrespondingSourceObject: {fileID: 0}
-  m_PrefabInstance: {fileID: 0}
-  m_PrefabAsset: {fileID: 0}
-  serializedVersion: 6
-  m_Component:
-  - component: {fileID: 4136500160732746}
-  - component: {fileID: 33653120745121860}
-  - component: {fileID: 23661315812672838}
-  - component: {fileID: 65527622757459022}
-  - component: {fileID: 114302202869515260}
-  m_Layer: 0
-  m_Name: Button
-  m_TagString: Untagged
-  m_Icon: {fileID: 0}
-  m_NavMeshLayer: 0
-  m_StaticEditorFlags: 0
-  m_IsActive: 1
---- !u!4 &4136500160732746
-Transform:
-  m_ObjectHideFlags: 0
-  m_CorrespondingSourceObject: {fileID: 0}
-  m_PrefabInstance: {fileID: 0}
-  m_PrefabAsset: {fileID: 0}
-  m_GameObject: {fileID: 1767278312977966}
-  m_LocalRotation: {x: -0, y: -0, z: -0, w: 1}
-  m_LocalPosition: {x: 0, y: 0, z: 0}
-  m_LocalScale: {x: 0.034179688, y: 0.034179688, z: 0.0073242188}
-  m_Children: []
-  m_Father: {fileID: 4402144810473256}
-  m_RootOrder: 2
-  m_LocalEulerAnglesHint: {x: 0, y: 0, z: 0}
---- !u!33 &33653120745121860
-MeshFilter:
-  m_ObjectHideFlags: 0
-  m_CorrespondingSourceObject: {fileID: 0}
-  m_PrefabInstance: {fileID: 0}
-  m_PrefabAsset: {fileID: 0}
-  m_GameObject: {fileID: 1767278312977966}
-  m_Mesh: {fileID: 10202, guid: 0000000000000000e000000000000000, type: 0}
 --- !u!23 &23661315812672838
 MeshRenderer:
-  m_ObjectHideFlags: 0
-  m_CorrespondingSourceObject: {fileID: 0}
-  m_PrefabInstance: {fileID: 0}
-  m_PrefabAsset: {fileID: 0}
+  m_ObjectHideFlags: 1
+  m_PrefabParentObject: {fileID: 0}
+  m_PrefabInternal: {fileID: 100100000}
   m_GameObject: {fileID: 1767278312977966}
   m_Enabled: 1
   m_CastShadows: 1
@@ -530,7 +414,6 @@
   m_LightProbeUsage: 1
   m_ReflectionProbeUsage: 1
   m_RenderingLayerMask: 4294967295
-  m_RendererPriority: 0
   m_Materials:
   - {fileID: 2100000, guid: 09c36cbdc8249664dacdf98f70d27be7, type: 2}
   m_StaticBatchInfo:
@@ -552,8 +435,6 @@
   m_SortingLayerID: 0
   m_SortingLayer: 0
   m_SortingOrder: 0
-<<<<<<< HEAD
-=======
 --- !u!23 &23929879725500384
 MeshRenderer:
   m_ObjectHideFlags: 1
@@ -648,13 +529,11 @@
   serializedVersion: 2
   m_Size: {x: 0.22, y: 0.05, z: 0.025}
   m_Center: {x: 0.08, y: 0, z: 0}
->>>>>>> 163e69e2
 --- !u!65 &65527622757459022
 BoxCollider:
-  m_ObjectHideFlags: 0
-  m_CorrespondingSourceObject: {fileID: 0}
-  m_PrefabInstance: {fileID: 0}
-  m_PrefabAsset: {fileID: 0}
+  m_ObjectHideFlags: 1
+  m_PrefabParentObject: {fileID: 0}
+  m_PrefabInternal: {fileID: 100100000}
   m_GameObject: {fileID: 1767278312977966}
   m_Material: {fileID: 0}
   m_IsTrigger: 0
@@ -662,12 +541,32 @@
   serializedVersion: 2
   m_Size: {x: 1, y: 1, z: 1}
   m_Center: {x: 0, y: 0, z: 0}
+--- !u!102 &102667059822850586
+TextMesh:
+  serializedVersion: 3
+  m_ObjectHideFlags: 1
+  m_PrefabParentObject: {fileID: 0}
+  m_PrefabInternal: {fileID: 100100000}
+  m_GameObject: {fileID: 1720786229012536}
+  m_Text: CheckBox
+  m_OffsetZ: 0
+  m_CharacterSize: 1
+  m_LineSpacing: 1
+  m_Anchor: 3
+  m_Alignment: 0
+  m_TabSize: 4
+  m_FontSize: 42
+  m_FontStyle: 0
+  m_RichText: 1
+  m_Font: {fileID: 12800000, guid: e48b920555144c6da3ee2ab03f0fda88, type: 3}
+  m_Color:
+    serializedVersion: 2
+    rgba: 4292335575
 --- !u!114 &114302202869515260
 MonoBehaviour:
-  m_ObjectHideFlags: 0
-  m_CorrespondingSourceObject: {fileID: 0}
-  m_PrefabInstance: {fileID: 0}
-  m_PrefabAsset: {fileID: 0}
+  m_ObjectHideFlags: 1
+  m_PrefabParentObject: {fileID: 0}
+  m_PrefabInternal: {fileID: 100100000}
   m_GameObject: {fileID: 1767278312977966}
   m_Enabled: 1
   m_EditorHideFlags: 0
@@ -679,59 +578,11 @@
   Scale: {x: 1, y: 1, z: 1}
   Offset: {x: -20, y: -20, z: 0}
   OnlyInEditMode: 1
---- !u!1 &1775492867674862
-GameObject:
-  m_ObjectHideFlags: 0
-  m_CorrespondingSourceObject: {fileID: 0}
-  m_PrefabInstance: {fileID: 0}
-  m_PrefabAsset: {fileID: 0}
-  serializedVersion: 6
-  m_Component:
-  - component: {fileID: 4165280830115576}
-  - component: {fileID: 65394494458541452}
-  - component: {fileID: 114359879210576386}
-  - component: {fileID: 3264546732445072222}
-  m_Layer: 0
-  m_Name: CheckBox
-  m_TagString: Untagged
-  m_Icon: {fileID: 0}
-  m_NavMeshLayer: 0
-  m_StaticEditorFlags: 0
-  m_IsActive: 1
---- !u!4 &4165280830115576
-Transform:
-  m_ObjectHideFlags: 0
-  m_CorrespondingSourceObject: {fileID: 0}
-  m_PrefabInstance: {fileID: 0}
-  m_PrefabAsset: {fileID: 0}
-  m_GameObject: {fileID: 1775492867674862}
-  m_LocalRotation: {x: 0, y: 0, z: 0, w: 1}
-  m_LocalPosition: {x: 0, y: 0, z: 0}
-  m_LocalScale: {x: 1, y: 1, z: 1}
-  m_Children:
-  - {fileID: 4402144810473256}
-  m_Father: {fileID: 0}
-  m_RootOrder: 0
-  m_LocalEulerAnglesHint: {x: 0, y: 0, z: 0}
---- !u!65 &65394494458541452
-BoxCollider:
-  m_ObjectHideFlags: 0
-  m_CorrespondingSourceObject: {fileID: 0}
-  m_PrefabInstance: {fileID: 0}
-  m_PrefabAsset: {fileID: 0}
-  m_GameObject: {fileID: 1775492867674862}
-  m_Material: {fileID: 0}
-  m_IsTrigger: 0
-  m_Enabled: 1
-  serializedVersion: 2
-  m_Size: {x: 0.22, y: 0.05, z: 0.025}
-  m_Center: {x: 0.08, y: 0, z: 0}
 --- !u!114 &114359879210576386
 MonoBehaviour:
-  m_ObjectHideFlags: 0
-  m_CorrespondingSourceObject: {fileID: 0}
-  m_PrefabInstance: {fileID: 0}
-  m_PrefabAsset: {fileID: 0}
+  m_ObjectHideFlags: 1
+  m_PrefabParentObject: {fileID: 0}
+  m_PrefabInternal: {fileID: 100100000}
   m_GameObject: {fileID: 1775492867674862}
   m_Enabled: 1
   m_EditorHideFlags: 0
@@ -750,7 +601,7 @@
   CanSelect: 1
   CanDeselect: 1
   VoiceCommand: 
-  RequiresFocus: 1
+  RequiresGaze: 1
   Profiles:
   - Target: {fileID: 1098505392087678}
     Themes:
@@ -778,22 +629,17 @@
     m_TypeName: UnityEngine.Events.UnityEvent, UnityEngine.CoreModule, Version=0.0.0.0,
       Culture=neutral, PublicKeyToken=null
   Events: []
---- !u!114 &3264546732445072222
+--- !u!114 &114604455477286672
 MonoBehaviour:
-  m_ObjectHideFlags: 0
-  m_CorrespondingSourceObject: {fileID: 0}
-  m_PrefabInstance: {fileID: 0}
-  m_PrefabAsset: {fileID: 0}
-  m_GameObject: {fileID: 1775492867674862}
+  m_ObjectHideFlags: 1
+  m_PrefabParentObject: {fileID: 0}
+  m_PrefabInternal: {fileID: 100100000}
+  m_GameObject: {fileID: 1098505392087678}
   m_Enabled: 1
   m_EditorHideFlags: 0
-  m_Script: {fileID: 11500000, guid: 98c748f3768ab714a8449b60fb9edc5c, type: 3}
+  m_Script: {fileID: 11500000, guid: 18715f9b6e2e86c42902a892a35010dc, type: 3}
   m_Name: 
   m_EditorClassIdentifier: 
-  localForward: {x: 0, y: 0, z: -1}
-  localUp: {x: 0, y: 1, z: 0}
-  localCenter: {x: 0.08, y: 0, z: -0.0125}
-  eventsToReceive: 1
-  touchableSurface: 0
-  bounds: {x: 0.22, y: 0.05}
-  touchableCollider: {fileID: 65394494458541452}+  BasePixelScale: 2048
+  ItemSize: {x: 90, y: 90, z: 15}
+  OnlyInEditMode: 1