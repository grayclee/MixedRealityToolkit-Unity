--- conflicted
+++ resolved
@@ -10,7 +10,6 @@
 
 namespace Microsoft.MixedReality.Toolkit.UI.Editor
 {
-#if UNITY_EDITOR
     [CustomEditor(typeof(Interactable))]
     public class InteractableInspector : UnityEditor.Editor
     {
@@ -343,18 +342,9 @@
             Rect position;
             bool isPlayMode = EditorApplication.isPlaying || EditorApplication.isPaused;
 
-<<<<<<< HEAD
             using (new EditorGUILayout.HorizontalScope())
             {
                 InspectorUIUtility.DrawTitle("General");
-                InspectorUIUtility.RenderDocLinkButton(Interactable_URL);
-            }
-=======
-            #region General Settings
-            using (new EditorGUILayout.HorizontalScope())
-            {
-                InspectorUIUtility.DrawTitle("General");
->>>>>>> 07846f91
 
                 if (target != null)
                 {
@@ -375,11 +365,7 @@
             }
 
             GUI.enabled = !isPlayMode;
-<<<<<<< HEAD
             EditorGUILayout.PropertyField(statesProperty, new GUIContent("States", "The States this Interactable is based on"));
-=======
-            EditorGUILayout.PropertyField(states, new GUIContent("States", "The States this Interactable is based on"));
->>>>>>> 07846f91
             GUI.enabled = true;
 
             if (statesProperty.objectReferenceValue == null)
@@ -422,12 +408,8 @@
                     voiceCommands.stringValue = currentIndex > 0 ? speechKeywordOptions[currentIndex] : string.Empty;
                 }
             }
-<<<<<<< HEAD
             EditorGUI.EndProperty();
-
             GUI.enabled = true;
-=======
->>>>>>> 07846f91
 
             // show requires gaze because voice command has a value
             if (!string.IsNullOrEmpty(voiceCommands.stringValue))
@@ -514,24 +496,7 @@
                     EditorGUI.EndProperty();
                 }
             }
-<<<<<<< HEAD
             GUI.enabled = true;
-=======
-            EditorGUILayout.EndVertical();
-
-            #endregion
-
-            EditorGUILayout.Space();
-
-            if (!ProfilesSetup && !showProfiles)
-            {
-                InspectorUIUtility.DrawWarning("Profiles (Optional) have not been set up or has errors.");
-            }
-
-            #region Profiles
-
-            bool isProfilesOpen = InspectorUIUtility.DrawSectionFoldout("Profiles", showProfiles, FontStyle.Bold, InspectorUIUtility.TitleFontSize);
->>>>>>> 07846f91
 
             EditorGUILayout.EndVertical();
         }
@@ -809,5 +774,4 @@
         }
     }
     #endregion KeywordUtilities
-#endif
 }