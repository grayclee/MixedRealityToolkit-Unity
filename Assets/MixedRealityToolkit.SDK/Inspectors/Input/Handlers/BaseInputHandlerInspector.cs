﻿// Copyright (c) Microsoft Corporation. All rights reserved.
// Licensed under the MIT License. See LICENSE in the project root for license information.

<<<<<<< HEAD
using Microsoft.MixedReality.Toolkit.Editor.Utilities;
using UnityEditor;

namespace Microsoft.MixedReality.Toolkit.Editor.Input
=======
using MRTKPrefix.Utilities.Editor;
using UnityEditor;

namespace MRTKPrefix.Input.Editor
>>>>>>> c56bcb93
{
    public class BaseInputHandlerInspector : UnityEditor.Editor
    {
        private SerializedProperty isFocusRequiredProperty;

        protected virtual void OnEnable()
        {
            MixedRealityInspectorUtility.CheckMixedRealityConfigured(false);
            isFocusRequiredProperty = serializedObject.FindProperty("isFocusRequired");
        }

        public override void OnInspectorGUI()
        {
            serializedObject.Update();
            EditorGUILayout.Space();
            EditorGUILayout.PropertyField(isFocusRequiredProperty);
            serializedObject.ApplyModifiedProperties();
        }
    }
}<|MERGE_RESOLUTION|>--- conflicted
+++ resolved
@@ -1,17 +1,10 @@
 ﻿// Copyright (c) Microsoft Corporation. All rights reserved.
 // Licensed under the MIT License. See LICENSE in the project root for license information.
 
-<<<<<<< HEAD
-using Microsoft.MixedReality.Toolkit.Editor.Utilities;
-using UnityEditor;
-
-namespace Microsoft.MixedReality.Toolkit.Editor.Input
-=======
 using MRTKPrefix.Utilities.Editor;
 using UnityEditor;
 
 namespace MRTKPrefix.Input.Editor
->>>>>>> c56bcb93
 {
     public class BaseInputHandlerInspector : UnityEditor.Editor
     {
