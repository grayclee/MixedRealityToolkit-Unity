%YAML 1.1
%TAG !u! tag:unity3d.com,2011:
--- !u!114 &11400000
MonoBehaviour:
  m_ObjectHideFlags: 0
  m_PrefabParentObject: {fileID: 0}
  m_PrefabInternal: {fileID: 0}
  m_GameObject: {fileID: 0}
  m_Enabled: 1
  m_EditorHideFlags: 0
  m_Script: {fileID: 11500000, guid: 7612acbc1a4a4ed0afa5f4ccbe42bee4, type: 3}
  m_Name: DefaultMixedRealityConfigurationProfile
  m_EditorClassIdentifier: 
  initialManagerTypes:
  - reference: Microsoft.MixedReality.Toolkit.SDK.Input.MixedRealityInputManager,
      Microsoft.MixedReality.Toolkit.SDK
  - reference: Microsoft.MixedReality.Toolkit.SDK.BoundarySystem.MixedRealityBoundaryManager,
      Microsoft.MixedReality.Toolkit.SDK
  targetExperienceScale: 3
  enableCameraProfile: 1
  cameraProfile: {fileID: 11400000, guid: 8089ccfdd4494cd38f676f9fc1f46a04, type: 2}
  enableInputSystem: 1
  inputSystemType:
    reference: Microsoft.MixedReality.Toolkit.SDK.Input.MixedRealityInputManager,
      Microsoft.MixedReality.Toolkit.SDK
  inputActionsProfile: {fileID: 11400000, guid: 723eb97b02944311b92861f473eee53e,
    type: 2}
  pointerProfile: {fileID: 11400000, guid: 48aa63a9725047b28d4137fd0834bc31, type: 2}
  speechCommandsProfile: {fileID: 11400000, guid: e8d0393e66374dae9646851a57dc6bc1,
    type: 2}
<<<<<<< HEAD
  enableDictation: 1
=======
  enableTouchScreenInput: 1
  touchScreenInputProfile: {fileID: 11400000, guid: efe3718cb67cffa46a5f6361a522baba,
    type: 2}
>>>>>>> f61dcbbf
  enableControllerMapping: 1
  controllerMappingProfile: {fileID: 11400000, guid: 39ded1fd0711a0c448413d0e1ec4f7f3,
    type: 2}
  enableBoundarySystem: 1
  boundarySystemType:
    reference: Microsoft.MixedReality.Toolkit.SDK.BoundarySystem.MixedRealityBoundaryManager,
      Microsoft.MixedReality.Toolkit.SDK
  boundaryHeight: 3
  boundaryVisualizationProfile: {fileID: 11400000, guid: 6d28cce596b44bd3897ca86f8b24e076,
    type: 2}
  enableTeleportSystem: 1
  teleportSystemType:
    reference: Microsoft.MixedReality.Toolkit.SDK.Teleportation.MixedRealityTeleportManager,
      Microsoft.MixedReality.Toolkit.SDK
  teleportDuration: 0.25
  registeredComponentsProfile: {fileID: 11400000, guid: efbaf6ea540c69f4fb75415a5d145a53,
    type: 2}<|MERGE_RESOLUTION|>--- conflicted
+++ resolved
@@ -28,13 +28,9 @@
   pointerProfile: {fileID: 11400000, guid: 48aa63a9725047b28d4137fd0834bc31, type: 2}
   speechCommandsProfile: {fileID: 11400000, guid: e8d0393e66374dae9646851a57dc6bc1,
     type: 2}
-<<<<<<< HEAD
-  enableDictation: 1
-=======
   enableTouchScreenInput: 1
   touchScreenInputProfile: {fileID: 11400000, guid: efe3718cb67cffa46a5f6361a522baba,
     type: 2}
->>>>>>> f61dcbbf
   enableControllerMapping: 1
   controllerMappingProfile: {fileID: 11400000, guid: 39ded1fd0711a0c448413d0e1ec4f7f3,
     type: 2}
