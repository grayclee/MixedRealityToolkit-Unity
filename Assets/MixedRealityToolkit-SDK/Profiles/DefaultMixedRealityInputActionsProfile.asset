%YAML 1.1
%TAG !u! tag:unity3d.com,2011:
--- !u!114 &11400000
MonoBehaviour:
  m_ObjectHideFlags: 0
  m_PrefabParentObject: {fileID: 0}
  m_PrefabInternal: {fileID: 0}
  m_GameObject: {fileID: 0}
  m_Enabled: 1
  m_EditorHideFlags: 0
  m_Script: {fileID: 11500000, guid: d1a15d870c8b4e52acc4643bd258ed6e, type: 3}
  m_Name: DefaultMixedRealityInputActionsProfile
  m_EditorClassIdentifier: 
  inputActions:
  - id: 1
    description: Select
    axisConstraint: 2
  - id: 2
    description: Menu
    axisConstraint: 2
  - id: 3
    description: Grip Pose
    axisConstraint: 7
  - id: 4
    description: Pointer Pose
    axisConstraint: 7
  - id: 5
    description: Teleport Direction
    axisConstraint: 4
  - id: 6
    description: Trigger
    axisConstraint: 3
  - id: 7
    description: Grip Press
    axisConstraint: 3
  - id: 8
<<<<<<< HEAD
    description: Scroll
    axisConstraint: 4
=======
    description: Hold Action
    axisConstraint: 0
  - id: 9
    description: Manipulate Action
    axisConstraint: 0
>>>>>>> 04397491
<|MERGE_RESOLUTION|>--- conflicted
+++ resolved
@@ -34,13 +34,8 @@
     description: Grip Press
     axisConstraint: 3
   - id: 8
-<<<<<<< HEAD
-    description: Scroll
-    axisConstraint: 4
-=======
     description: Hold Action
     axisConstraint: 0
   - id: 9
     description: Manipulate Action
-    axisConstraint: 0
->>>>>>> 04397491
+    axisConstraint: 0