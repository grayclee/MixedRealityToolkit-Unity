﻿// Copyright (c) Microsoft Corporation. All rights reserved.
// Licensed under the MIT License. See LICENSE in the project root for license information.

using Microsoft.MixedReality.Toolkit.Internal.Definitions.Physics;
using Microsoft.MixedReality.Toolkit.Internal.Utilities.Lines.DataProviders;
using Microsoft.MixedReality.Toolkit.Internal.Utilities.Lines.Renderers;
using Microsoft.MixedReality.Toolkit.Internal.Utilities.Physics.Distorters;
using UnityEngine;

namespace Microsoft.MixedReality.Toolkit.SDK.UX.Pointers
{
    /// <summary>
    /// A simple line pointer for drawing lines from the input source origin to the current pointer position.
    /// </summary>
    [RequireComponent(typeof(DistorterGravity))]
    public class LinePointer : BaseControllerPointer
    {
        [SerializeField]
        protected Gradient LineColorSelected = new Gradient();

        [SerializeField]
        protected Gradient LineColorValid = new Gradient();

        [SerializeField]
        protected Gradient LineColorInvalid = new Gradient();

        [SerializeField]
        protected Gradient LineColorNoTarget = new Gradient();

        [SerializeField]
        protected Gradient LineColorLockFocus = new Gradient();

        [Range(2, 100)]
        [SerializeField]
        protected int LineCastResolution = 25;

        [SerializeField]
        private BaseMixedRealityLineDataProvider lineBase;

        /// <summary>
        /// The Line Data Provider driving this pointer.
        /// </summary>
        public BaseMixedRealityLineDataProvider LineBase => lineBase;

        [SerializeField]
        [Tooltip("If no line renderers are specified, this array will be auto-populated on startup.")]
        private BaseMixedRealityLineRenderer[] lineRenderers;

        /// <summary>
        /// The current line renderers that this pointer is utilizing.
        /// </summary>
        /// <remarks>
        /// If no line renderers are specified, this array will be auto-populated on startup.
        /// </remarks>
        public BaseMixedRealityLineRenderer[] LineRenderers
        {
            get { return lineRenderers; }
            set { lineRenderers = value; }
        }

        [SerializeField]
        private DistorterGravity gravityDistorter = null;

        /// <summary>
        /// The Gravity Distorter that is affecting the <see cref="BaseMixedRealityLineDataProvider"/> attached to this pointer.
        /// </summary>
        public DistorterGravity GravityDistorter => gravityDistorter;

<<<<<<< HEAD
=======
        #region Monobehaviour Implementation

        protected virtual void OnValidate()
        {
            CheckInitialization();
        }

        protected override void OnEnable()
        {
            base.OnEnable();
            CheckInitialization();
        }

        #endregion Monobehaviour Implementation

>>>>>>> d95b2501
        private void CheckInitialization()
        {
            if (lineBase == null)
            {
                lineBase = GetComponent<BaseMixedRealityLineDataProvider>();
            }

            if (lineBase == null)
            {
                Debug.LogError($"No Mixed Reality Line Data Provider found on {gameObject.name}. Did you forget to add a Line Data provider?");
            }

            if (gravityDistorter == null)
            {
                gravityDistorter = GetComponent<DistorterGravity>();
            }

            if (lineBase != null && (lineRenderers == null || lineRenderers.Length == 0))
            {
                lineRenderers = lineBase.GetComponentsInChildren<BaseMixedRealityLineRenderer>();
            }

            if (lineRenderers == null || lineRenderers.Length == 0)
            {
                Debug.LogError($"No Mixed Reality Line Renderers found on {gameObject.name}. Did you forget to add a Mixed Reality Line Renderer?");
            }
        }

        #region Monobehaviour Implementation

        private void OnValidate()
        {
            CheckInitialization();
        }

        protected override void OnEnable()
        {
            base.OnEnable();
            CheckInitialization();
        }

        #endregion Monobehaviour Implementation

        #region IMixedRealityPointer Implementation

        /// <inheritdoc />
        public override void OnPreRaycast()
        {
            Debug.Assert(lineBase != null);

            Vector3 pointerPosition;
            TryGetPointerPosition(out pointerPosition);

            // Set our first and last points
            lineBase.FirstPoint = pointerPosition;
            lineBase.LastPoint = pointerPosition + (PointerDirection * PointerExtent);

            // Make sure our array will hold
            if (Rays == null || Rays.Length != LineCastResolution)
            {
                Rays = new RayStep[LineCastResolution];
            }

            // Set up our rays
            if (!IsFocusLocked)
            {
                // Turn off gravity so we get accurate rays
                gravityDistorter.enabled = false;
            }

            float stepSize = 1f / Rays.Length;
            Vector3 lastPoint = lineBase.GetUnClampedPoint(0f);

            for (int i = 0; i < Rays.Length; i++)
            {
                Vector3 currentPoint = lineBase.GetUnClampedPoint(stepSize * (i + 1));
                Rays[i] = new RayStep(lastPoint, currentPoint);
                lastPoint = currentPoint;
            }
        }

        /// <inheritdoc />
        public override void OnPostRaycast()
        {
            // Use the results from the last update to set our NavigationResult
            float clearWorldLength = 0f;
            gravityDistorter.enabled = false;
            Gradient lineColor = LineColorNoTarget;

            if (IsInteractionEnabled)
            {
                lineBase.enabled = true;

                if (IsSelectPressed)
                {
                    lineColor = LineColorSelected;
                }

                // If we hit something
                if (Result.CurrentPointerTarget != null)
                {
                    // Use the step index to determine the length of the hit
                    for (int i = 0; i <= Result.RayStepIndex; i++)
                    {
                        if (i == Result.RayStepIndex)
                        {
                            // Only add the distance between the start point and the hit
                            clearWorldLength += Vector3.Distance(Result.StartPoint, Result.StartPoint);
                        }
                        else if (i < Result.RayStepIndex)
                        {
                            // Add the full length of the step to our total distance
                            clearWorldLength += Rays[i].Length;
                        }
                    }

                    // Clamp the end of the parabola to the result hit's point
                    lineBase.LineEndClamp = lineBase.GetNormalizedLengthFromWorldLength(clearWorldLength, LineCastResolution);

                    if (FocusTarget != null)
                    {
                        lineColor = LineColorValid;
                    }

                    if (IsFocusLocked)
                    {
                        gravityDistorter.enabled = true;
                        gravityDistorter.WorldCenterOfGravity = Result.CurrentPointerTarget.transform.position;
                    }
                }
                else
                {
                    lineBase.LineEndClamp = 1f;
                }
            }
            else
            {
                lineBase.enabled = false;
            }

            if (IsFocusLocked)
            {
                lineColor = LineColorLockFocus;
            }

            for (int i = 0; i < lineRenderers.Length; i++)
            {
                lineRenderers[i].LineColor = lineColor;
            }
        }

        #endregion IMixedRealityPointer Implementation
    }
}<|MERGE_RESOLUTION|>--- conflicted
+++ resolved
@@ -66,55 +66,37 @@
         /// </summary>
         public DistorterGravity GravityDistorter => gravityDistorter;
 
-<<<<<<< HEAD
-=======
+        private void CheckInitialization()
+        {
+            if (lineBase == null)
+            {
+                lineBase = GetComponent<BaseMixedRealityLineDataProvider>();
+            }
+
+            if (lineBase == null)
+            {
+                Debug.LogError($"No Mixed Reality Line Data Provider found on {gameObject.name}. Did you forget to add a Line Data provider?");
+            }
+
+            if (gravityDistorter == null)
+            {
+                gravityDistorter = GetComponent<DistorterGravity>();
+            }
+
+            if (lineBase != null && (lineRenderers == null || lineRenderers.Length == 0))
+            {
+                lineRenderers = lineBase.GetComponentsInChildren<BaseMixedRealityLineRenderer>();
+            }
+
+            if (lineRenderers == null || lineRenderers.Length == 0)
+            {
+                Debug.LogError($"No Mixed Reality Line Renderers found on {gameObject.name}. Did you forget to add a Mixed Reality Line Renderer?");
+            }
+        }
+
         #region Monobehaviour Implementation
 
         protected virtual void OnValidate()
-        {
-            CheckInitialization();
-        }
-
-        protected override void OnEnable()
-        {
-            base.OnEnable();
-            CheckInitialization();
-        }
-
-        #endregion Monobehaviour Implementation
-
->>>>>>> d95b2501
-        private void CheckInitialization()
-        {
-            if (lineBase == null)
-            {
-                lineBase = GetComponent<BaseMixedRealityLineDataProvider>();
-            }
-
-            if (lineBase == null)
-            {
-                Debug.LogError($"No Mixed Reality Line Data Provider found on {gameObject.name}. Did you forget to add a Line Data provider?");
-            }
-
-            if (gravityDistorter == null)
-            {
-                gravityDistorter = GetComponent<DistorterGravity>();
-            }
-
-            if (lineBase != null && (lineRenderers == null || lineRenderers.Length == 0))
-            {
-                lineRenderers = lineBase.GetComponentsInChildren<BaseMixedRealityLineRenderer>();
-            }
-
-            if (lineRenderers == null || lineRenderers.Length == 0)
-            {
-                Debug.LogError($"No Mixed Reality Line Renderers found on {gameObject.name}. Did you forget to add a Mixed Reality Line Renderer?");
-            }
-        }
-
-        #region Monobehaviour Implementation
-
-        private void OnValidate()
         {
             CheckInitialization();
         }
