﻿// Copyright (c) Microsoft Corporation. All rights reserved.
// Licensed under the MIT License. See LICENSE in the project root for license information.

using System.Collections.Generic;
using UnityEngine;
using UnityEngine.EventSystems;

namespace HoloToolkit.Unity.InputModule
{
    /// <summary>
    /// The gaze manager manages everything related to a gaze ray that can interact with other objects.
    /// </summary>
    public class GazeManager : Singleton<GazeManager>, IPointingSource
    {
        /// <summary>
        /// The game object that is currently being gazed at, if any.
        /// </summary>
        public GameObject HitObject { get; private set; }

        /// <summary>
        /// Position at which the gaze manager hit an object.
        /// If no object is currently being hit, this will use the last hit distance.
        /// </summary>
        public Vector3 HitPosition { get; private set; }

        /// <summary>
        /// Normal of the point at which the gaze manager hit an object.
        /// If no object is currently being hit, this will return the previous normal.
        /// </summary>
        public Vector3 HitNormal { get; private set; }

        /// <summary>
        /// Origin of the gaze.
        /// </summary>
        public Vector3 GazeOrigin
        {
            get { return Ray.origin; }
        }

        /// <summary>
        /// Normal of the gaze.
        /// </summary>
        public Vector3 GazeNormal
        {
            get { return Ray.direction; }
        }

        /// <summary>
        /// Maximum distance at which the gaze can collide with an object.
        /// </summary>
        [Tooltip("Maximum distance at which the gaze can collide with an object.")]
        public float MaxGazeCollisionDistance = 10.0f;

        /// <summary>
        /// The LayerMasks, in prioritized order, that are used to determine the HitObject when raycasting.
        ///
        /// Example Usage:
        ///
        /// // Allow the cursor to hit SR, but first prioritize any DefaultRaycastLayers (potentially behind SR)
        ///
        /// int sr = LayerMask.GetMask("SR");
        /// int nonSR = Physics.DefaultRaycastLayers & ~sr;
        /// GazeManager.Instance.RaycastLayerMasks = new LayerMask[] { nonSR, sr };
        /// </summary>
        [Tooltip("The LayerMasks, in prioritized order, that are used to determine the HitObject when raycasting.\n\nExample Usage:\n\n// Allow the cursor to hit SR, but first prioritize any DefaultRaycastLayers (potentially behind SR)\n\nint sr = LayerMask.GetMask(\"SR\");\nint nonSR = Physics.DefaultRaycastLayers & ~sr;\nGazeManager.Instance.RaycastLayerMasks = new LayerMask[] { nonSR, sr };")]
        public LayerMask[] RaycastLayerMasks = new LayerMask[] { Physics.DefaultRaycastLayers };

        /// <summary>
        /// Current stabilization method, used to smooth out the gaze ray data.
        /// If left null, no stabilization will be performed.
        /// </summary>
        [Tooltip("Stabilizer, if any, used to smooth out the gaze ray data.")]
        public BaseRayStabilizer Stabilizer = null;

        /// <summary>
        /// Transform that should be used as the source of the gaze position and rotation.
        /// Defaults to the main camera.
        /// </summary>
        [Tooltip("Transform that should be used to represent the gaze position and rotation. Defaults to Camera.Main")]
        public Transform GazeTransform;

        [Tooltip("True to draw a debug view of the ray.")]
        public bool DebugDrawRay;

        public Ray Ray { get; private set; }

        public float? ExtentOverride
        {
            get { return MaxGazeCollisionDistance; }
        }

        public IList<LayerMask> PrioritizedLayerMasksOverride
        {
            get { return RaycastLayerMasks; }
        }

        private float lastHitDistance = 2.0f;

        protected override void Awake()
        {
            base.Awake();

            // Add default RaycastLayers as first layerPriority
            if (RaycastLayerMasks == null || RaycastLayerMasks.Length == 0)
            {
                RaycastLayerMasks = new LayerMask[] { Physics.DefaultRaycastLayers };
            }

            FindGazeTransform();
        }

        private void Update()
        {
            if (!FindGazeTransform())
            {
                return;
            }

            if (DebugDrawRay)
            {
                Debug.DrawRay(GazeOrigin, (HitPosition - GazeOrigin), Color.white);
            }
        }

        private bool FindGazeTransform()
        {
<<<<<<< HEAD
            GazeTransform = GazeTransform ?? CameraCache.Main.transform;

            if (GazeTransform != null) { return true; }
=======
            if (GazeTransform != null) { return true; }
            if (CameraCache.Main != null)
            {
                GazeTransform = CameraCache.Main.transform;
                return true;
            }
>>>>>>> 99b19f63

            Debug.LogError("Gaze Manager was not given a GazeTransform and no main camera exists to default to.");
            return false;
        }

        /// <summary>
        /// Updates the current gaze information, so that the gaze origin and normal are accurate.
        /// </summary>
        private void UpdateGazeInfo()
        {
            if (GazeTransform == null)
            {
                Ray = default(Ray);
            }
            else
            {
                Vector3 newGazeOrigin = GazeTransform.position;
                Vector3 newGazeNormal = GazeTransform.forward;

                // Update gaze info from stabilizer
                if (Stabilizer != null)
                {
                    Stabilizer.UpdateStability(newGazeOrigin, GazeTransform.rotation);
                    newGazeOrigin = Stabilizer.StablePosition;
                    newGazeNormal = Stabilizer.StableRay.direction;
                }

                Ray = new Ray(newGazeOrigin, newGazeNormal);
            }

            UpdateHitPosition();
        }

        public void UpdatePointer()
        {
            UpdateGazeInfo();
        }

        public bool OwnsInput(BaseEventData eventData)
        {
            // NOTE: This is a simple pointer and not meant to be used simultaneously with others.
            return true;
        }

        /// <summary>
        /// Notifies this gaze manager of its new hit details.
        /// </summary>
        /// <param name="focusDetails">Details of the current hit (focus).</param>
        /// <param name="isRegisteredForFocus">Whether or not this gaze manager is registered as a focus pointer.</param>
        public void UpdateHitDetails(FocusDetails focusDetails, bool isRegisteredForFocus)
        {
            HitObject = isRegisteredForFocus
                ? focusDetails.Object
                : null; // If we're not actually registered for focus, we keep HitObject as null so we don't mislead anyone.

            if (focusDetails.Object != null)
            {
                lastHitDistance = (focusDetails.Point - Ray.origin).magnitude;
                UpdateHitPosition();
                HitNormal = focusDetails.Normal;
            }
        }

        private void UpdateHitPosition()
        {
            HitPosition = (Ray.origin + (lastHitDistance * Ray.direction));
        }
    }
}<|MERGE_RESOLUTION|>--- conflicted
+++ resolved
@@ -124,18 +124,13 @@
 
         private bool FindGazeTransform()
         {
-<<<<<<< HEAD
-            GazeTransform = GazeTransform ?? CameraCache.Main.transform;
-
             if (GazeTransform != null) { return true; }
-=======
-            if (GazeTransform != null) { return true; }
+            
             if (CameraCache.Main != null)
             {
                 GazeTransform = CameraCache.Main.transform;
                 return true;
             }
->>>>>>> 99b19f63
 
             Debug.LogError("Gaze Manager was not given a GazeTransform and no main camera exists to default to.");
             return false;
