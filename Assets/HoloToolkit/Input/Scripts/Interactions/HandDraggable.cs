// Copyright (c) Microsoft Corporation. All rights reserved.
// Licensed under the MIT License. See LICENSE in the project root for license information.

using UnityEngine;
using System;

namespace HoloToolkit.Unity.InputModule
{
    /// <summary>
    /// Component that allows dragging an object with your hand on HoloLens.
    /// Dragging is done by calculating the angular delta and z-delta between the current and previous hand positions,
    /// and then repositioning the object based on that.
    /// </summary>
    public class HandDraggable : MonoBehaviour, IFocusable, IInputHandler, ISourceStateHandler
    {
        /// <summary>
        /// Event triggered when dragging starts.
        /// </summary>
        public event Action StartedDragging;

        /// <summary>
        /// Event triggered when dragging stops.
        /// </summary>
        public event Action StoppedDragging;

        [Tooltip("Transform that will be dragged. Defaults to the object of the component.")]
        public Transform HostTransform;

        [Tooltip("Scale by which hand movement in z is multiplied to move the dragged object.")]
        public float DistanceScale = 2f;

        public enum RotationModeEnum
        {
            Default,
            LockObjectRotation,
            OrientTowardUser,
            OrientTowardUserAndKeepUpright
        }

        public RotationModeEnum RotationMode = RotationModeEnum.Default;

        [Tooltip("Controls the speed at which the object will interpolate toward the desired position")]
        [Range(0.01f, 1.0f)]
        public float PositionLerpSpeed = 0.2f;

        [Tooltip("Controls the speed at which the object will interpolate toward the desired rotation")]
        [Range(0.01f, 1.0f)]
        public float RotationLerpSpeed = 0.2f;

        public bool IsDraggingEnabled = true;

        private bool isDragging;
        private bool isGazed;
        private Vector3 objRefForward;
        private Vector3 objRefUp;
        private float objRefDistance;
        private Quaternion gazeAngularOffset;
        private float handRefDistance;
        private Vector3 objRefGrabPoint;

        private Vector3 draggingPosition;
        private Quaternion draggingRotation;

        private IInputSource currentInputSource;
        private uint currentInputSourceId;

        private void Start()
        {
            if (HostTransform == null)
            {
                HostTransform = transform;
            }
        }

        private void OnDestroy()
        {
            if (isDragging)
            {
                StopDragging();
            }

            if (isGazed)
            {
                OnFocusExit();
            }
        }

        private void Update()
        {
            if (IsDraggingEnabled && isDragging)
            {
                UpdateDragging();
            }
        }

        /// <summary>
        /// Starts dragging the object.
        /// </summary>
        public void StartDragging(Vector3 initialDraggingPosition)
        {
            if (!IsDraggingEnabled)
            {
                return;
            }

            if (isDragging)
            {
                return;
            }

            // TODO: robertes: Fix push/pop and single-handler model so that multiple HandDraggable components
            //       can be active at once.

            // Add self as a modal input handler, to get all inputs during the manipulation
            InputManager.Instance.PushModalInputHandler(gameObject);

            isDragging = true;

<<<<<<< HEAD
=======
            Vector3 gazeHitPosition = GazeManager.Instance.HitInfo.point;
            Transform cameraTransform = CameraCache.Main.transform;
>>>>>>> 4451dcbd
            Vector3 handPosition;
            currentInputSource.TryGetGripPosition(currentInputSourceId, out handPosition);

            Vector3 pivotPosition = GetHandPivotPosition(cameraTransform);
            handRefDistance = Vector3.Magnitude(handPosition - pivotPosition);
            objRefDistance = Vector3.Magnitude(initialDraggingPosition - pivotPosition);

            Vector3 objForward = HostTransform.forward;
            Vector3 objUp = HostTransform.up;
            // Store where the object was grabbed from
<<<<<<< HEAD
            objRefGrabPoint = mainCamera.transform.InverseTransformDirection(HostTransform.position - initialDraggingPosition);
=======
            objRefGrabPoint = cameraTransform.InverseTransformDirection(HostTransform.position - gazeHitPosition);
>>>>>>> 4451dcbd

            Vector3 objDirection = Vector3.Normalize(initialDraggingPosition - pivotPosition);
            Vector3 handDirection = Vector3.Normalize(handPosition - pivotPosition);

            objForward = cameraTransform.InverseTransformDirection(objForward);       // in camera space
            objUp = cameraTransform.InverseTransformDirection(objUp);                 // in camera space
            objDirection = cameraTransform.InverseTransformDirection(objDirection);   // in camera space
            handDirection = cameraTransform.InverseTransformDirection(handDirection); // in camera space

            objRefForward = objForward;
            objRefUp = objUp;

            // Store the initial offset between the hand and the object, so that we can consider it when dragging
            gazeAngularOffset = Quaternion.FromToRotation(handDirection, objDirection);
            draggingPosition = initialDraggingPosition;

            StartedDragging.RaiseEvent();
        }

        /// <summary>
        /// Gets the pivot position for the hand, which is approximated to the base of the neck.
        /// </summary>
        /// <returns>Pivot position for the hand.</returns>
        private Vector3 GetHandPivotPosition(Transform cameraTransform)
        {
            Vector3 pivot = cameraTransform.position + new Vector3(0, -0.2f, 0) - cameraTransform.forward * 0.2f; // a bit lower and behind
            return pivot;
        }

        /// <summary>
        /// Enables or disables dragging.
        /// </summary>
        /// <param name="isEnabled">Indicates whether dragging should be enabled or disabled.</param>
        public void SetDragging(bool isEnabled)
        {
            if (IsDraggingEnabled == isEnabled)
            {
                return;
            }

            IsDraggingEnabled = isEnabled;

            if (isDragging)
            {
                StopDragging();
            }
        }

        /// <summary>
        /// Update the position of the object being dragged.
        /// </summary>
        private void UpdateDragging()
        {
            Vector3 newHandPosition;
<<<<<<< HEAD
            currentInputSource.TryGetGripPosition(currentInputSourceId, out newHandPosition);
=======
            Transform cameraTransform = CameraCache.Main.transform;
            currentInputSource.TryGetPosition(currentInputSourceId, out newHandPosition);
>>>>>>> 4451dcbd

            Vector3 pivotPosition = GetHandPivotPosition(cameraTransform);

            Vector3 newHandDirection = Vector3.Normalize(newHandPosition - pivotPosition);

            newHandDirection = cameraTransform.InverseTransformDirection(newHandDirection); // in camera space
            Vector3 targetDirection = Vector3.Normalize(gazeAngularOffset * newHandDirection);
            targetDirection = cameraTransform.TransformDirection(targetDirection); // back to world space

            float currentHandDistance = Vector3.Magnitude(newHandPosition - pivotPosition);

            float distanceRatio = currentHandDistance / handRefDistance;
            float distanceOffset = distanceRatio > 0 ? (distanceRatio - 1f) * DistanceScale : 0;
            float targetDistance = objRefDistance + distanceOffset;

            draggingPosition = pivotPosition + (targetDirection * targetDistance);

            if (RotationMode == RotationModeEnum.OrientTowardUser || RotationMode == RotationModeEnum.OrientTowardUserAndKeepUpright)
            {
                draggingRotation = Quaternion.LookRotation(HostTransform.position - pivotPosition);
            }
            else if (RotationMode == RotationModeEnum.LockObjectRotation)
            {
                draggingRotation = HostTransform.rotation;
            }
            else // RotationModeEnum.Default
            {
                Vector3 objForward = cameraTransform.TransformDirection(objRefForward); // in world space
                Vector3 objUp = cameraTransform.TransformDirection(objRefUp);   // in world space
                draggingRotation = Quaternion.LookRotation(objForward, objUp);
            }

            // Apply Final Position
            HostTransform.position = Vector3.Lerp(HostTransform.position, draggingPosition + cameraTransform.TransformDirection(objRefGrabPoint), PositionLerpSpeed);
            // Apply Final Rotation
            HostTransform.rotation = Quaternion.Lerp(HostTransform.rotation, draggingRotation, RotationLerpSpeed);

            if (RotationMode == RotationModeEnum.OrientTowardUserAndKeepUpright)
            {
                Quaternion upRotation = Quaternion.FromToRotation(HostTransform.up, Vector3.up);
                HostTransform.rotation = upRotation * HostTransform.rotation;
            }
        }

        /// <summary>
        /// Stops dragging the object.
        /// </summary>
        public void StopDragging()
        {
            if (!isDragging)
            {
                return;
            }

            // Remove self as a modal input handler
            InputManager.Instance.PopModalInputHandler();

            isDragging = false;
            currentInputSource = null;
            StoppedDragging.RaiseEvent();
        }

        public void OnFocusEnter()
        {
            if (!IsDraggingEnabled)
            {
                return;
            }

            if (isGazed)
            {
                return;
            }

            isGazed = true;
        }

        public void OnFocusExit()
        {
            if (!IsDraggingEnabled)
            {
                return;
            }

            if (!isGazed)
            {
                return;
            }

            isGazed = false;
        }

        public void OnInputUp(InputEventData eventData)
        {
            if (currentInputSource != null &&
                eventData.SourceId == currentInputSourceId)
            {
                eventData.Use(); // Mark the event as used, so it doesn't fall through to other handlers.

                StopDragging();
            }
        }

        public void OnInputDown(InputEventData eventData)
        {
            if (isDragging)
            {
                // We're already handling drag input, so we can't start a new drag operation.
                return;
            }

            if (!eventData.InputSource.SupportsInputInfo(eventData.SourceId, SupportedInputInfo.Position))
            {
                // The input source must provide positional data for this script to be usable
                return;
            }

            eventData.Use(); // Mark the event as used, so it doesn't fall through to other handlers.

            currentInputSource = eventData.InputSource;
            currentInputSourceId = eventData.SourceId;

            FocusDetails? details = FocusManager.Instance.TryGetFocusDetails(eventData);

            Vector3 initialDraggingPosition = (details == null)
                ? HostTransform.position
                : details.Value.Point;

            StartDragging(initialDraggingPosition);
        }

        public void OnSourceDetected(SourceStateEventData eventData)
        {
            // Nothing to do
        }

        public void OnSourceLost(SourceStateEventData eventData)
        {
            if (currentInputSource != null && eventData.SourceId == currentInputSourceId)
            {
                StopDragging();
            }
        }
    }
}<|MERGE_RESOLUTION|>--- conflicted
+++ resolved
@@ -116,11 +116,7 @@
 
             isDragging = true;
 
-<<<<<<< HEAD
-=======
-            Vector3 gazeHitPosition = GazeManager.Instance.HitInfo.point;
             Transform cameraTransform = CameraCache.Main.transform;
->>>>>>> 4451dcbd
             Vector3 handPosition;
             currentInputSource.TryGetGripPosition(currentInputSourceId, out handPosition);
 
@@ -131,11 +127,7 @@
             Vector3 objForward = HostTransform.forward;
             Vector3 objUp = HostTransform.up;
             // Store where the object was grabbed from
-<<<<<<< HEAD
-            objRefGrabPoint = mainCamera.transform.InverseTransformDirection(HostTransform.position - initialDraggingPosition);
-=======
-            objRefGrabPoint = cameraTransform.InverseTransformDirection(HostTransform.position - gazeHitPosition);
->>>>>>> 4451dcbd
+            objRefGrabPoint = cameraTransform.transform.InverseTransformDirection(HostTransform.position - initialDraggingPosition);
 
             Vector3 objDirection = Vector3.Normalize(initialDraggingPosition - pivotPosition);
             Vector3 handDirection = Vector3.Normalize(handPosition - pivotPosition);
@@ -190,12 +182,8 @@
         private void UpdateDragging()
         {
             Vector3 newHandPosition;
-<<<<<<< HEAD
+            Transform cameraTransform = CameraCache.Main.transform;
             currentInputSource.TryGetGripPosition(currentInputSourceId, out newHandPosition);
-=======
-            Transform cameraTransform = CameraCache.Main.transform;
-            currentInputSource.TryGetPosition(currentInputSourceId, out newHandPosition);
->>>>>>> 4451dcbd
 
             Vector3 pivotPosition = GetHandPivotPosition(cameraTransform);
 
