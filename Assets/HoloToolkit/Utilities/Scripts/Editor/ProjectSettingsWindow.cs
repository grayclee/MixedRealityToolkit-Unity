--- conflicted
+++ resolved
@@ -15,11 +15,8 @@
     /// </summary>
     public class ProjectSettingsWindow : AutoConfigureWindow<ProjectSettingsWindow.ProjectSetting>
     {
-<<<<<<< HEAD
         private const string SharingServiceURL = "https://raw.githubusercontent.com/Microsoft/MixedRealityToolkit-Unity/master/External/HoloToolkit/Sharing/Server/SharingService.exe";
-=======
         private const string InputManagerAssetURL = "https://raw.githubusercontent.com/Microsoft/MixedRealityToolkit-Unity/master/ProjectSettings/InputManager.asset";
->>>>>>> 7f162f9e
 
         #region Nested Types
 
