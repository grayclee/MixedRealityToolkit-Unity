--- conflicted
+++ resolved
@@ -4,21 +4,16 @@
 using HoloToolkit.Unity.SpatialMapping;
 using System.Collections.Generic;
 using UnityEngine;
-<<<<<<< HEAD
 
 #if UNITY_EDITOR || UNITY_WSA
-using UnityEngine.VR.WSA;
-using UnityEngine.VR.WSA.Persistence;
-#endif
-=======
 using UnityEngine.XR.WSA;
 using UnityEngine.XR.WSA.Persistence;
->>>>>>> 001ed569
+#endif
 
 namespace HoloToolkit.Unity
 {
     /// <summary>
-    /// Wrapper around world anchor store to streamline some of the persistence api busy work.
+    /// Wrapper around world anchor store to streamline some of the persistence API busy work.
     /// </summary>
     public class WorldAnchorManager : Singleton<WorldAnchorManager>
     {
