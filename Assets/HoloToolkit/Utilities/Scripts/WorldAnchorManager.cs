﻿// Copyright (c) Microsoft Corporation. All rights reserved.
// Licensed under the MIT License. See LICENSE in the project root for license information.

using System;
using System.Collections.Generic;
using UnityEngine;
<<<<<<< HEAD
using UnityEngine.VR.WSA;
using UnityEngine.VR.WSA.Persistence;

#if !UNITY_EDITOR && UNITY_WSA
using HoloToolkit.Unity.SpatialMapping;
=======
using HoloToolkit.Unity.SpatialMapping;

#if UNITY_EDITOR || UNITY_WSA
using UnityEngine.VR.WSA.Persistence;
using UnityEngine.VR.WSA;
>>>>>>> db6fe662
#endif

namespace HoloToolkit.Unity
{
    /// <summary>
    /// Wrapper around world anchor store to streamline some of the persistence api busy work.
    /// </summary>
    public class WorldAnchorManager : Singleton<WorldAnchorManager>
    {
        /// <summary>
        /// To prevent initializing too many anchors at once
        /// and to allow for the WorldAnchorStore to load asynchronously
        /// without callers handling the case where the store isn't loaded yet
        /// we'll setup a queue of anchor attachment operations.  
        /// The AnchorAttachmentInfo struct has the data needed to do this.
        /// </summary>
        protected struct AnchorAttachmentInfo
        {
            public GameObject AnchoredGameObject { get; set; }
            public string AnchorName { get; set; }
            public AnchorOperation Operation { get; set; }
        }

        /// <summary>
        /// The data structure for anchor operations.
        /// </summary>
        protected enum AnchorOperation
        {
            /// <summary>
            /// Save anchor to anchor store.  Creates anchor if none exists.
            /// </summary>
            Save,
            /// <summary>
            /// Deletes anchor from anchor store.
            /// </summary>
            Delete
        }

        /// <summary>
        /// The queue for local device anchor operations.
        /// </summary>
        protected Queue<AnchorAttachmentInfo> LocalAnchorOperations = new Queue<AnchorAttachmentInfo>();

        /// <summary>
        /// Debug text for displaying information.
        /// </summary>
        public TextMesh AnchorDebugText;

        /// <summary>
        /// Enables detailed logs in console window.
        /// </summary>
        /// <remarks>If the Sharing Service is used, it will inherit the log settings.</remarks>
        [Tooltip("Enables detailed logs in console window.  If the Sharing Service is used, it will inherit the log settings.")]
        public bool ShowDetailedLogs;

        /// <summary>
        /// Enables anchors to be stored from subsequent game sessions.
        /// </summary>
        [Tooltip("Enables anchors to be stored from subsequent game sessions.")]
        public bool PersistentAnchors;

#if UNITY_EDITOR || UNITY_WSA
        /// <summary>
        /// The WorldAnchorStore for the current application.
        /// Can be null when the application starts.
        /// </summary>
        public WorldAnchorStore AnchorStore { get; protected set; }

        /// <summary>
        /// Internal list of anchors and their GameObject references.
        /// </summary>
        protected Dictionary<string, GameObject> AnchorGameObjectReferenceList = new Dictionary<string, GameObject>(0);

        #region Unity Methods

        protected override void Awake()
        {
            base.Awake();
            AnchorStore = null;
            WorldAnchorStore.GetAsync(AnchorStoreReady);
        }
#endif

        protected virtual void Update()
        {
            if (AnchorStore == null) { return; }

            if (LocalAnchorOperations.Count > 0)
            {
                DoAnchorOperation(LocalAnchorOperations.Dequeue());
            }
        }

        #endregion // Unity Methods

        #region Event Callbacks

        /// <summary>
        /// Callback function that contains the WorldAnchorStore object.
        /// </summary>
        /// <param name="anchorStore">The WorldAnchorStore to cache.</param>
        protected virtual void AnchorStoreReady(WorldAnchorStore anchorStore)
        {
<<<<<<< HEAD
            AnchorStore = anchorStore;

            if (!PersistentAnchors)
            {
                AnchorStore.Clear();
            }
=======
            base.Awake();

#if UNITY_EDITOR
            Debug.LogWarning("World Anchor Manager does not work in the editor. Anchor Store will never be ready.");
#endif
#if UNITY_EDITOR || UNITY_WSA
            AnchorStore = null;
            WorldAnchorStore.GetAsync(AnchorStoreReady);
#endif
>>>>>>> db6fe662
        }

#if UNITY_EDITOR || UNITY_WSA
        /// <summary>
        /// Called when tracking changes for a 'cached' anchor.  
        /// When an anchor isn't located immediately we subscribe to this event so
        /// we can save the anchor when it is finally located or downloaded.
        /// </summary>
        /// <param name="anchor">The anchor that is reporting a tracking changed event.</param>
        /// <param name="located">Indicates if the anchor is located or not located.</param>
        private void Anchor_OnTrackingChanged(WorldAnchor anchor, bool located)
        {
            if (located && SaveAnchor(anchor, export: false))
            {
                if (ShowDetailedLogs)
                {
                    Debug.LogFormat("[WorldAnchorManager] Successfully updated cached  anchor \"{0}\".", anchor.name);
                    if (AnchorDebugText != null)
                    {
                        AnchorDebugText.text += string.Format("[WorldAnchorManager] Successfully updated cached  anchor \"{0}\".", anchor.name);
                    }
                }
            }
            else
            {
                if (ShowDetailedLogs)
                {
                    Debug.LogFormat("[WorldAnchorManager] Failed to locate cached anchor \"{0}\", attempting to acquire anchor again.", anchor.name);
                    if (AnchorDebugText != null)
                    {
                        AnchorDebugText.text += string.Format("\nFailed to locate cached anchor \"{0}\", attempting to acquire anchor again.", anchor.name);
                    }
                }

                GameObject anchoredObject;
                AnchorGameObjectReferenceList.TryGetValue(anchor.name, out anchoredObject);
                AnchorGameObjectReferenceList.Remove(anchor.name);
                AttachAnchor(anchoredObject, anchor.name);
            }

            anchor.OnTrackingChanged -= Anchor_OnTrackingChanged;
        }
#endif

        #endregion // Event Callbacks

        /// <summary>
        /// Attaches an anchor to the GameObject.  
        /// If the anchor store has an anchor with the specified name it will load the anchor, 
        /// otherwise a new anchor will be saved under the specified name.  
        /// If no anchor name is provided, the name of the anchor will be the same as the GameObject.
        /// </summary>
        /// <param name="gameObjectToAnchor">The GameObject to attach the anchor to.</param>
        /// <param name="anchorName">Name of the anchor.  If none provided a GUID is generated for you.</param>
        /// <returns>The name of the newly attached anchor.</returns>
        public string AttachAnchor(GameObject gameObjectToAnchor, string anchorName = null)
        {
#if !UNITY_WSA || UNITY_EDITOR
            Debug.LogWarning("World Anchor Manager does not work for this build. AttachAnchor will not be called.");
            return null;
#else
            if (gameObjectToAnchor == null)
            {
                Debug.LogError("[WorldAnchorManager] Must pass in a valid gameObject");
                return null;
            }

            // This case is unexpected, but just in case.
            if (AnchorStore == null)
            {
                Debug.LogWarning("[WorldAnchorManager] AttachAnchor called before anchor store is ready.");
            }

            anchorName = string.IsNullOrEmpty(anchorName) ? anchorName : gameObjectToAnchor.name;

            LocalAnchorOperations.Enqueue(
                new AnchorAttachmentInfo
                {
                    AnchoredGameObject = gameObjectToAnchor,
                    AnchorName = anchorName,
                    Operation = AnchorOperation.Save
                }
            );

            return anchorName;
#endif
        }

        /// <summary>
        /// Removes the anchor component from the GameObject and deletes the anchor from the anchor store.
        /// </summary>
        /// <param name="gameObjectToUnanchor">The GameObject reference with valid anchor to remove from the anchor store.</param>
        public void RemoveAnchor(GameObject gameObjectToUnanchor)
        {
            if (gameObjectToUnanchor == null)
            {
                Debug.LogError("[WorldAnchorManager] Invalid GameObject! Try removing anchor by name.");
                return;
            }

<<<<<<< HEAD
            RemoveAnchor(string.Empty, gameObjectToUnanchor);
        }

        /// <summary>
        /// Removes the anchor from the anchor store, without a GameObject reference.  
        /// If a GameObject reference can be found, the anchor component will be removed.
        /// </summary>
        /// <param name="anchorName">The name of the anchor to remove from the anchor store.</param>
        public void RemoveAnchor(string anchorName)
        {
            if (string.IsNullOrEmpty(anchorName))
            {
                Debug.LogError("[WorldAnchorManager] Invalid anchor name! Try removing anchor by GameObject");
                return;
            }

            RemoveAnchor(anchorName, null);
        }

        /// <summary>
        /// Removes the anchor from the game object and deletes the anchor
        /// from the anchor store.
        /// </summary>
        /// <param name="anchorName">Name of the anchor to remove from the anchor store.</param>
        /// <param name="gameObjectToUnanchor">GameObject to remove the anchor from.</param>
        private void RemoveAnchor(string anchorName, GameObject gameObjectToUnanchor)
        {
#if !UNITY_WSA || UNITY_EDITOR
            Debug.LogWarning("World Anchor Manager does not work for this build. RemoveAnchor will not be called.");
#else
=======
#if UNITY_EDITOR || UNITY_WSA
>>>>>>> db6fe662
            // This case is unexpected, but just in case.
            if (AnchorStore == null)
            {
                Debug.LogWarning("[WorldAnchorManager] RemoveAnchor called before anchor store is ready.");
            }
#endif

            LocalAnchorOperations.Enqueue(
                new AnchorAttachmentInfo
                {
                    AnchoredGameObject = gameObjectToUnanchor,
                    AnchorName = anchorName,
                    Operation = AnchorOperation.Delete
                });
#endif
        }

        /// <summary>
        /// Removes all anchors from the scene and deletes them from the anchor store.
        /// </summary>
        public void RemoveAllAnchors()
        {
<<<<<<< HEAD
#if !UNITY_WSA || UNITY_EDITOR
            Debug.LogWarning("World Anchor Manager does not work for this build. RemoveAnchor will not be called.");
#else
=======
#if UNITY_EDITOR || UNITY_WSA
>>>>>>> db6fe662
            SpatialMappingManager spatialMappingManager = SpatialMappingManager.Instance;

            // This case is unexpected, but just in case.
            if (AnchorStore == null)
            {
                Debug.LogWarning("[WorldAnchorManager] RemoveAllAnchors called before anchor store is ready.");
            }

            var anchors = FindObjectsOfType<WorldAnchor>();

            if (anchors == null) { return; }

            for (var i = 0; i < anchors.Length; i++)
            {
                // Don't remove SpatialMapping anchors if exists
                if (spatialMappingManager != null &&
                    anchors[i].gameObject.transform.parent.gameObject == spatialMappingManager.gameObject)
                { continue; }

                // Let's check to see if there are anchors we weren't accounting for.
                // Maybe they were created without using the WorldAnchorManager.
                if (!AnchorGameObjectReferenceList.ContainsKey(anchors[i].name))
                {
                    Debug.LogWarning("[WorldAnchorManager] Removing an anchor that was created outside of the" +
                                     " WorldAnchorManager.  Please use the WorldAnchorManager to create or delete anchors.");
                }

                LocalAnchorOperations.Enqueue(new AnchorAttachmentInfo
                {
                    AnchorName = anchors[i].name,
                    AnchoredGameObject = anchors[i].gameObject,
                    Operation = AnchorOperation.Delete
                });
            }
#endif
        }

        /// <summary>
        /// Executes the anchor operations from the localAnchorOperations queue.
        /// </summary>
        /// <param name="anchorAttachmentInfo">Parameters for attaching the anchor.</param>
        protected void DoAnchorOperation(AnchorAttachmentInfo anchorAttachmentInfo)
        {
<<<<<<< HEAD
            string anchorId = anchorAttachmentInfo.AnchorName;
            GameObject anchoredGameObject = anchorAttachmentInfo.AnchoredGameObject;

=======
#if UNITY_EDITOR || UNITY_WSA
>>>>>>> db6fe662
            switch (anchorAttachmentInfo.Operation)
            {
                case AnchorOperation.Save:
                    if (anchoredGameObject == null)
                    {
                        Debug.LogError("[WorldAnchorManager] The GameObject referenced must have been destroyed before we got a chance to anchor it.");
                        break;
                    }

                    if (string.IsNullOrEmpty(anchorId))
                    {
                        anchorId = anchoredGameObject.name;
                    }

                    // Try to load a previously saved world anchor.
                    WorldAnchor savedAnchor = AnchorStore.Load(anchorId, anchoredGameObject);

                    if (savedAnchor == null)
                    {
                        // Check if we need to import the anchor.
                        if (ImportAnchor(anchorId, anchoredGameObject) == false)
                        {
                            if (ShowDetailedLogs)
                            {
                                Debug.LogFormat("[WorldAnchorManager] Anchor could not be loaded for \"{0}\". Creating a new anchor.", anchoredGameObject.name);
                            }

                            // Create anchor since one does not exist.
                            CreateAnchor(anchoredGameObject, anchorId);
                        }
                    }
                    else
                    {
                        savedAnchor.name = anchorId;
                        if (ShowDetailedLogs)
                        {
                            Debug.LogFormat("[WorldAnchorManager] Anchor loaded from anchor store and updated for \"{0}\".", anchoredGameObject.name);
                        }
                    }

                    AnchorGameObjectReferenceList.Add(anchorId, anchoredGameObject);
                    break;
                case AnchorOperation.Delete:
                    if (AnchorStore == null)
                    {
                        Debug.LogError("[WorldAnchorManager] Remove anchor called before anchor store is ready.");
                        break;
                    }

                    // If we don't have a GameObject reference, let's try to get the GameObject reference from our dictionary.
                    if (!string.IsNullOrEmpty(anchorId) && anchoredGameObject == null)
                    {
                        AnchorGameObjectReferenceList.TryGetValue(anchorId, out anchoredGameObject);
                    }

                    if (anchoredGameObject != null)
                    {
                        var anchor = anchoredGameObject.GetComponent<WorldAnchor>();

                        if (anchor != null)
                        {
                            anchorId = anchor.name;
                            DestroyImmediate(anchor);
                        }
                    }

                    if (!string.IsNullOrEmpty(anchorId))
                    {
                        AnchorGameObjectReferenceList.Remove(anchorId);
                        DeleteAnchor(anchorId);
                    }
                    else
                    {
                        Debug.LogError("[WorldAnchorManager] Unable find an anchor to delete!");
                    }

                    break;
                default:
                    throw new ArgumentOutOfRangeException();
            }
#endif
        }

        /// <summary>
        /// Creates an anchor, attaches it to the gameObjectToAnchor, and saves the anchor to the anchor store.
        /// </summary>
        /// <param name="gameObjectToAnchor">The GameObject to attach the anchor to.</param>
        /// <param name="anchorName">The name to give to the anchor.</param>
        private void CreateAnchor(GameObject gameObjectToAnchor, string anchorName)
        {
<<<<<<< HEAD
            var anchor = gameObjectToAnchor.EnsureComponent<WorldAnchor>();
=======
#if UNITY_EDITOR || UNITY_WSA
            var anchor = gameObjectToAnchor.AddComponent<WorldAnchor>();
>>>>>>> db6fe662
            anchor.name = anchorName;

            // Sometimes the anchor is located immediately. In that case it can be saved immediately.
            if (anchor.isLocated)
            {
                SaveAnchor(anchor);
            }
            else
            {
                // Other times we must wait for the tracking system to locate the world.
                anchor.OnTrackingChanged += Anchor_OnTrackingChanged;
            }
#endif
        }

#if UNITY_EDITOR || UNITY_WSA
        /// <summary>
        /// Saves the anchor to the anchor store.
        /// </summary>
        /// <param name="anchor">Anchor.</param>
        /// <param name="export">Should the anchor be exported to the room.</param>
        private bool SaveAnchor(WorldAnchor anchor, bool export = true)
        {
            // Save the anchor to persist holograms across sessions.
            if (AnchorStore.Save(anchor.name, anchor))
            {
                if (ShowDetailedLogs)
                {
                    Debug.LogFormat("[WorldAnchorManager] Successfully saved anchor \"{0}\".", anchor.name);
                }

                if (export)
                {
                    ExportAnchor(anchor);
                }

                return true;
            }

            Debug.LogErrorFormat("[WorldAnchorManager] failed to save anchor \"{0}\"!", anchor.name);
            return false;
        }

        /// <summary>
        /// Deletes the anchor from the Anchor Store.
        /// </summary>
        /// <param name="anchorId">The anchor id.</param>
        private void DeleteAnchor(string anchorId)
        {
            if (AnchorStore.Delete(anchorId))
            {
                Debug.LogFormat("[WorldAnchorManager] {0} deleted successfully.", anchorId);
            }
            else
            {
                Debug.LogErrorFormat("[WorldAnchorManager] failed to delete \"{0}\".", anchorId);
            }
        }
<<<<<<< HEAD

        /// <summary>
        /// Called before creating anchor.  Used to check if import required.
        /// </summary>
        /// <param name="anchorId">Name of the anchor to import.</param>
        /// <param name="objectToAnchor">GameObject to anchor.</param>
        /// <returns>Success.</returns>
        protected virtual bool ImportAnchor(string anchorId, GameObject objectToAnchor)
        {
            return false;
        }

        /// <summary>
        /// Called after creating a new anchor.
        /// </summary>
        /// <param name="anchor">The anchor to export.</param>
        /// <returns>Success.</returns>
        protected virtual void ExportAnchor(WorldAnchor anchor) { }
=======
#endif
>>>>>>> db6fe662
    }
}<|MERGE_RESOLUTION|>--- conflicted
+++ resolved
@@ -4,19 +4,14 @@
 using System;
 using System.Collections.Generic;
 using UnityEngine;
-<<<<<<< HEAD
+
+#if UNITY_WSA
 using UnityEngine.VR.WSA;
 using UnityEngine.VR.WSA.Persistence;
+#endif
 
 #if !UNITY_EDITOR && UNITY_WSA
 using HoloToolkit.Unity.SpatialMapping;
-=======
-using HoloToolkit.Unity.SpatialMapping;
-
-#if UNITY_EDITOR || UNITY_WSA
-using UnityEngine.VR.WSA.Persistence;
-using UnityEngine.VR.WSA;
->>>>>>> db6fe662
 #endif
 
 namespace HoloToolkit.Unity
@@ -78,7 +73,6 @@
         [Tooltip("Enables anchors to be stored from subsequent game sessions.")]
         public bool PersistentAnchors;
 
-#if UNITY_EDITOR || UNITY_WSA
         /// <summary>
         /// The WorldAnchorStore for the current application.
         /// Can be null when the application starts.
@@ -90,7 +84,7 @@
         /// </summary>
         protected Dictionary<string, GameObject> AnchorGameObjectReferenceList = new Dictionary<string, GameObject>(0);
 
-        #region Unity Methods
+#region Unity Methods
 
         protected override void Awake()
         {
@@ -98,7 +92,6 @@
             AnchorStore = null;
             WorldAnchorStore.GetAsync(AnchorStoreReady);
         }
-#endif
 
         protected virtual void Update()
         {
@@ -110,9 +103,9 @@
             }
         }
 
-        #endregion // Unity Methods
-
-        #region Event Callbacks
+#endregion // Unity Methods
+
+#region Event Callbacks
 
         /// <summary>
         /// Callback function that contains the WorldAnchorStore object.
@@ -120,27 +113,14 @@
         /// <param name="anchorStore">The WorldAnchorStore to cache.</param>
         protected virtual void AnchorStoreReady(WorldAnchorStore anchorStore)
         {
-<<<<<<< HEAD
             AnchorStore = anchorStore;
 
             if (!PersistentAnchors)
             {
                 AnchorStore.Clear();
             }
-=======
-            base.Awake();
-
-#if UNITY_EDITOR
-            Debug.LogWarning("World Anchor Manager does not work in the editor. Anchor Store will never be ready.");
-#endif
-#if UNITY_EDITOR || UNITY_WSA
-            AnchorStore = null;
-            WorldAnchorStore.GetAsync(AnchorStoreReady);
-#endif
->>>>>>> db6fe662
-        }
-
-#if UNITY_EDITOR || UNITY_WSA
+        }
+
         /// <summary>
         /// Called when tracking changes for a 'cached' anchor.  
         /// When an anchor isn't located immediately we subscribe to this event so
@@ -180,9 +160,8 @@
 
             anchor.OnTrackingChanged -= Anchor_OnTrackingChanged;
         }
-#endif
-
-        #endregion // Event Callbacks
+
+#endregion // Event Callbacks
 
         /// <summary>
         /// Attaches an anchor to the GameObject.  
@@ -238,7 +217,6 @@
                 return;
             }
 
-<<<<<<< HEAD
             RemoveAnchor(string.Empty, gameObjectToUnanchor);
         }
 
@@ -269,15 +247,11 @@
 #if !UNITY_WSA || UNITY_EDITOR
             Debug.LogWarning("World Anchor Manager does not work for this build. RemoveAnchor will not be called.");
 #else
-=======
-#if UNITY_EDITOR || UNITY_WSA
->>>>>>> db6fe662
             // This case is unexpected, but just in case.
             if (AnchorStore == null)
             {
                 Debug.LogWarning("[WorldAnchorManager] RemoveAnchor called before anchor store is ready.");
             }
-#endif
 
             LocalAnchorOperations.Enqueue(
                 new AnchorAttachmentInfo
@@ -294,13 +268,9 @@
         /// </summary>
         public void RemoveAllAnchors()
         {
-<<<<<<< HEAD
 #if !UNITY_WSA || UNITY_EDITOR
             Debug.LogWarning("World Anchor Manager does not work for this build. RemoveAnchor will not be called.");
 #else
-=======
-#if UNITY_EDITOR || UNITY_WSA
->>>>>>> db6fe662
             SpatialMappingManager spatialMappingManager = SpatialMappingManager.Instance;
 
             // This case is unexpected, but just in case.
@@ -344,13 +314,9 @@
         /// <param name="anchorAttachmentInfo">Parameters for attaching the anchor.</param>
         protected void DoAnchorOperation(AnchorAttachmentInfo anchorAttachmentInfo)
         {
-<<<<<<< HEAD
             string anchorId = anchorAttachmentInfo.AnchorName;
             GameObject anchoredGameObject = anchorAttachmentInfo.AnchoredGameObject;
 
-=======
-#if UNITY_EDITOR || UNITY_WSA
->>>>>>> db6fe662
             switch (anchorAttachmentInfo.Operation)
             {
                 case AnchorOperation.Save:
@@ -431,7 +397,6 @@
                 default:
                     throw new ArgumentOutOfRangeException();
             }
-#endif
         }
 
         /// <summary>
@@ -441,12 +406,7 @@
         /// <param name="anchorName">The name to give to the anchor.</param>
         private void CreateAnchor(GameObject gameObjectToAnchor, string anchorName)
         {
-<<<<<<< HEAD
             var anchor = gameObjectToAnchor.EnsureComponent<WorldAnchor>();
-=======
-#if UNITY_EDITOR || UNITY_WSA
-            var anchor = gameObjectToAnchor.AddComponent<WorldAnchor>();
->>>>>>> db6fe662
             anchor.name = anchorName;
 
             // Sometimes the anchor is located immediately. In that case it can be saved immediately.
@@ -459,10 +419,8 @@
                 // Other times we must wait for the tracking system to locate the world.
                 anchor.OnTrackingChanged += Anchor_OnTrackingChanged;
             }
-#endif
-        }
-
-#if UNITY_EDITOR || UNITY_WSA
+        }
+
         /// <summary>
         /// Saves the anchor to the anchor store.
         /// </summary>
@@ -505,7 +463,6 @@
                 Debug.LogErrorFormat("[WorldAnchorManager] failed to delete \"{0}\".", anchorId);
             }
         }
-<<<<<<< HEAD
 
         /// <summary>
         /// Called before creating anchor.  Used to check if import required.
@@ -524,8 +481,5 @@
         /// <param name="anchor">The anchor to export.</param>
         /// <returns>Success.</returns>
         protected virtual void ExportAnchor(WorldAnchor anchor) { }
-=======
-#endif
->>>>>>> db6fe662
     }
 }