<<<<<<< HEAD
## [UI]()

Useful common UI controls that you can leverage in your application.



### [Materials](Materials)

Materials used in prefabs

#### 3DTextSegoeUI.mat

Material for 3DTextPrefab with occlusion support. Requires 3DTextShader.shader

### [Prefabs](Prefabs)

Common useful UI prefabs 

#### 3DTextPrefab.prefab

3D Text Mesh prefab with optimized scaling factor at 2-meter distance. (Please read the instructions below)

#### UITextPrefab.prefab

UI Text Mesh prefab with optimized scaling factor at 2-meter distance. (Please read the instructions below)

**IMPORTANT**: To use Text prefabs, please make sure to import SegoeUI.TTF font file from your system font folder (C:\Windows\Fonts\)  

1. Assign font texture to 3DTextSegoeUI.mat material. 
2. On 3DTextSegoeUI.mat material, select the shader Custom/3DTextShader.shader This material will make text object occluded by the object in front of them.
3. Assign Segoe UI font and 3DTextSegoeUI material to the text components in the prefabs.
4. Follow the same steps for the sample text layout prefabs in HoloToolkit-Examples\Text

**Working with Fonts in Unity**

When adding a new 3D TextMesh to a scene in Unity there are two issues that are visually apparent. One, the font appears very large and two, the font appears very blurry. It is also interesting to notice that the default Font Size value is set to zero in the Inspector. Replacing this zero value with 13 will show no difference in size, because 13 is actually the default value.

Unity assumes all new elements added to a scene is 1 Unity Unit in size, or 100%  Transform scale, which translates to about 1 meter on the HoloLens. In the case of fonts, the bounding box for a 3D TextMesh comes in, by default at about 1 meter in height.

**Font Scale and Font Sizes**

Most visual designers use Points to define font sizes in the real world, as well as their design programs. There are about 2835 (2,834.645666399962) points in 1 meter. Based on the point system conversion to 1 meter and Unity's default TextMesh Font Size of 13, the simple math of 13 divided by 2835 equals 0.0046 (0.004586111116 to be exact) provides a good standard scale to start with, though some may wish to round to 0.005.

Either way, scaling the Text object or container to these values will not only allow for the 1:1 conversion of font sizes from a design program, but also provides a standard to maintain consistency throughout the application or game.

**UI Text**

When adding a UI or canvas based Text element to a scene, the size disparity is greater still. The differences in the two sizes is about 1000%, which would bring the scale factor for UI based Text components to 0.00046 (0.0004586111116 to be exact) or 0.0005 for the rounded value.
 
**Disclaimer**: The default value of any font may be effected by the texture size of that font or how the font was imported into Unity. These tests were performed based on the default Arial font in Unity, as well as one other imported font.


### [Scripts](Scripts)



### [Shaders](Shaders)

Materials used in prefabs

#### 3DTextShader.shader

Shader for 3DTextPrefab with occlusion support.

---
##### [Go back up to the table of contents.](../../../README.md)
---
=======
## [UI]()

Useful common UI controls that you can leverage in your application.



### [Materials](Materials)

Materials used in prefabs

#### 3DTextSegoeUI.mat

Material for 3DTextPrefab with occlusion support. Requires 3DTextShader.shader

![Default Font material vs 3DTextSegoeUI material](https://github.com/cre8ivepark/HoloToolkit-Unity/blob/master/External/ReadMeImages/TextPrefabInstructions06.png)

### [Prefabs](Prefabs)

Common useful UI prefabs 

#### 3DTextPrefab.prefab

3D Text Mesh prefab with optimized scaling factor at 2-meter distance. (Please read the instructions below)

#### UITextPrefab.prefab

UI Text Mesh prefab with optimized scaling factor at 2-meter distance. (Please read the instructions below)

**IMPORTANT**: To use Text prefabs, please make sure to import SegoeUI.TTF font file from your system font folder (C:\Windows\Fonts\)  
![Importing Segoe UI font file](https://github.com/cre8ivepark/HoloToolkit-Unity/blob/master/External/ReadMeImages/TextPrefabInstructions01.png)

1. Assign font texture to 3DTextSegoeUI.mat material. 
![Assigning font texture](https://github.com/cre8ivepark/HoloToolkit-Unity/blob/master/External/ReadMeImages/TextPrefabInstructions02.png)

2. On 3DTextSegoeUI.mat material, select the shader Custom/3DTextShader.shader. This material will make text object occluded by the object in front of them.
![Assigning shader](https://github.com/cre8ivepark/HoloToolkit-Unity/blob/master/External/ReadMeImages/TextPrefabInstructions03.png)

3. Assign Segoe UI font and 3DTextSegoeUI material to the text components in the prefabs.
![Assigning font file and material](https://github.com/cre8ivepark/HoloToolkit-Unity/blob/master/External/ReadMeImages/TextPrefabInstructions04.png)

4. Follow the same steps for the sample text layout prefabs in HoloToolkit-Examples\Text
![Sample layout prefabs](https://github.com/cre8ivepark/HoloToolkit-Unity/blob/master/External/ReadMeImages/TextPrefabInstructions05.png)

**Working with Fonts in Unity**

When adding a new 3D TextMesh to a scene in Unity there are two issues that are visually apparent. One, the font appears very large and two, the font appears very blurry. It is also interesting to notice that the default Font Size value is set to zero in the Inspector. Replacing this zero value with 13 will show no difference in size, because 13 is actually the default value.

Unity assumes all new elements added to a scene is 1 Unity Unit in size, or 100%  Transform scale, which translates to about 1 meter on the HoloLens. In the case of fonts, the bounding box for a 3D TextMesh comes in, by default at about 1 meter in height.

**Font Scale and Font Sizes**

Most visual designers use Points to define font sizes in the real world, as well as their design programs. There are about 2835 (2,834.645666399962) points in 1 meter. Based on the point system conversion to 1 meter and Unity's default TextMesh Font Size of 13, the simple math of 13 divided by 2835 equals 0.0046 (0.004586111116 to be exact) provides a good standard scale to start with, though some may wish to round to 0.005.

Either way, scaling the Text object or container to these values will not only allow for the 1:1 conversion of font sizes from a design program, but also provides a standard to maintain consistency throughout the application or game.

**UI Text**

When adding a UI or canvas based Text element to a scene, the size disparity is greater still. The differences in the two sizes is about 1000%, which would bring the scale factor for UI based Text components to 0.00046 (0.0004586111116 to be exact) or 0.0005 for the rounded value.
 
**Disclaimer**: The default value of any font may be effected by the texture size of that font or how the font was imported into Unity. These tests were performed based on the default Arial font in Unity, as well as one other imported font.

![Font size with scaling factors](https://github.com/cre8ivepark/HoloToolkit-Unity/blob/master/External/ReadMeImages/TextPrefabInstructions07.png)

### [Scripts](Scripts)



### [Shaders](Shaders)

Materials used in prefabs

#### 3DTextShader.shader

Shader for 3DTextPrefab with occlusion support.

---
##### [Go back up to the table of contents.](../../../README.md)
---
>>>>>>> d44852de
<|MERGE_RESOLUTION|>--- conflicted
+++ resolved
@@ -1,72 +1,3 @@
-<<<<<<< HEAD
-## [UI]()
-
-Useful common UI controls that you can leverage in your application.
-
-
-
-### [Materials](Materials)
-
-Materials used in prefabs
-
-#### 3DTextSegoeUI.mat
-
-Material for 3DTextPrefab with occlusion support. Requires 3DTextShader.shader
-
-### [Prefabs](Prefabs)
-
-Common useful UI prefabs 
-
-#### 3DTextPrefab.prefab
-
-3D Text Mesh prefab with optimized scaling factor at 2-meter distance. (Please read the instructions below)
-
-#### UITextPrefab.prefab
-
-UI Text Mesh prefab with optimized scaling factor at 2-meter distance. (Please read the instructions below)
-
-**IMPORTANT**: To use Text prefabs, please make sure to import SegoeUI.TTF font file from your system font folder (C:\Windows\Fonts\)  
-
-1. Assign font texture to 3DTextSegoeUI.mat material. 
-2. On 3DTextSegoeUI.mat material, select the shader Custom/3DTextShader.shader This material will make text object occluded by the object in front of them.
-3. Assign Segoe UI font and 3DTextSegoeUI material to the text components in the prefabs.
-4. Follow the same steps for the sample text layout prefabs in HoloToolkit-Examples\Text
-
-**Working with Fonts in Unity**
-
-When adding a new 3D TextMesh to a scene in Unity there are two issues that are visually apparent. One, the font appears very large and two, the font appears very blurry. It is also interesting to notice that the default Font Size value is set to zero in the Inspector. Replacing this zero value with 13 will show no difference in size, because 13 is actually the default value.
-
-Unity assumes all new elements added to a scene is 1 Unity Unit in size, or 100%  Transform scale, which translates to about 1 meter on the HoloLens. In the case of fonts, the bounding box for a 3D TextMesh comes in, by default at about 1 meter in height.
-
-**Font Scale and Font Sizes**
-
-Most visual designers use Points to define font sizes in the real world, as well as their design programs. There are about 2835 (2,834.645666399962) points in 1 meter. Based on the point system conversion to 1 meter and Unity's default TextMesh Font Size of 13, the simple math of 13 divided by 2835 equals 0.0046 (0.004586111116 to be exact) provides a good standard scale to start with, though some may wish to round to 0.005.
-
-Either way, scaling the Text object or container to these values will not only allow for the 1:1 conversion of font sizes from a design program, but also provides a standard to maintain consistency throughout the application or game.
-
-**UI Text**
-
-When adding a UI or canvas based Text element to a scene, the size disparity is greater still. The differences in the two sizes is about 1000%, which would bring the scale factor for UI based Text components to 0.00046 (0.0004586111116 to be exact) or 0.0005 for the rounded value.
- 
-**Disclaimer**: The default value of any font may be effected by the texture size of that font or how the font was imported into Unity. These tests were performed based on the default Arial font in Unity, as well as one other imported font.
-
-
-### [Scripts](Scripts)
-
-
-
-### [Shaders](Shaders)
-
-Materials used in prefabs
-
-#### 3DTextShader.shader
-
-Shader for 3DTextPrefab with occlusion support.
-
----
-##### [Go back up to the table of contents.](../../../README.md)
----
-=======
 ## [UI]()
 
 Useful common UI controls that you can leverage in your application.
@@ -144,5 +75,4 @@
 
 ---
 ##### [Go back up to the table of contents.](../../../README.md)
----
->>>>>>> d44852de
+---