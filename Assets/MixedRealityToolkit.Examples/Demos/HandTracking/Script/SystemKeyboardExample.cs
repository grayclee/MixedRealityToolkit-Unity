﻿// Copyright (c) Microsoft Corporation. All rights reserved.
// Licensed under the MIT License. See LICENSE in the project root for license information.

using Microsoft.MixedReality.Toolkit.Experimental.UI;
using TMPro;
using UnityEngine;

namespace Microsoft.MixedReality.Toolkit.Examples.Demos
{
    /// <summary>
    /// An example script that delegates keyboard API access either to the WMR workaround
    /// (MixedRealityKeyboard) or Unity's TouchScreenKeyboard API depending on the platform.
    /// </summary>
    /// <remarks>
    /// Note that like Unity's TouchScreenKeyboard API, this script only supports WSA, iOS,
    /// and Android.
    /// </remarks>
    public class SystemKeyboardExample : MonoBehaviour
    {
#if WINDOWS_UWP
        private MixedRealityKeyboard wmrKeyboard;
#elif UNITY_IOS || UNITY_ANDROID
        private TouchScreenKeyboard touchscreenKeyboard;
#endif

        public static string KeyboardText = "";

        [SerializeField]
        private TextMeshPro debugMessage = null;

        private void Start()
        {
#if WINDOWS_UWP
            // Windows mixed reality keyboard initialization goes here
            wmrKeyboard = gameObject.AddComponent<MixedRealityKeyboard>();
#elif UNITY_IOS || UNITY_ANDROID
            // non-Windows mixed reality keyboard initialization goes here
#else
            debugMessage.text = "Keyboard not supported on this platform.";
#endif
        }

        public void OpenSystemKeyboard()
        {
#if WINDOWS_UWP
            wmrKeyboard.ShowKeyboard();
#elif UNITY_IOS || UNITY_ANDROID
            touchscreenKeyboard = TouchScreenKeyboard.Open("", TouchScreenKeyboardType.Default, false, false, false, false);
#endif
        }

        private void Update()
        {
#if WINDOWS_UWP
            // Windows mixed reality keyboard update goes here
            KeyboardText = wmrKeyboard.Text;
            if (wmrKeyboard.Visible)
            {
<<<<<<< HEAD
                if (debugMessage != null)
                {
                    debugMessage.text = "typing... " + keyboardText;
                }
=======
                debugMessage.text = "typing... " + KeyboardText;
>>>>>>> 742c1ca6
            }
            else
            {
                if (KeyboardText == null || KeyboardText.Length == 0)
                {
                    if (debugMessage != null)
                    {
                        debugMessage.text = "open keyboard to type text";
                    }
                }
                else
                {
<<<<<<< HEAD
                    if (debugMessage != null)
                    {
                        debugMessage.text = "typed " + keyboardText;
                    }
=======
                    debugMessage.text = "typed " + KeyboardText;
>>>>>>> 742c1ca6
                }
            }
#elif UNITY_IOS || UNITY_ANDROID
            // non-Windows mixed reality keyboard initialization goes here
            // for non-Windows mixed reality keyboards just use Unity's default
            // touchscreenkeyboard. 
            // We will use touchscreenkeyboard once Unity bug is fixed
            // Unity bug tracking the issue https://fogbugz.unity3d.com/default.asp?1137074_rttdnt8t1lccmtd3
            if (touchscreenKeyboard != null)
            {
                KeyboardText = touchscreenKeyboard.text;
                if (TouchScreenKeyboard.visible)
                {
<<<<<<< HEAD
                    if (debugMessage != null)
                    {
                        debugMessage.text = "typing... " + keyboardText;
                    }
                }
                else
                {
                    if (debugMessage != null)
                    {
                        debugMessage.text = "typed " + keyboardText;
                    }

=======
                    debugMessage.text = "typing... " + KeyboardText;
                }
                else
                {
                    debugMessage.text = "typed " + KeyboardText;
>>>>>>> 742c1ca6
                    touchscreenKeyboard = null;
                }
            }
#endif
        }
    }
}<|MERGE_RESOLUTION|>--- conflicted
+++ resolved
@@ -56,14 +56,10 @@
             KeyboardText = wmrKeyboard.Text;
             if (wmrKeyboard.Visible)
             {
-<<<<<<< HEAD
                 if (debugMessage != null)
                 {
-                    debugMessage.text = "typing... " + keyboardText;
+                    debugMessage.text = "typing... " + KeyboardText;
                 }
-=======
-                debugMessage.text = "typing... " + KeyboardText;
->>>>>>> 742c1ca6
             }
             else
             {
@@ -76,14 +72,10 @@
                 }
                 else
                 {
-<<<<<<< HEAD
                     if (debugMessage != null)
                     {
-                        debugMessage.text = "typed " + keyboardText;
+                        debugMessage.text = "typed " + KeyboardText;
                     }
-=======
-                    debugMessage.text = "typed " + KeyboardText;
->>>>>>> 742c1ca6
                 }
             }
 #elif UNITY_IOS || UNITY_ANDROID
@@ -97,26 +89,18 @@
                 KeyboardText = touchscreenKeyboard.text;
                 if (TouchScreenKeyboard.visible)
                 {
-<<<<<<< HEAD
                     if (debugMessage != null)
                     {
-                        debugMessage.text = "typing... " + keyboardText;
+                        debugMessage.text = "typing... " + KeyboardText;
                     }
                 }
                 else
                 {
                     if (debugMessage != null)
                     {
-                        debugMessage.text = "typed " + keyboardText;
+                        debugMessage.text = "typed " + KeyboardText;
                     }
 
-=======
-                    debugMessage.text = "typing... " + KeyboardText;
-                }
-                else
-                {
-                    debugMessage.text = "typed " + KeyboardText;
->>>>>>> 742c1ca6
                     touchscreenKeyboard = null;
                 }
             }
