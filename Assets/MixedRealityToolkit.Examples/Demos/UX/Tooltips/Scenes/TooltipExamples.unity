%YAML 1.1
%TAG !u! tag:unity3d.com,2011:
--- !u!29 &1
OcclusionCullingSettings:
  m_ObjectHideFlags: 0
  serializedVersion: 2
  m_OcclusionBakeSettings:
    smallestOccluder: 5
    smallestHole: 0.25
    backfaceThreshold: 100
  m_SceneGUID: 00000000000000000000000000000000
  m_OcclusionCullingData: {fileID: 0}
--- !u!104 &2
RenderSettings:
  m_ObjectHideFlags: 0
  serializedVersion: 9
  m_Fog: 0
  m_FogColor: {r: 0.5, g: 0.5, b: 0.5, a: 1}
  m_FogMode: 3
  m_FogDensity: 0.01
  m_LinearFogStart: 0
  m_LinearFogEnd: 300
  m_AmbientSkyColor: {r: 0.212, g: 0.227, b: 0.259, a: 1}
  m_AmbientEquatorColor: {r: 0.114, g: 0.125, b: 0.133, a: 1}
  m_AmbientGroundColor: {r: 0.047, g: 0.043, b: 0.035, a: 1}
  m_AmbientIntensity: 1
  m_AmbientMode: 0
  m_SubtractiveShadowColor: {r: 0.42, g: 0.478, b: 0.627, a: 1}
  m_SkyboxMaterial: {fileID: 2100000, guid: 064cf2adabde05941a372e975e563706, type: 2}
  m_HaloStrength: 0.5
  m_FlareStrength: 1
  m_FlareFadeSpeed: 3
  m_HaloTexture: {fileID: 0}
  m_SpotCookie: {fileID: 10001, guid: 0000000000000000e000000000000000, type: 0}
  m_DefaultReflectionMode: 0
  m_DefaultReflectionResolution: 128
  m_ReflectionBounces: 1
  m_ReflectionIntensity: 1
  m_CustomReflection: {fileID: 0}
  m_Sun: {fileID: 0}
  m_IndirectSpecularColor: {r: 0, g: 0, b: 0, a: 1}
  m_UseRadianceAmbientProbe: 0
--- !u!157 &3
LightmapSettings:
  m_ObjectHideFlags: 0
  serializedVersion: 11
  m_GIWorkflowMode: 0
  m_GISettings:
    serializedVersion: 2
    m_BounceScale: 1
    m_IndirectOutputScale: 1
    m_AlbedoBoost: 1
    m_EnvironmentLightingMode: 0
    m_EnableBakedLightmaps: 1
    m_EnableRealtimeLightmaps: 0
  m_LightmapEditorSettings:
    serializedVersion: 10
    m_Resolution: 2
    m_BakeResolution: 40
    m_AtlasSize: 1024
    m_AO: 0
    m_AOMaxDistance: 1
    m_CompAOExponent: 1
    m_CompAOExponentDirect: 0
    m_Padding: 2
    m_LightmapParameters: {fileID: 0}
    m_LightmapsBakeMode: 1
    m_TextureCompression: 1
    m_FinalGather: 0
    m_FinalGatherFiltering: 1
    m_FinalGatherRayCount: 256
    m_ReflectionCompression: 2
    m_MixedBakeMode: 2
    m_BakeBackend: 0
    m_PVRSampling: 1
    m_PVRDirectSampleCount: 32
    m_PVRSampleCount: 500
    m_PVRBounces: 2
    m_PVRFilterTypeDirect: 0
    m_PVRFilterTypeIndirect: 0
    m_PVRFilterTypeAO: 0
    m_PVRFilteringMode: 1
    m_PVRCulling: 1
    m_PVRFilteringGaussRadiusDirect: 1
    m_PVRFilteringGaussRadiusIndirect: 5
    m_PVRFilteringGaussRadiusAO: 2
    m_PVRFilteringAtrousPositionSigmaDirect: 0.5
    m_PVRFilteringAtrousPositionSigmaIndirect: 2
    m_PVRFilteringAtrousPositionSigmaAO: 1
    m_ShowResolutionOverlay: 1
  m_LightingDataAsset: {fileID: 0}
  m_UseShadowmask: 1
--- !u!196 &4
NavMeshSettings:
  serializedVersion: 2
  m_ObjectHideFlags: 0
  m_BuildSettings:
    serializedVersion: 2
    agentTypeID: 0
    agentRadius: 0.5
    agentHeight: 2
    agentSlope: 45
    agentClimb: 0.4
    ledgeDropHeight: 0
    maxJumpAcrossDistance: 0
    minRegionArea: 2
    manualCellSize: 0
    cellSize: 0.16666667
    manualTileSize: 0
    tileSize: 256
    accuratePlacement: 0
    debug:
      m_Flags: 0
  m_NavMeshData: {fileID: 0}
--- !u!4 &38932431 stripped
Transform:
  m_CorrespondingSourceObject: {fileID: 4649356724422132, guid: 4e88d209b9ebe8b42a4d4748bd9b7141,
    type: 3}
  m_PrefabInstance: {fileID: 576226217}
  m_PrefabAsset: {fileID: 0}
--- !u!1001 &92468369
PrefabInstance:
  m_ObjectHideFlags: 0
  serializedVersion: 2
  m_Modification:
    m_TransformParent: {fileID: 532207851}
    m_Modifications:
    - target: {fileID: 100000, guid: 902b4366116e1184aaee744612f65d77, type: 3}
      propertyPath: m_Name
      value: MarsCuriosityRover
      objectReference: {fileID: 0}
    - target: {fileID: 400000, guid: 902b4366116e1184aaee744612f65d77, type: 3}
      propertyPath: m_LocalPosition.x
      value: 0
      objectReference: {fileID: 0}
    - target: {fileID: 400000, guid: 902b4366116e1184aaee744612f65d77, type: 3}
      propertyPath: m_LocalPosition.y
      value: 0
      objectReference: {fileID: 0}
    - target: {fileID: 400000, guid: 902b4366116e1184aaee744612f65d77, type: 3}
      propertyPath: m_LocalPosition.z
      value: 0
      objectReference: {fileID: 0}
    - target: {fileID: 400000, guid: 902b4366116e1184aaee744612f65d77, type: 3}
      propertyPath: m_LocalRotation.x
      value: 0
      objectReference: {fileID: 0}
    - target: {fileID: 400000, guid: 902b4366116e1184aaee744612f65d77, type: 3}
      propertyPath: m_LocalRotation.y
      value: 1
      objectReference: {fileID: 0}
    - target: {fileID: 400000, guid: 902b4366116e1184aaee744612f65d77, type: 3}
      propertyPath: m_LocalRotation.z
      value: 0
      objectReference: {fileID: 0}
    - target: {fileID: 400000, guid: 902b4366116e1184aaee744612f65d77, type: 3}
      propertyPath: m_LocalRotation.w
      value: 0
      objectReference: {fileID: 0}
    - target: {fileID: 400000, guid: 902b4366116e1184aaee744612f65d77, type: 3}
      propertyPath: m_RootOrder
      value: 0
      objectReference: {fileID: 0}
    - target: {fileID: 400000, guid: 902b4366116e1184aaee744612f65d77, type: 3}
      propertyPath: m_LocalEulerAnglesHint.x
      value: 0
      objectReference: {fileID: 0}
    - target: {fileID: 400000, guid: 902b4366116e1184aaee744612f65d77, type: 3}
      propertyPath: m_LocalEulerAnglesHint.y
      value: 180
      objectReference: {fileID: 0}
    - target: {fileID: 400000, guid: 902b4366116e1184aaee744612f65d77, type: 3}
      propertyPath: m_LocalEulerAnglesHint.z
      value: 0
      objectReference: {fileID: 0}
    - target: {fileID: 400000, guid: 902b4366116e1184aaee744612f65d77, type: 3}
      propertyPath: m_LocalScale.x
      value: 1
      objectReference: {fileID: 0}
    - target: {fileID: 400000, guid: 902b4366116e1184aaee744612f65d77, type: 3}
      propertyPath: m_LocalScale.y
      value: 1
      objectReference: {fileID: 0}
    - target: {fileID: 400000, guid: 902b4366116e1184aaee744612f65d77, type: 3}
      propertyPath: m_LocalScale.z
      value: 1
      objectReference: {fileID: 0}
    - target: {fileID: 400022, guid: 902b4366116e1184aaee744612f65d77, type: 3}
      propertyPath: m_LocalScale.x
      value: 1
      objectReference: {fileID: 0}
    - target: {fileID: 400022, guid: 902b4366116e1184aaee744612f65d77, type: 3}
      propertyPath: m_LocalScale.y
      value: 1
      objectReference: {fileID: 0}
    - target: {fileID: 400022, guid: 902b4366116e1184aaee744612f65d77, type: 3}
      propertyPath: m_LocalScale.z
      value: 1
      objectReference: {fileID: 0}
    - target: {fileID: 2300002, guid: 902b4366116e1184aaee744612f65d77, type: 3}
      propertyPath: m_Materials.Array.data[0]
      value: 
      objectReference: {fileID: 2100000, guid: bfc246c5506b90144bf15735519c217c, type: 2}
    - target: {fileID: 2300004, guid: 902b4366116e1184aaee744612f65d77, type: 3}
      propertyPath: m_Materials.Array.data[0]
      value: 
      objectReference: {fileID: 2100000, guid: 0393ac2b971eddd4785463e9f09c243c, type: 2}
    - target: {fileID: 2300006, guid: 902b4366116e1184aaee744612f65d77, type: 3}
      propertyPath: m_Materials.Array.data[0]
      value: 
      objectReference: {fileID: 2100000, guid: bc50df427b3cb4b48931176cb316d8ab, type: 2}
    - target: {fileID: 2300008, guid: 902b4366116e1184aaee744612f65d77, type: 3}
      propertyPath: m_Materials.Array.data[0]
      value: 
      objectReference: {fileID: 2100000, guid: 0b03c720042dbe146afee09a803c4c9b, type: 2}
    - target: {fileID: 2300010, guid: 902b4366116e1184aaee744612f65d77, type: 3}
      propertyPath: m_Materials.Array.data[0]
      value: 
      objectReference: {fileID: 2100000, guid: 1c8a9561fb418d140bd508ccf24fe2a5, type: 2}
    - target: {fileID: 2300012, guid: 902b4366116e1184aaee744612f65d77, type: 3}
      propertyPath: m_Materials.Array.data[0]
      value: 
      objectReference: {fileID: 2100000, guid: 1c8a9561fb418d140bd508ccf24fe2a5, type: 2}
    - target: {fileID: 2300014, guid: 902b4366116e1184aaee744612f65d77, type: 3}
      propertyPath: m_Materials.Array.data[0]
      value: 
      objectReference: {fileID: 2100000, guid: 1c8a9561fb418d140bd508ccf24fe2a5, type: 2}
    - target: {fileID: 2300016, guid: 902b4366116e1184aaee744612f65d77, type: 3}
      propertyPath: m_Materials.Array.data[0]
      value: 
      objectReference: {fileID: 2100000, guid: 1c8a9561fb418d140bd508ccf24fe2a5, type: 2}
    - target: {fileID: 2300018, guid: 902b4366116e1184aaee744612f65d77, type: 3}
      propertyPath: m_Materials.Array.data[0]
      value: 
      objectReference: {fileID: 2100000, guid: 1c8a9561fb418d140bd508ccf24fe2a5, type: 2}
    m_RemovedComponents: []
  m_SourcePrefab: {fileID: 100100000, guid: 902b4366116e1184aaee744612f65d77, type: 3}
--- !u!4 &92468370 stripped
Transform:
  m_CorrespondingSourceObject: {fileID: 400000, guid: 902b4366116e1184aaee744612f65d77,
    type: 3}
  m_PrefabInstance: {fileID: 92468369}
  m_PrefabAsset: {fileID: 0}
--- !u!1 &104267335
GameObject:
  m_ObjectHideFlags: 0
  m_CorrespondingSourceObject: {fileID: 0}
  m_PrefabInstance: {fileID: 0}
  m_PrefabAsset: {fileID: 0}
  serializedVersion: 6
  m_Component:
  - component: {fileID: 104267339}
  - component: {fileID: 104267338}
  - component: {fileID: 104267337}
  - component: {fileID: 104267336}
  m_Layer: 0
  m_Name: POI-RUHF Antenna
  m_TagString: Untagged
  m_Icon: {fileID: 0}
  m_NavMeshLayer: 0
  m_StaticEditorFlags: 0
  m_IsActive: 1
--- !u!135 &104267336
SphereCollider:
  m_ObjectHideFlags: 0
  m_CorrespondingSourceObject: {fileID: 0}
  m_PrefabInstance: {fileID: 0}
  m_PrefabAsset: {fileID: 0}
  m_GameObject: {fileID: 104267335}
  m_Material: {fileID: 0}
  m_IsTrigger: 0
  m_Enabled: 1
  serializedVersion: 2
  m_Radius: 0.5
  m_Center: {x: 0, y: 0, z: 0}
--- !u!23 &104267337
MeshRenderer:
  m_ObjectHideFlags: 0
  m_CorrespondingSourceObject: {fileID: 0}
  m_PrefabInstance: {fileID: 0}
  m_PrefabAsset: {fileID: 0}
  m_GameObject: {fileID: 104267335}
  m_Enabled: 1
  m_CastShadows: 1
  m_ReceiveShadows: 1
  m_DynamicOccludee: 1
  m_MotionVectors: 1
  m_LightProbeUsage: 1
  m_ReflectionProbeUsage: 1
  m_RenderingLayerMask: 1
  m_RendererPriority: 0
  m_Materials:
  - {fileID: 2100000, guid: a50237e3265fe9149a16e889fd8d8b4c, type: 2}
  m_StaticBatchInfo:
    firstSubMesh: 0
    subMeshCount: 0
  m_StaticBatchRoot: {fileID: 0}
  m_ProbeAnchor: {fileID: 0}
  m_LightProbeVolumeOverride: {fileID: 0}
  m_ScaleInLightmap: 1
  m_PreserveUVs: 0
  m_IgnoreNormalsForChartDetection: 0
  m_ImportantGI: 0
  m_StitchLightmapSeams: 0
  m_SelectedEditorRenderState: 3
  m_MinimumChartSize: 4
  m_AutoUVMaxDistance: 0.5
  m_AutoUVMaxAngle: 89
  m_LightmapParameters: {fileID: 0}
  m_SortingLayerID: 0
  m_SortingLayer: 0
  m_SortingOrder: 0
--- !u!33 &104267338
MeshFilter:
  m_ObjectHideFlags: 0
  m_CorrespondingSourceObject: {fileID: 0}
  m_PrefabInstance: {fileID: 0}
  m_PrefabAsset: {fileID: 0}
  m_GameObject: {fileID: 104267335}
  m_Mesh: {fileID: 10207, guid: 0000000000000000e000000000000000, type: 0}
--- !u!4 &104267339
Transform:
  m_ObjectHideFlags: 0
  m_CorrespondingSourceObject: {fileID: 0}
  m_PrefabInstance: {fileID: 0}
  m_PrefabAsset: {fileID: 0}
  m_GameObject: {fileID: 104267335}
  m_LocalRotation: {x: -0.000000006514282, y: 0.936183, z: -0.000000020008214, w: 0.35151315}
  m_LocalPosition: {x: 0.092, y: 0.144, z: 0.108}
  m_LocalScale: {x: 0.012321502, y: 0.0123215, z: 0.012321502}
  m_Children: []
  m_Father: {fileID: 92468370}
  m_RootOrder: 5
  m_LocalEulerAnglesHint: {x: 0, y: 0, z: 0}
--- !u!1 &120013083
GameObject:
  m_ObjectHideFlags: 0
  m_CorrespondingSourceObject: {fileID: 0}
  m_PrefabInstance: {fileID: 0}
  m_PrefabAsset: {fileID: 0}
  serializedVersion: 6
  m_Component:
  - component: {fileID: 120013084}
  - component: {fileID: 120013086}
  - component: {fileID: 120013088}
  - component: {fileID: 120013087}
  - component: {fileID: 120013085}
  m_Layer: 0
  m_Name: Label
  m_TagString: Untagged
  m_Icon: {fileID: 0}
  m_NavMeshLayer: 0
  m_StaticEditorFlags: 0
  m_IsActive: 1
--- !u!224 &120013084
RectTransform:
  m_ObjectHideFlags: 0
  m_CorrespondingSourceObject: {fileID: 0}
  m_PrefabInstance: {fileID: 0}
  m_PrefabAsset: {fileID: 0}
  m_GameObject: {fileID: 120013083}
  m_LocalRotation: {x: -0, y: 0.000000059604645, z: -0, w: 1}
  m_LocalPosition: {x: 0, y: 0, z: 2.9392002}
  m_LocalScale: {x: 0.0032364002, y: 0.0032364002, z: 0.0032364002}
  m_Children: []
  m_Father: {fileID: 1595493452}
  m_RootOrder: 1
  m_LocalEulerAnglesHint: {x: 0, y: 90, z: 0}
  m_AnchorMin: {x: 0.5, y: 0.5}
  m_AnchorMax: {x: 0.5, y: 0.5}
  m_AnchoredPosition: {x: -0.464, y: 3.4138}
  m_SizeDelta: {x: 80, y: 5}
  m_Pivot: {x: 0.5, y: 0.5}
--- !u!114 &120013085
MonoBehaviour:
  m_ObjectHideFlags: 0
  m_CorrespondingSourceObject: {fileID: 0}
  m_PrefabInstance: {fileID: 0}
  m_PrefabAsset: {fileID: 0}
  m_GameObject: {fileID: 120013083}
  m_Enabled: 1
  m_EditorHideFlags: 0
  m_Script: {fileID: 11500000, guid: 9541d86e2fd84c1d9990edf0852d74ab, type: 3}
  m_Name: 
  m_EditorClassIdentifier: 
  m_Material: {fileID: 0}
  m_Color: {r: 1, g: 1, b: 1, a: 1}
  m_RaycastTarget: 1
  m_OnCullStateChanged:
    m_PersistentCalls:
      m_Calls: []
    m_TypeName: UnityEngine.UI.MaskableGraphic+CullStateChangedEvent, UnityEngine.UI,
      Version=1.0.0.0, Culture=neutral, PublicKeyToken=null
  m_text: 'One/Two-handed

    Rotate about grab point'
  m_isRightToLeft: 0
  m_fontAsset: {fileID: 11400000, guid: afc8299d5d5bbd440a0616c8ecbc7217, type: 2}
  m_sharedMaterial: {fileID: 21340371490990018, guid: afc8299d5d5bbd440a0616c8ecbc7217,
    type: 2}
  m_fontSharedMaterials: []
  m_fontMaterial: {fileID: 0}
  m_fontMaterials: []
  m_fontColor32:
    serializedVersion: 2
    rgba: 4294967295
  m_fontColor: {r: 1, g: 1, b: 1, a: 1}
  m_enableVertexGradient: 0
  m_colorMode: 3
  m_fontColorGradient:
    topLeft: {r: 1, g: 1, b: 1, a: 1}
    topRight: {r: 1, g: 1, b: 1, a: 1}
    bottomLeft: {r: 1, g: 1, b: 1, a: 1}
    bottomRight: {r: 1, g: 1, b: 1, a: 1}
  m_fontColorGradientPreset: {fileID: 0}
  m_spriteAsset: {fileID: 0}
  m_tintAllSprites: 0
  m_overrideHtmlColors: 0
  m_faceColor:
    serializedVersion: 2
    rgba: 4294967295
  m_outlineColor:
    serializedVersion: 2
    rgba: 4278190080
  m_fontSize: 70
  m_fontSizeBase: 70
  m_fontWeight: 400
  m_enableAutoSizing: 0
  m_fontSizeMin: 18
  m_fontSizeMax: 72
  m_fontStyle: 1
  m_textAlignment: 257
  m_characterSpacing: 0
  m_wordSpacing: 0
  m_lineSpacing: 1
  m_lineSpacingMax: 0
  m_paragraphSpacing: 0
  m_charWidthMaxAdj: 0
  m_enableWordWrapping: 1
  m_wordWrappingRatios: 0.4
  m_overflowMode: 0
  m_firstOverflowCharacterIndex: 0
  m_linkedTextComponent: {fileID: 0}
  m_isLinkedTextComponent: 0
  m_isTextTruncated: 0
  m_enableKerning: 1
  m_enableExtraPadding: 0
  checkPaddingRequired: 0
  m_isRichText: 1
  m_parseCtrlCharacters: 1
  m_isOrthographic: 0
  m_isCullingEnabled: 0
  m_ignoreRectMaskCulling: 0
  m_ignoreCulling: 1
  m_horizontalMapping: 0
  m_verticalMapping: 0
  m_uvLineOffset: 0
  m_geometrySortingOrder: 0
  m_VertexBufferAutoSizeReduction: 1
  m_firstVisibleCharacter: 0
  m_useMaxVisibleDescender: 1
  m_pageToDisplay: 1
  m_margin: {x: 0, y: 0, z: 0, w: 0}
  m_textInfo:
    textComponent: {fileID: 120013085}
    characterCount: 38
    spriteCount: 0
    spaceCount: 4
    wordCount: 6
    linkCount: 0
    lineCount: 2
    pageCount: 1
    materialCount: 1
  m_isUsingLegacyAnimationComponent: 0
  m_isVolumetricText: 0
  m_spriteAnimator: {fileID: 0}
  m_hasFontAssetChanged: 0
  m_renderer: {fileID: 120013086}
  m_subTextObjects:
  - {fileID: 0}
  - {fileID: 0}
  - {fileID: 0}
  - {fileID: 0}
  - {fileID: 0}
  - {fileID: 0}
  - {fileID: 0}
  - {fileID: 0}
  m_maskType: 0
--- !u!23 &120013086
MeshRenderer:
  m_ObjectHideFlags: 0
  m_CorrespondingSourceObject: {fileID: 0}
  m_PrefabInstance: {fileID: 0}
  m_PrefabAsset: {fileID: 0}
  m_GameObject: {fileID: 120013083}
  m_Enabled: 1
  m_CastShadows: 0
  m_ReceiveShadows: 0
  m_DynamicOccludee: 1
  m_MotionVectors: 1
  m_LightProbeUsage: 1
  m_ReflectionProbeUsage: 1
  m_RenderingLayerMask: 4294967295
  m_RendererPriority: 0
  m_Materials:
  - {fileID: 21340371490990018, guid: afc8299d5d5bbd440a0616c8ecbc7217, type: 2}
  m_StaticBatchInfo:
    firstSubMesh: 0
    subMeshCount: 0
  m_StaticBatchRoot: {fileID: 0}
  m_ProbeAnchor: {fileID: 0}
  m_LightProbeVolumeOverride: {fileID: 0}
  m_ScaleInLightmap: 1
  m_PreserveUVs: 0
  m_IgnoreNormalsForChartDetection: 0
  m_ImportantGI: 0
  m_StitchLightmapSeams: 0
  m_SelectedEditorRenderState: 3
  m_MinimumChartSize: 4
  m_AutoUVMaxDistance: 0.5
  m_AutoUVMaxAngle: 89
  m_LightmapParameters: {fileID: 0}
  m_SortingLayerID: 0
  m_SortingLayer: 0
  m_SortingOrder: 0
--- !u!222 &120013087
CanvasRenderer:
  m_ObjectHideFlags: 2
  m_CorrespondingSourceObject: {fileID: 0}
  m_PrefabInstance: {fileID: 0}
  m_PrefabAsset: {fileID: 0}
  m_GameObject: {fileID: 120013083}
  m_CullTransparentMesh: 0
--- !u!33 &120013088
MeshFilter:
  m_ObjectHideFlags: 2
  m_CorrespondingSourceObject: {fileID: 0}
  m_PrefabInstance: {fileID: 0}
  m_PrefabAsset: {fileID: 0}
  m_GameObject: {fileID: 120013083}
  m_Mesh: {fileID: 0}
--- !u!1 &123346579
GameObject:
  m_ObjectHideFlags: 0
  m_CorrespondingSourceObject: {fileID: 0}
  m_PrefabInstance: {fileID: 0}
  m_PrefabAsset: {fileID: 0}
  serializedVersion: 6
  m_Component:
  - component: {fileID: 123346580}
  m_Layer: 0
  m_Name: MixedRealityPlayspace
  m_TagString: Untagged
  m_Icon: {fileID: 0}
  m_NavMeshLayer: 0
  m_StaticEditorFlags: 0
  m_IsActive: 1
--- !u!4 &123346580
Transform:
  m_ObjectHideFlags: 0
  m_CorrespondingSourceObject: {fileID: 0}
  m_PrefabInstance: {fileID: 0}
  m_PrefabAsset: {fileID: 0}
  m_GameObject: {fileID: 123346579}
  m_LocalRotation: {x: 0, y: 0, z: 0, w: 1}
  m_LocalPosition: {x: 0, y: 0, z: 0}
  m_LocalScale: {x: 1, y: 1, z: 1}
  m_Children:
  - {fileID: 1524062333}
  m_Father: {fileID: 0}
  m_RootOrder: 3
  m_LocalEulerAnglesHint: {x: 0, y: 0, z: 0}
--- !u!114 &125058000 stripped
MonoBehaviour:
  m_CorrespondingSourceObject: {fileID: 114794069409157716, guid: 4e88d209b9ebe8b42a4d4748bd9b7141,
    type: 3}
  m_PrefabInstance: {fileID: 576226217}
  m_PrefabAsset: {fileID: 0}
  m_GameObject: {fileID: 0}
  m_Enabled: 1
  m_EditorHideFlags: 0
  m_Script: {fileID: 11500000, guid: 85b0e186e2c82324b83f3696c29cf697, type: 3}
  m_Name: 
  m_EditorClassIdentifier: 
--- !u!1001 &161574831
PrefabInstance:
  m_ObjectHideFlags: 0
  serializedVersion: 2
  m_Modification:
    m_TransformParent: {fileID: 532207851}
    m_Modifications:
    - target: {fileID: 1083549605185280, guid: afaef0108a478c44a9eac26658bc29bf, type: 3}
      propertyPath: m_Name
      value: Simple Line ToolTip (3)
      objectReference: {fileID: 0}
    - target: {fileID: 4510122080978026, guid: afaef0108a478c44a9eac26658bc29bf, type: 3}
      propertyPath: m_LocalPosition.x
      value: 0.13654363
      objectReference: {fileID: 0}
    - target: {fileID: 4510122080978026, guid: afaef0108a478c44a9eac26658bc29bf, type: 3}
      propertyPath: m_LocalPosition.y
      value: 0.06496531
      objectReference: {fileID: 0}
    - target: {fileID: 4510122080978026, guid: afaef0108a478c44a9eac26658bc29bf, type: 3}
      propertyPath: m_LocalPosition.z
      value: -0.2569098
      objectReference: {fileID: 0}
    - target: {fileID: 4510122080978026, guid: afaef0108a478c44a9eac26658bc29bf, type: 3}
      propertyPath: m_LocalRotation.x
      value: -0
      objectReference: {fileID: 0}
    - target: {fileID: 4510122080978026, guid: afaef0108a478c44a9eac26658bc29bf, type: 3}
      propertyPath: m_LocalRotation.y
      value: -0
      objectReference: {fileID: 0}
    - target: {fileID: 4510122080978026, guid: afaef0108a478c44a9eac26658bc29bf, type: 3}
      propertyPath: m_LocalRotation.z
      value: -0
      objectReference: {fileID: 0}
    - target: {fileID: 4510122080978026, guid: afaef0108a478c44a9eac26658bc29bf, type: 3}
      propertyPath: m_LocalRotation.w
      value: 1
      objectReference: {fileID: 0}
    - target: {fileID: 4510122080978026, guid: afaef0108a478c44a9eac26658bc29bf, type: 3}
      propertyPath: m_RootOrder
      value: 4
      objectReference: {fileID: 0}
    - target: {fileID: 4510122080978026, guid: afaef0108a478c44a9eac26658bc29bf, type: 3}
      propertyPath: m_LocalEulerAnglesHint.x
      value: 0
      objectReference: {fileID: 0}
    - target: {fileID: 4510122080978026, guid: afaef0108a478c44a9eac26658bc29bf, type: 3}
      propertyPath: m_LocalEulerAnglesHint.y
      value: 0
      objectReference: {fileID: 0}
    - target: {fileID: 4510122080978026, guid: afaef0108a478c44a9eac26658bc29bf, type: 3}
      propertyPath: m_LocalEulerAnglesHint.z
      value: 0
      objectReference: {fileID: 0}
    - target: {fileID: 114071207091359978, guid: afaef0108a478c44a9eac26658bc29bf,
        type: 3}
      propertyPath: toolTipText
      value: High gain antenna
      objectReference: {fileID: 0}
    - target: {fileID: 114071207091359978, guid: afaef0108a478c44a9eac26658bc29bf,
        type: 3}
      propertyPath: contentScale
      value: 1.5
      objectReference: {fileID: 0}
    - target: {fileID: 114254035704318198, guid: afaef0108a478c44a9eac26658bc29bf,
        type: 3}
      propertyPath: startPoint.position.x
      value: -0.060543686
      objectReference: {fileID: 0}
    - target: {fileID: 114254035704318198, guid: afaef0108a478c44a9eac26658bc29bf,
        type: 3}
      propertyPath: startPoint.position.y
      value: -0.00066518784
      objectReference: {fileID: 0}
    - target: {fileID: 114254035704318198, guid: afaef0108a478c44a9eac26658bc29bf,
        type: 3}
      propertyPath: startPoint.position.z
      value: -0.009790243
      objectReference: {fileID: 0}
    - target: {fileID: 114254035704318198, guid: afaef0108a478c44a9eac26658bc29bf,
        type: 3}
      propertyPath: endPoint.position.x
      value: 0.012882634
      objectReference: {fileID: 0}
    - target: {fileID: 114254035704318198, guid: afaef0108a478c44a9eac26658bc29bf,
        type: 3}
      propertyPath: endPoint.position.y
      value: 0.18384767
      objectReference: {fileID: 0}
    - target: {fileID: 114254035704318198, guid: afaef0108a478c44a9eac26658bc29bf,
        type: 3}
      propertyPath: endPoint.position.z
      value: 0.3071881
      objectReference: {fileID: 0}
    - target: {fileID: 114254035704318198, guid: afaef0108a478c44a9eac26658bc29bf,
        type: 3}
      propertyPath: endPoint.rotation.x
      value: -0.007939303
      objectReference: {fileID: 0}
    - target: {fileID: 114254035704318198, guid: afaef0108a478c44a9eac26658bc29bf,
        type: 3}
      propertyPath: endPoint.rotation.y
      value: 0.014246597
      objectReference: {fileID: 0}
    - target: {fileID: 114254035704318198, guid: afaef0108a478c44a9eac26658bc29bf,
        type: 3}
      propertyPath: endPoint.rotation.z
      value: -0.03137987
      objectReference: {fileID: 0}
    - target: {fileID: 114254035704318198, guid: afaef0108a478c44a9eac26658bc29bf,
        type: 3}
      propertyPath: endPoint.rotation.w
      value: 0.99937445
      objectReference: {fileID: 0}
    - target: {fileID: 120256979407580908, guid: afaef0108a478c44a9eac26658bc29bf,
        type: 3}
      propertyPath: m_Enabled
      value: 1
      objectReference: {fileID: 0}
    - target: {fileID: 120256979407580908, guid: afaef0108a478c44a9eac26658bc29bf,
        type: 3}
      propertyPath: m_Positions.Array.data[0].x
      value: 0.09490902
      objectReference: {fileID: 0}
    - target: {fileID: 120256979407580908, guid: afaef0108a478c44a9eac26658bc29bf,
        type: 3}
      propertyPath: m_Positions.Array.data[0].y
      value: -0.6306999
      objectReference: {fileID: 0}
    - target: {fileID: 120256979407580908, guid: afaef0108a478c44a9eac26658bc29bf,
        type: 3}
      propertyPath: m_Positions.Array.data[0].z
      value: 1.0271325
      objectReference: {fileID: 0}
    - target: {fileID: 120256979407580908, guid: afaef0108a478c44a9eac26658bc29bf,
        type: 3}
      propertyPath: m_Positions.Array.data[1].x
      value: 0.33956173
      objectReference: {fileID: 0}
    - target: {fileID: 120256979407580908, guid: afaef0108a478c44a9eac26658bc29bf,
        type: 3}
      propertyPath: m_Positions.Array.data[1].y
      value: -0.44618702
      objectReference: {fileID: 0}
    - target: {fileID: 120256979407580908, guid: afaef0108a478c44a9eac26658bc29bf,
        type: 3}
      propertyPath: m_Positions.Array.data[1].z
      value: 1.2415972
      objectReference: {fileID: 0}
    - target: {fileID: 4892726138630008, guid: afaef0108a478c44a9eac26658bc29bf, type: 3}
      propertyPath: m_LocalScale.x
      value: 0.19592485
      objectReference: {fileID: 0}
    - target: {fileID: 114957968741241876, guid: afaef0108a478c44a9eac26658bc29bf,
        type: 3}
      propertyPath: target
      value: 
      objectReference: {fileID: 394629843}
    - target: {fileID: 7446970764068212843, guid: afaef0108a478c44a9eac26658bc29bf,
        type: 3}
      propertyPath: m_text
      value: High gain antenna
      objectReference: {fileID: 0}
    - target: {fileID: 7446970764068212843, guid: afaef0108a478c44a9eac26658bc29bf,
        type: 3}
      propertyPath: m_textInfo.characterCount
      value: 17
      objectReference: {fileID: 0}
    - target: {fileID: 7446970764068212843, guid: afaef0108a478c44a9eac26658bc29bf,
        type: 3}
      propertyPath: m_textInfo.spaceCount
      value: 2
      objectReference: {fileID: 0}
    - target: {fileID: 7446970764068212843, guid: afaef0108a478c44a9eac26658bc29bf,
        type: 3}
      propertyPath: m_textInfo.wordCount
      value: 3
      objectReference: {fileID: 0}
    - target: {fileID: 7446970764068212843, guid: afaef0108a478c44a9eac26658bc29bf,
        type: 3}
      propertyPath: m_havePropertiesChanged
      value: 1
      objectReference: {fileID: 0}
    - target: {fileID: 7446970764068212843, guid: afaef0108a478c44a9eac26658bc29bf,
        type: 3}
      propertyPath: m_isInputParsingRequired
      value: 1
      objectReference: {fileID: 0}
    - target: {fileID: 4983009381304104, guid: afaef0108a478c44a9eac26658bc29bf, type: 3}
      propertyPath: m_LocalPosition.x
      value: -0.060543656
      objectReference: {fileID: 0}
    - target: {fileID: 4983009381304104, guid: afaef0108a478c44a9eac26658bc29bf, type: 3}
      propertyPath: m_LocalPosition.y
      value: -0.00066524744
      objectReference: {fileID: 0}
    - target: {fileID: 4983009381304104, guid: afaef0108a478c44a9eac26658bc29bf, type: 3}
      propertyPath: m_LocalPosition.z
      value: -0.009790212
      objectReference: {fileID: 0}
    - target: {fileID: 4599297741613436, guid: afaef0108a478c44a9eac26658bc29bf, type: 3}
      propertyPath: m_LocalPosition.x
      value: 0.1597122
      objectReference: {fileID: 0}
    - target: {fileID: 4599297741613436, guid: afaef0108a478c44a9eac26658bc29bf, type: 3}
      propertyPath: m_LocalPosition.y
      value: 0.21006268
      objectReference: {fileID: 0}
    - target: {fileID: 4599297741613436, guid: afaef0108a478c44a9eac26658bc29bf, type: 3}
      propertyPath: m_LocalPosition.z
      value: 0.3071882
      objectReference: {fileID: 0}
    - target: {fileID: 1486990241750050, guid: afaef0108a478c44a9eac26658bc29bf, type: 3}
      propertyPath: m_IsActive
      value: 1
      objectReference: {fileID: 0}
    - target: {fileID: 8935381897906158519, guid: afaef0108a478c44a9eac26658bc29bf,
        type: 3}
      propertyPath: m_Mesh
      value: 
      objectReference: {fileID: 0}
    - target: {fileID: 4411840848280898, guid: afaef0108a478c44a9eac26658bc29bf, type: 3}
      propertyPath: m_LocalScale.x
      value: 1.5
      objectReference: {fileID: 0}
    - target: {fileID: 4411840848280898, guid: afaef0108a478c44a9eac26658bc29bf, type: 3}
      propertyPath: m_LocalScale.y
      value: 1.5
      objectReference: {fileID: 0}
    - target: {fileID: 4411840848280898, guid: afaef0108a478c44a9eac26658bc29bf, type: 3}
      propertyPath: m_LocalScale.z
      value: 1.5
      objectReference: {fileID: 0}
    m_RemovedComponents: []
  m_SourcePrefab: {fileID: 100100000, guid: afaef0108a478c44a9eac26658bc29bf, type: 3}
--- !u!4 &161574832 stripped
Transform:
  m_CorrespondingSourceObject: {fileID: 4510122080978026, guid: afaef0108a478c44a9eac26658bc29bf,
    type: 3}
  m_PrefabInstance: {fileID: 161574831}
  m_PrefabAsset: {fileID: 0}
--- !u!1 &281803363
GameObject:
  m_ObjectHideFlags: 0
  m_CorrespondingSourceObject: {fileID: 1866958579506780, guid: a900c08743a94c328074df8bbe3eb63c,
    type: 3}
  m_PrefabInstance: {fileID: 0}
  m_PrefabAsset: {fileID: 0}
  serializedVersion: 6
  m_Component:
  - component: {fileID: 281803364}
  - component: {fileID: 281803367}
  - component: {fileID: 281803366}
  - component: {fileID: 281803365}
  m_Layer: 0
  m_Name: Rule
  m_TagString: Untagged
  m_Icon: {fileID: 0}
  m_NavMeshLayer: 0
  m_StaticEditorFlags: 0
  m_IsActive: 1
--- !u!4 &281803364
Transform:
  m_ObjectHideFlags: 0
  m_CorrespondingSourceObject: {fileID: 4934652899968368, guid: a900c08743a94c328074df8bbe3eb63c,
    type: 3}
  m_PrefabInstance: {fileID: 0}
  m_PrefabAsset: {fileID: 0}
  m_GameObject: {fileID: 281803363}
  m_LocalRotation: {x: -0, y: -0, z: -0, w: 1}
  m_LocalPosition: {x: 0.0013, y: 0.369, z: -0.024082}
  m_LocalScale: {x: 0.5497447, y: 0.0030726464, z: 1}
  m_Children: []
  m_Father: {fileID: 1626314868}
  m_RootOrder: 2
  m_LocalEulerAnglesHint: {x: 0, y: 0, z: 0}
--- !u!23 &281803365
MeshRenderer:
  m_ObjectHideFlags: 0
  m_CorrespondingSourceObject: {fileID: 23847648241534084, guid: a900c08743a94c328074df8bbe3eb63c,
    type: 3}
  m_PrefabInstance: {fileID: 0}
  m_PrefabAsset: {fileID: 0}
  m_GameObject: {fileID: 281803363}
  m_Enabled: 1
  m_CastShadows: 1
  m_ReceiveShadows: 1
  m_DynamicOccludee: 1
  m_MotionVectors: 1
  m_LightProbeUsage: 1
  m_ReflectionProbeUsage: 1
  m_RenderingLayerMask: 4294967295
  m_RendererPriority: 0
  m_Materials:
  - {fileID: 10303, guid: 0000000000000000f000000000000000, type: 0}
  m_StaticBatchInfo:
    firstSubMesh: 0
    subMeshCount: 0
  m_StaticBatchRoot: {fileID: 0}
  m_ProbeAnchor: {fileID: 0}
  m_LightProbeVolumeOverride: {fileID: 0}
  m_ScaleInLightmap: 1
  m_PreserveUVs: 1
  m_IgnoreNormalsForChartDetection: 0
  m_ImportantGI: 0
  m_StitchLightmapSeams: 0
  m_SelectedEditorRenderState: 3
  m_MinimumChartSize: 4
  m_AutoUVMaxDistance: 0.5
  m_AutoUVMaxAngle: 89
  m_LightmapParameters: {fileID: 0}
  m_SortingLayerID: 0
  m_SortingLayer: 0
  m_SortingOrder: 0
--- !u!64 &281803366
MeshCollider:
  m_ObjectHideFlags: 0
  m_CorrespondingSourceObject: {fileID: 64508781611210458, guid: a900c08743a94c328074df8bbe3eb63c,
    type: 3}
  m_PrefabInstance: {fileID: 0}
  m_PrefabAsset: {fileID: 0}
  m_GameObject: {fileID: 281803363}
  m_Material: {fileID: 0}
  m_IsTrigger: 0
  m_Enabled: 1
  serializedVersion: 3
  m_Convex: 0
  m_CookingOptions: 14
  m_Mesh: {fileID: 10210, guid: 0000000000000000e000000000000000, type: 0}
--- !u!33 &281803367
MeshFilter:
  m_ObjectHideFlags: 0
  m_CorrespondingSourceObject: {fileID: 33158584575127904, guid: a900c08743a94c328074df8bbe3eb63c,
    type: 3}
  m_PrefabInstance: {fileID: 0}
  m_PrefabAsset: {fileID: 0}
  m_GameObject: {fileID: 281803363}
  m_Mesh: {fileID: 10210, guid: 0000000000000000e000000000000000, type: 0}
--- !u!1 &297573103
GameObject:
  m_ObjectHideFlags: 0
  m_CorrespondingSourceObject: {fileID: 0}
  m_PrefabInstance: {fileID: 0}
  m_PrefabAsset: {fileID: 0}
  serializedVersion: 6
  m_Component:
  - component: {fileID: 297573107}
  - component: {fileID: 297573106}
  - component: {fileID: 297573105}
  - component: {fileID: 297573104}
  m_Layer: 0
  m_Name: POI-Camera
  m_TagString: Untagged
  m_Icon: {fileID: 0}
  m_NavMeshLayer: 0
  m_StaticEditorFlags: 0
  m_IsActive: 1
--- !u!135 &297573104
SphereCollider:
  m_ObjectHideFlags: 0
  m_CorrespondingSourceObject: {fileID: 0}
  m_PrefabInstance: {fileID: 0}
  m_PrefabAsset: {fileID: 0}
  m_GameObject: {fileID: 297573103}
  m_Material: {fileID: 0}
  m_IsTrigger: 0
  m_Enabled: 1
  serializedVersion: 2
  m_Radius: 0.5
  m_Center: {x: 0, y: 0, z: 0}
--- !u!23 &297573105
MeshRenderer:
  m_ObjectHideFlags: 0
  m_CorrespondingSourceObject: {fileID: 0}
  m_PrefabInstance: {fileID: 0}
  m_PrefabAsset: {fileID: 0}
  m_GameObject: {fileID: 297573103}
  m_Enabled: 1
  m_CastShadows: 1
  m_ReceiveShadows: 1
  m_DynamicOccludee: 1
  m_MotionVectors: 1
  m_LightProbeUsage: 1
  m_ReflectionProbeUsage: 1
  m_RenderingLayerMask: 1
  m_RendererPriority: 0
  m_Materials:
  - {fileID: 2100000, guid: a50237e3265fe9149a16e889fd8d8b4c, type: 2}
  m_StaticBatchInfo:
    firstSubMesh: 0
    subMeshCount: 0
  m_StaticBatchRoot: {fileID: 0}
  m_ProbeAnchor: {fileID: 0}
  m_LightProbeVolumeOverride: {fileID: 0}
  m_ScaleInLightmap: 1
  m_PreserveUVs: 0
  m_IgnoreNormalsForChartDetection: 0
  m_ImportantGI: 0
  m_StitchLightmapSeams: 0
  m_SelectedEditorRenderState: 3
  m_MinimumChartSize: 4
  m_AutoUVMaxDistance: 0.5
  m_AutoUVMaxAngle: 89
  m_LightmapParameters: {fileID: 0}
  m_SortingLayerID: 0
  m_SortingLayer: 0
  m_SortingOrder: 0
--- !u!33 &297573106
MeshFilter:
  m_ObjectHideFlags: 0
  m_CorrespondingSourceObject: {fileID: 0}
  m_PrefabInstance: {fileID: 0}
  m_PrefabAsset: {fileID: 0}
  m_GameObject: {fileID: 297573103}
  m_Mesh: {fileID: 10207, guid: 0000000000000000e000000000000000, type: 0}
--- !u!4 &297573107
Transform:
  m_ObjectHideFlags: 0
  m_CorrespondingSourceObject: {fileID: 0}
  m_PrefabInstance: {fileID: 0}
  m_PrefabAsset: {fileID: 0}
  m_GameObject: {fileID: 297573103}
  m_LocalRotation: {x: -0.000000006514282, y: 0.936183, z: -0.000000020008214, w: 0.35151315}
  m_LocalPosition: {x: 0.098, y: 0.213, z: 0.444}
  m_LocalScale: {x: 0.012321502, y: 0.0123215, z: 0.012321502}
  m_Children: []
  m_Father: {fileID: 92468370}
  m_RootOrder: 1
  m_LocalEulerAnglesHint: {x: 0, y: 0, z: 0}
--- !u!1001 &343206303
PrefabInstance:
  m_ObjectHideFlags: 0
  serializedVersion: 2
  m_Modification:
    m_TransformParent: {fileID: 1349317004}
    m_Modifications:
    - target: {fileID: 1083549605185280, guid: afaef0108a478c44a9eac26658bc29bf, type: 3}
      propertyPath: m_Name
      value: Simple Line ToolTip
      objectReference: {fileID: 0}
    - target: {fileID: 1083549605185280, guid: afaef0108a478c44a9eac26658bc29bf, type: 3}
      propertyPath: m_IsActive
      value: 0
      objectReference: {fileID: 0}
    - target: {fileID: 4510122080978026, guid: afaef0108a478c44a9eac26658bc29bf, type: 3}
      propertyPath: m_LocalPosition.x
      value: 0
      objectReference: {fileID: 0}
    - target: {fileID: 4510122080978026, guid: afaef0108a478c44a9eac26658bc29bf, type: 3}
      propertyPath: m_LocalPosition.y
      value: 0
      objectReference: {fileID: 0}
    - target: {fileID: 4510122080978026, guid: afaef0108a478c44a9eac26658bc29bf, type: 3}
      propertyPath: m_LocalPosition.z
      value: 0
      objectReference: {fileID: 0}
    - target: {fileID: 4510122080978026, guid: afaef0108a478c44a9eac26658bc29bf, type: 3}
      propertyPath: m_LocalRotation.x
      value: 0
      objectReference: {fileID: 0}
    - target: {fileID: 4510122080978026, guid: afaef0108a478c44a9eac26658bc29bf, type: 3}
      propertyPath: m_LocalRotation.y
      value: -0.7071068
      objectReference: {fileID: 0}
    - target: {fileID: 4510122080978026, guid: afaef0108a478c44a9eac26658bc29bf, type: 3}
      propertyPath: m_LocalRotation.z
      value: 0
      objectReference: {fileID: 0}
    - target: {fileID: 4510122080978026, guid: afaef0108a478c44a9eac26658bc29bf, type: 3}
      propertyPath: m_LocalRotation.w
      value: 0.7071068
      objectReference: {fileID: 0}
    - target: {fileID: 4510122080978026, guid: afaef0108a478c44a9eac26658bc29bf, type: 3}
      propertyPath: m_RootOrder
      value: 0
      objectReference: {fileID: 0}
    - target: {fileID: 4510122080978026, guid: afaef0108a478c44a9eac26658bc29bf, type: 3}
      propertyPath: m_LocalEulerAnglesHint.x
      value: 0
      objectReference: {fileID: 0}
    - target: {fileID: 4510122080978026, guid: afaef0108a478c44a9eac26658bc29bf, type: 3}
      propertyPath: m_LocalEulerAnglesHint.y
      value: -90
      objectReference: {fileID: 0}
    - target: {fileID: 4510122080978026, guid: afaef0108a478c44a9eac26658bc29bf, type: 3}
      propertyPath: m_LocalEulerAnglesHint.z
      value: 0
      objectReference: {fileID: 0}
    - target: {fileID: 114071207091359978, guid: afaef0108a478c44a9eac26658bc29bf,
        type: 3}
      propertyPath: contentScale
      value: 1
      objectReference: {fileID: 0}
    - target: {fileID: 114071207091359978, guid: afaef0108a478c44a9eac26658bc29bf,
        type: 3}
      propertyPath: toolTipText
      value: Inner Core
      objectReference: {fileID: 0}
    - target: {fileID: 114071207091359978, guid: afaef0108a478c44a9eac26658bc29bf,
        type: 3}
      propertyPath: backgroundPadding.x
      value: 0.025
      objectReference: {fileID: 0}
    - target: {fileID: 114071207091359978, guid: afaef0108a478c44a9eac26658bc29bf,
        type: 3}
      propertyPath: m_Enabled
      value: 1
      objectReference: {fileID: 0}
    - target: {fileID: 114071207091359978, guid: afaef0108a478c44a9eac26658bc29bf,
        type: 3}
      propertyPath: showHighlight
      value: 0
      objectReference: {fileID: 0}
    - target: {fileID: 114071207091359978, guid: afaef0108a478c44a9eac26658bc29bf,
        type: 3}
      propertyPath: showConnector
      value: 1
      objectReference: {fileID: 0}
    - target: {fileID: 114071207091359978, guid: afaef0108a478c44a9eac26658bc29bf,
        type: 3}
      propertyPath: showBackground
      value: 1
      objectReference: {fileID: 0}
    - target: {fileID: 114254035704318198, guid: afaef0108a478c44a9eac26658bc29bf,
        type: 3}
      propertyPath: startPoint.position.x
      value: 7.1054274e-15
      objectReference: {fileID: 0}
    - target: {fileID: 114254035704318198, guid: afaef0108a478c44a9eac26658bc29bf,
        type: 3}
      propertyPath: startPoint.position.y
      value: -0.00000005456924
      objectReference: {fileID: 0}
    - target: {fileID: 114254035704318198, guid: afaef0108a478c44a9eac26658bc29bf,
        type: 3}
      propertyPath: startPoint.position.z
      value: 0.00000006877312
      objectReference: {fileID: 0}
    - target: {fileID: 114254035704318198, guid: afaef0108a478c44a9eac26658bc29bf,
        type: 3}
      propertyPath: lineStartClamp
      value: 0.0001
      objectReference: {fileID: 0}
    - target: {fileID: 114254035704318198, guid: afaef0108a478c44a9eac26658bc29bf,
        type: 3}
      propertyPath: lineEndClamp
      value: 0.9999
      objectReference: {fileID: 0}
    - target: {fileID: 114254035704318198, guid: afaef0108a478c44a9eac26658bc29bf,
        type: 3}
      propertyPath: endPoint.position.x
      value: 0.10074994
      objectReference: {fileID: 0}
    - target: {fileID: 114254035704318198, guid: afaef0108a478c44a9eac26658bc29bf,
        type: 3}
      propertyPath: endPoint.position.y
      value: 0.23349854
      objectReference: {fileID: 0}
    - target: {fileID: 114254035704318198, guid: afaef0108a478c44a9eac26658bc29bf,
        type: 3}
      propertyPath: endPoint.position.z
      value: -0.10000002
      objectReference: {fileID: 0}
    - target: {fileID: 114254035704318198, guid: afaef0108a478c44a9eac26658bc29bf,
        type: 3}
      propertyPath: m_Enabled
      value: 1
      objectReference: {fileID: 0}
    - target: {fileID: 120256979407580908, guid: afaef0108a478c44a9eac26658bc29bf,
        type: 3}
      propertyPath: m_Enabled
      value: 0
      objectReference: {fileID: 0}
    - target: {fileID: 120256979407580908, guid: afaef0108a478c44a9eac26658bc29bf,
        type: 3}
      propertyPath: m_Positions.Array.data[0].x
      value: 0.8474617
      objectReference: {fileID: 0}
    - target: {fileID: 120256979407580908, guid: afaef0108a478c44a9eac26658bc29bf,
        type: 3}
      propertyPath: m_Positions.Array.data[0].y
      value: -0.023884445
      objectReference: {fileID: 0}
    - target: {fileID: 120256979407580908, guid: afaef0108a478c44a9eac26658bc29bf,
        type: 3}
      propertyPath: m_Positions.Array.data[0].z
      value: 0.84873056
      objectReference: {fileID: 0}
    - target: {fileID: 120256979407580908, guid: afaef0108a478c44a9eac26658bc29bf,
        type: 3}
      propertyPath: m_Positions.Array.data[1].x
      value: 0.84749115
      objectReference: {fileID: 0}
    - target: {fileID: 120256979407580908, guid: afaef0108a478c44a9eac26658bc29bf,
        type: 3}
      propertyPath: m_Positions.Array.data[1].y
      value: -0.016481966
      objectReference: {fileID: 0}
    - target: {fileID: 120256979407580908, guid: afaef0108a478c44a9eac26658bc29bf,
        type: 3}
      propertyPath: m_Positions.Array.data[1].z
      value: 0.8408593
      objectReference: {fileID: 0}
    - target: {fileID: 120256979407580908, guid: afaef0108a478c44a9eac26658bc29bf,
        type: 3}
      propertyPath: m_Positions.Array.data[2].x
      value: 0.8475206
      objectReference: {fileID: 0}
    - target: {fileID: 120256979407580908, guid: afaef0108a478c44a9eac26658bc29bf,
        type: 3}
      propertyPath: m_Positions.Array.data[2].y
      value: -0.009079456
      objectReference: {fileID: 0}
    - target: {fileID: 120256979407580908, guid: afaef0108a478c44a9eac26658bc29bf,
        type: 3}
      propertyPath: m_Positions.Array.data[2].z
      value: 0.8329881
      objectReference: {fileID: 0}
    - target: {fileID: 120256979407580908, guid: afaef0108a478c44a9eac26658bc29bf,
        type: 3}
      propertyPath: m_Positions.Array.data[3].x
      value: 0.8475499
      objectReference: {fileID: 0}
    - target: {fileID: 120256979407580908, guid: afaef0108a478c44a9eac26658bc29bf,
        type: 3}
      propertyPath: m_Positions.Array.data[3].y
      value: -0.0016769767
      objectReference: {fileID: 0}
    - target: {fileID: 120256979407580908, guid: afaef0108a478c44a9eac26658bc29bf,
        type: 3}
      propertyPath: m_Positions.Array.data[3].z
      value: 0.8251169
      objectReference: {fileID: 0}
    - target: {fileID: 120256979407580908, guid: afaef0108a478c44a9eac26658bc29bf,
        type: 3}
      propertyPath: m_Positions.Array.data[4].x
      value: 0.84757936
      objectReference: {fileID: 0}
    - target: {fileID: 120256979407580908, guid: afaef0108a478c44a9eac26658bc29bf,
        type: 3}
      propertyPath: m_Positions.Array.data[4].y
      value: 0.005725533
      objectReference: {fileID: 0}
    - target: {fileID: 120256979407580908, guid: afaef0108a478c44a9eac26658bc29bf,
        type: 3}
      propertyPath: m_Positions.Array.data[4].z
      value: 0.8172456
      objectReference: {fileID: 0}
    - target: {fileID: 120256979407580908, guid: afaef0108a478c44a9eac26658bc29bf,
        type: 3}
      propertyPath: m_Positions.Array.data[5].x
      value: 0.8476088
      objectReference: {fileID: 0}
    - target: {fileID: 120256979407580908, guid: afaef0108a478c44a9eac26658bc29bf,
        type: 3}
      propertyPath: m_Positions.Array.data[5].y
      value: 0.013128012
      objectReference: {fileID: 0}
    - target: {fileID: 120256979407580908, guid: afaef0108a478c44a9eac26658bc29bf,
        type: 3}
      propertyPath: m_Positions.Array.data[5].z
      value: 0.8093744
      objectReference: {fileID: 0}
    - target: {fileID: 120256979407580908, guid: afaef0108a478c44a9eac26658bc29bf,
        type: 3}
      propertyPath: m_Positions.Array.data[6].x
      value: 0.84763825
      objectReference: {fileID: 0}
    - target: {fileID: 120256979407580908, guid: afaef0108a478c44a9eac26658bc29bf,
        type: 3}
      propertyPath: m_Positions.Array.data[6].y
      value: 0.020530522
      objectReference: {fileID: 0}
    - target: {fileID: 120256979407580908, guid: afaef0108a478c44a9eac26658bc29bf,
        type: 3}
      propertyPath: m_Positions.Array.data[6].z
      value: 0.8015032
      objectReference: {fileID: 0}
    - target: {fileID: 120256979407580908, guid: afaef0108a478c44a9eac26658bc29bf,
        type: 3}
      propertyPath: m_Positions.Array.data[7].x
      value: 0.8476676
      objectReference: {fileID: 0}
    - target: {fileID: 120256979407580908, guid: afaef0108a478c44a9eac26658bc29bf,
        type: 3}
      propertyPath: m_Positions.Array.data[7].y
      value: 0.027933002
      objectReference: {fileID: 0}
    - target: {fileID: 120256979407580908, guid: afaef0108a478c44a9eac26658bc29bf,
        type: 3}
      propertyPath: m_Positions.Array.data[7].z
      value: 0.7936319
      objectReference: {fileID: 0}
    - target: {fileID: 120256979407580908, guid: afaef0108a478c44a9eac26658bc29bf,
        type: 3}
      propertyPath: m_Positions.Array.data[8].x
      value: 0.847697
      objectReference: {fileID: 0}
    - target: {fileID: 120256979407580908, guid: afaef0108a478c44a9eac26658bc29bf,
        type: 3}
      propertyPath: m_Positions.Array.data[8].y
      value: 0.03533551
      objectReference: {fileID: 0}
    - target: {fileID: 120256979407580908, guid: afaef0108a478c44a9eac26658bc29bf,
        type: 3}
      propertyPath: m_Positions.Array.data[8].z
      value: 0.7857607
      objectReference: {fileID: 0}
    - target: {fileID: 120256979407580908, guid: afaef0108a478c44a9eac26658bc29bf,
        type: 3}
      propertyPath: m_Positions.Array.data[9].x
      value: 0.84772646
      objectReference: {fileID: 0}
    - target: {fileID: 120256979407580908, guid: afaef0108a478c44a9eac26658bc29bf,
        type: 3}
      propertyPath: m_Positions.Array.data[9].y
      value: 0.04273799
      objectReference: {fileID: 0}
    - target: {fileID: 120256979407580908, guid: afaef0108a478c44a9eac26658bc29bf,
        type: 3}
      propertyPath: m_Positions.Array.data[9].z
      value: 0.7778895
      objectReference: {fileID: 0}
    - target: {fileID: 120256979407580908, guid: afaef0108a478c44a9eac26658bc29bf,
        type: 3}
      propertyPath: m_Positions.Array.data[10].x
      value: 0.8477558
      objectReference: {fileID: 0}
    - target: {fileID: 120256979407580908, guid: afaef0108a478c44a9eac26658bc29bf,
        type: 3}
      propertyPath: m_Positions.Array.data[10].y
      value: 0.0501405
      objectReference: {fileID: 0}
    - target: {fileID: 120256979407580908, guid: afaef0108a478c44a9eac26658bc29bf,
        type: 3}
      propertyPath: m_Positions.Array.data[10].z
      value: 0.7700182
      objectReference: {fileID: 0}
    - target: {fileID: 120256979407580908, guid: afaef0108a478c44a9eac26658bc29bf,
        type: 3}
      propertyPath: m_Positions.Array.data[11].x
      value: 0.84778523
      objectReference: {fileID: 0}
    - target: {fileID: 120256979407580908, guid: afaef0108a478c44a9eac26658bc29bf,
        type: 3}
      propertyPath: m_Positions.Array.data[11].y
      value: 0.05754298
      objectReference: {fileID: 0}
    - target: {fileID: 120256979407580908, guid: afaef0108a478c44a9eac26658bc29bf,
        type: 3}
      propertyPath: m_Positions.Array.data[11].z
      value: 0.762147
      objectReference: {fileID: 0}
    - target: {fileID: 120256979407580908, guid: afaef0108a478c44a9eac26658bc29bf,
        type: 3}
      propertyPath: m_Positions.Array.data[12].x
      value: 0.84781456
      objectReference: {fileID: 0}
    - target: {fileID: 120256979407580908, guid: afaef0108a478c44a9eac26658bc29bf,
        type: 3}
      propertyPath: m_Positions.Array.data[12].y
      value: 0.06494546
      objectReference: {fileID: 0}
    - target: {fileID: 120256979407580908, guid: afaef0108a478c44a9eac26658bc29bf,
        type: 3}
      propertyPath: m_Positions.Array.data[12].z
      value: 0.7542758
      objectReference: {fileID: 0}
    - target: {fileID: 120256979407580908, guid: afaef0108a478c44a9eac26658bc29bf,
        type: 3}
      propertyPath: m_Positions.Array.data[13].x
      value: 0.847844
      objectReference: {fileID: 0}
    - target: {fileID: 120256979407580908, guid: afaef0108a478c44a9eac26658bc29bf,
        type: 3}
      propertyPath: m_Positions.Array.data[13].y
      value: 0.07234797
      objectReference: {fileID: 0}
    - target: {fileID: 120256979407580908, guid: afaef0108a478c44a9eac26658bc29bf,
        type: 3}
      propertyPath: m_Positions.Array.data[13].z
      value: 0.74640465
      objectReference: {fileID: 0}
    - target: {fileID: 120256979407580908, guid: afaef0108a478c44a9eac26658bc29bf,
        type: 3}
      propertyPath: m_Positions.Array.data[14].x
      value: 0.84787345
      objectReference: {fileID: 0}
    - target: {fileID: 120256979407580908, guid: afaef0108a478c44a9eac26658bc29bf,
        type: 3}
      propertyPath: m_Positions.Array.data[14].y
      value: 0.07975048
      objectReference: {fileID: 0}
    - target: {fileID: 120256979407580908, guid: afaef0108a478c44a9eac26658bc29bf,
        type: 3}
      propertyPath: m_Positions.Array.data[14].z
      value: 0.7385334
      objectReference: {fileID: 0}
    - target: {fileID: 120256979407580908, guid: afaef0108a478c44a9eac26658bc29bf,
        type: 3}
      propertyPath: m_Positions.Array.data[15].x
      value: 0.8479028
      objectReference: {fileID: 0}
    - target: {fileID: 120256979407580908, guid: afaef0108a478c44a9eac26658bc29bf,
        type: 3}
      propertyPath: m_Positions.Array.data[15].y
      value: 0.08715296
      objectReference: {fileID: 0}
    - target: {fileID: 120256979407580908, guid: afaef0108a478c44a9eac26658bc29bf,
        type: 3}
      propertyPath: m_Positions.Array.data[15].z
      value: 0.7306621
      objectReference: {fileID: 0}
    - target: {fileID: 120256979407580908, guid: afaef0108a478c44a9eac26658bc29bf,
        type: 3}
      propertyPath: m_Parameters.widthMultiplier
      value: 0.01
      objectReference: {fileID: 0}
    - target: {fileID: 120256979407580908, guid: afaef0108a478c44a9eac26658bc29bf,
        type: 3}
      propertyPath: m_Parameters.widthCurve.m_Curve.Array.data[0].value
      value: 0.09970856
      objectReference: {fileID: 0}
    - target: {fileID: 120256979407580908, guid: afaef0108a478c44a9eac26658bc29bf,
        type: 3}
      propertyPath: m_Parameters.widthCurve.m_Curve.Array.data[1].value
      value: 0.09970856
      objectReference: {fileID: 0}
    - target: {fileID: 4892726138630008, guid: afaef0108a478c44a9eac26658bc29bf, type: 3}
      propertyPath: m_LocalScale.x
      value: 0.0985
      objectReference: {fileID: 0}
    - target: {fileID: 4983009381304104, guid: afaef0108a478c44a9eac26658bc29bf, type: 3}
      propertyPath: m_LocalPosition.y
      value: 0.1
      objectReference: {fileID: 0}
    - target: {fileID: 4599297741613436, guid: afaef0108a478c44a9eac26658bc29bf, type: 3}
      propertyPath: m_LocalPosition.x
      value: 0.15
      objectReference: {fileID: 0}
    - target: {fileID: 4599297741613436, guid: afaef0108a478c44a9eac26658bc29bf, type: 3}
      propertyPath: m_LocalPosition.z
      value: -0.1
      objectReference: {fileID: 0}
<<<<<<< HEAD
    - target: {fileID: 4892726138630008, guid: afaef0108a478c44a9eac26658bc29bf, type: 3}
      propertyPath: m_LocalScale.x
      value: 0.0985
      objectReference: {fileID: 0}
    - target: {fileID: 1486990241750050, guid: afaef0108a478c44a9eac26658bc29bf, type: 3}
      propertyPath: m_IsActive
      value: 1
      objectReference: {fileID: 0}
    - target: {fileID: 4411840848280898, guid: afaef0108a478c44a9eac26658bc29bf, type: 3}
      propertyPath: m_LocalScale.x
      value: 1
      objectReference: {fileID: 0}
    - target: {fileID: 4411840848280898, guid: afaef0108a478c44a9eac26658bc29bf, type: 3}
      propertyPath: m_LocalScale.y
      value: 1
      objectReference: {fileID: 0}
    - target: {fileID: 4411840848280898, guid: afaef0108a478c44a9eac26658bc29bf, type: 3}
      propertyPath: m_LocalScale.z
      value: 1
      objectReference: {fileID: 0}
    - target: {fileID: 114570207066485496, guid: afaef0108a478c44a9eac26658bc29bf,
        type: 3}
      propertyPath: widthMultiplier
      value: 0.01
      objectReference: {fileID: 0}
    - target: {fileID: 114570207066485496, guid: afaef0108a478c44a9eac26658bc29bf,
=======
    - target: {fileID: 23685411902306870, guid: afaef0108a478c44a9eac26658bc29bf,
>>>>>>> a20eb054
        type: 3}
      propertyPath: m_Enabled
      value: 1
      objectReference: {fileID: 0}
    - target: {fileID: 114570207066485496, guid: afaef0108a478c44a9eac26658bc29bf,
        type: 3}
      propertyPath: lineWidth.m_Curve.Array.data[0].value
      value: 0.09970856
      objectReference: {fileID: 0}
    - target: {fileID: 114570207066485496, guid: afaef0108a478c44a9eac26658bc29bf,
        type: 3}
      propertyPath: lineWidth.m_Curve.Array.data[1].value
      value: 0.09970856
      objectReference: {fileID: 0}
    - target: {fileID: 23685411902306870, guid: afaef0108a478c44a9eac26658bc29bf,
        type: 3}
      propertyPath: m_Enabled
      value: 1
      objectReference: {fileID: 0}
    - target: {fileID: 7163764624166730909, guid: afaef0108a478c44a9eac26658bc29bf,
        type: 3}
      propertyPath: m_Enabled
      value: 0
      objectReference: {fileID: 0}
<<<<<<< HEAD
    - target: {fileID: 4363393872217298, guid: afaef0108a478c44a9eac26658bc29bf, type: 3}
      propertyPath: m_LocalRotation.w
      value: 1
      objectReference: {fileID: 0}
    - target: {fileID: 102171020286568432, guid: afaef0108a478c44a9eac26658bc29bf,
        type: 3}
      propertyPath: m_Text
      value: Inner Core
=======
    - target: {fileID: 4411840848280898, guid: afaef0108a478c44a9eac26658bc29bf, type: 3}
      propertyPath: m_LocalScale.x
      value: 1
      objectReference: {fileID: 0}
    - target: {fileID: 4411840848280898, guid: afaef0108a478c44a9eac26658bc29bf, type: 3}
      propertyPath: m_LocalScale.y
      value: 1
      objectReference: {fileID: 0}
    - target: {fileID: 4411840848280898, guid: afaef0108a478c44a9eac26658bc29bf, type: 3}
      propertyPath: m_LocalScale.z
      value: 1
>>>>>>> a20eb054
      objectReference: {fileID: 0}
    - target: {fileID: 1969122736175639554, guid: afaef0108a478c44a9eac26658bc29bf,
        type: 3}
      propertyPath: m_Enabled
      value: 0
      objectReference: {fileID: 0}
    - target: {fileID: 1969122736175639554, guid: afaef0108a478c44a9eac26658bc29bf,
        type: 3}
      propertyPath: m_Positions.Array.data[0].x
      value: 0.8479029
      objectReference: {fileID: 0}
    - target: {fileID: 1969122736175639554, guid: afaef0108a478c44a9eac26658bc29bf,
        type: 3}
      propertyPath: m_Positions.Array.data[0].y
      value: 0.11461973
      objectReference: {fileID: 0}
    - target: {fileID: 1969122736175639554, guid: afaef0108a478c44a9eac26658bc29bf,
        type: 3}
      propertyPath: m_Positions.Array.data[0].z
      value: 0.7306503
      objectReference: {fileID: 0}
    - target: {fileID: 1969122736175639554, guid: afaef0108a478c44a9eac26658bc29bf,
        type: 3}
      propertyPath: m_Positions.Array.data[1].x
      value: 0.87687445
      objectReference: {fileID: 0}
    - target: {fileID: 1969122736175639554, guid: afaef0108a478c44a9eac26658bc29bf,
        type: 3}
      propertyPath: m_Positions.Array.data[1].y
      value: 0.11461973
      objectReference: {fileID: 0}
    - target: {fileID: 1969122736175639554, guid: afaef0108a478c44a9eac26658bc29bf,
        type: 3}
      propertyPath: m_Positions.Array.data[1].z
      value: 0.70167875
      objectReference: {fileID: 0}
    - target: {fileID: 1969122736175639554, guid: afaef0108a478c44a9eac26658bc29bf,
        type: 3}
      propertyPath: m_Positions.Array.data[2].x
      value: 0.905846
      objectReference: {fileID: 0}
    - target: {fileID: 1969122736175639554, guid: afaef0108a478c44a9eac26658bc29bf,
        type: 3}
      propertyPath: m_Positions.Array.data[2].y
      value: 0.11461973
      objectReference: {fileID: 0}
    - target: {fileID: 1969122736175639554, guid: afaef0108a478c44a9eac26658bc29bf,
        type: 3}
      propertyPath: m_Positions.Array.data[2].z
      value: 0.6727072
      objectReference: {fileID: 0}
    - target: {fileID: 1969122736175639554, guid: afaef0108a478c44a9eac26658bc29bf,
        type: 3}
      propertyPath: m_Positions.Array.data[3].x
      value: 0.905846
      objectReference: {fileID: 0}
    - target: {fileID: 1969122736175639554, guid: afaef0108a478c44a9eac26658bc29bf,
        type: 3}
      propertyPath: m_Positions.Array.data[3].y
      value: 0.10089189
      objectReference: {fileID: 0}
    - target: {fileID: 1969122736175639554, guid: afaef0108a478c44a9eac26658bc29bf,
        type: 3}
      propertyPath: m_Positions.Array.data[3].z
      value: 0.6727072
      objectReference: {fileID: 0}
    - target: {fileID: 1969122736175639554, guid: afaef0108a478c44a9eac26658bc29bf,
        type: 3}
      propertyPath: m_Positions.Array.data[4].x
      value: 0.905846
      objectReference: {fileID: 0}
    - target: {fileID: 1969122736175639554, guid: afaef0108a478c44a9eac26658bc29bf,
        type: 3}
      propertyPath: m_Positions.Array.data[4].y
      value: 0.087164074
      objectReference: {fileID: 0}
    - target: {fileID: 1969122736175639554, guid: afaef0108a478c44a9eac26658bc29bf,
        type: 3}
      propertyPath: m_Positions.Array.data[4].z
      value: 0.6727072
      objectReference: {fileID: 0}
    - target: {fileID: 1969122736175639554, guid: afaef0108a478c44a9eac26658bc29bf,
        type: 3}
      propertyPath: m_Positions.Array.data[5].x
      value: 0.87687445
      objectReference: {fileID: 0}
    - target: {fileID: 1969122736175639554, guid: afaef0108a478c44a9eac26658bc29bf,
        type: 3}
      propertyPath: m_Positions.Array.data[5].y
      value: 0.087164074
      objectReference: {fileID: 0}
    - target: {fileID: 1969122736175639554, guid: afaef0108a478c44a9eac26658bc29bf,
        type: 3}
      propertyPath: m_Positions.Array.data[5].z
      value: 0.70167875
      objectReference: {fileID: 0}
    - target: {fileID: 1969122736175639554, guid: afaef0108a478c44a9eac26658bc29bf,
        type: 3}
      propertyPath: m_Positions.Array.data[6].x
      value: 0.8479029
      objectReference: {fileID: 0}
    - target: {fileID: 1969122736175639554, guid: afaef0108a478c44a9eac26658bc29bf,
        type: 3}
      propertyPath: m_Positions.Array.data[6].y
      value: 0.087164074
      objectReference: {fileID: 0}
    - target: {fileID: 1969122736175639554, guid: afaef0108a478c44a9eac26658bc29bf,
        type: 3}
      propertyPath: m_Positions.Array.data[6].z
      value: 0.7306503
      objectReference: {fileID: 0}
    - target: {fileID: 1969122736175639554, guid: afaef0108a478c44a9eac26658bc29bf,
        type: 3}
      propertyPath: m_Positions.Array.data[7].x
      value: 0.8479029
      objectReference: {fileID: 0}
    - target: {fileID: 1969122736175639554, guid: afaef0108a478c44a9eac26658bc29bf,
        type: 3}
      propertyPath: m_Positions.Array.data[7].y
      value: 0.10089189
      objectReference: {fileID: 0}
    - target: {fileID: 1969122736175639554, guid: afaef0108a478c44a9eac26658bc29bf,
        type: 3}
      propertyPath: m_Positions.Array.data[7].z
      value: 0.7306503
      objectReference: {fileID: 0}
    - target: {fileID: 4363393872217298, guid: afaef0108a478c44a9eac26658bc29bf, type: 3}
      propertyPath: m_LocalRotation.w
      value: 1
      objectReference: {fileID: 0}
    - target: {fileID: 102171020286568432, guid: afaef0108a478c44a9eac26658bc29bf,
        type: 3}
      propertyPath: m_Text
      value: Inner Core
      objectReference: {fileID: 0}
    m_RemovedComponents: []
  m_SourcePrefab: {fileID: 100100000, guid: afaef0108a478c44a9eac26658bc29bf, type: 3}
--- !u!1 &343206304 stripped
GameObject:
  m_CorrespondingSourceObject: {fileID: 1486990241750050, guid: afaef0108a478c44a9eac26658bc29bf,
    type: 3}
  m_PrefabInstance: {fileID: 343206303}
  m_PrefabAsset: {fileID: 0}
--- !u!1 &343206305 stripped
GameObject:
  m_CorrespondingSourceObject: {fileID: 1083549605185280, guid: afaef0108a478c44a9eac26658bc29bf,
    type: 3}
  m_PrefabInstance: {fileID: 343206303}
  m_PrefabAsset: {fileID: 0}
--- !u!114 &343206306
MonoBehaviour:
  m_ObjectHideFlags: 0
  m_CorrespondingSourceObject: {fileID: 0}
  m_PrefabInstance: {fileID: 0}
  m_PrefabAsset: {fileID: 0}
  m_GameObject: {fileID: 343206304}
  m_Enabled: 1
  m_EditorHideFlags: 0
  m_Script: {fileID: 11500000, guid: 2547b4dd088644d6aaf64f45df657c79, type: 3}
  m_Name: 
  m_EditorClassIdentifier: 
  pivotAxis: 6
  targetTransform: {fileID: 0}
--- !u!1001 &343538864
PrefabInstance:
  m_ObjectHideFlags: 0
  serializedVersion: 2
  m_Modification:
    m_TransformParent: {fileID: 532207851}
    m_Modifications:
    - target: {fileID: 1083549605185280, guid: afaef0108a478c44a9eac26658bc29bf, type: 3}
      propertyPath: m_Name
      value: Simple Line ToolTip
      objectReference: {fileID: 0}
    - target: {fileID: 4510122080978026, guid: afaef0108a478c44a9eac26658bc29bf, type: 3}
      propertyPath: m_LocalPosition.x
      value: -0.09800002
      objectReference: {fileID: 0}
    - target: {fileID: 4510122080978026, guid: afaef0108a478c44a9eac26658bc29bf, type: 3}
      propertyPath: m_LocalPosition.y
      value: 0.21300006
      objectReference: {fileID: 0}
    - target: {fileID: 4510122080978026, guid: afaef0108a478c44a9eac26658bc29bf, type: 3}
      propertyPath: m_LocalPosition.z
      value: -0.44400004
      objectReference: {fileID: 0}
    - target: {fileID: 4510122080978026, guid: afaef0108a478c44a9eac26658bc29bf, type: 3}
      propertyPath: m_LocalRotation.x
      value: -0.000000020008216
      objectReference: {fileID: 0}
    - target: {fileID: 4510122080978026, guid: afaef0108a478c44a9eac26658bc29bf, type: 3}
      propertyPath: m_LocalRotation.y
      value: 0.35151318
      objectReference: {fileID: 0}
    - target: {fileID: 4510122080978026, guid: afaef0108a478c44a9eac26658bc29bf, type: 3}
      propertyPath: m_LocalRotation.z
      value: 0.000000006514282
      objectReference: {fileID: 0}
    - target: {fileID: 4510122080978026, guid: afaef0108a478c44a9eac26658bc29bf, type: 3}
      propertyPath: m_LocalRotation.w
      value: -0.936183
      objectReference: {fileID: 0}
    - target: {fileID: 4510122080978026, guid: afaef0108a478c44a9eac26658bc29bf, type: 3}
      propertyPath: m_RootOrder
      value: 1
      objectReference: {fileID: 0}
    - target: {fileID: 4510122080978026, guid: afaef0108a478c44a9eac26658bc29bf, type: 3}
      propertyPath: m_LocalEulerAnglesHint.x
      value: 0
      objectReference: {fileID: 0}
    - target: {fileID: 4510122080978026, guid: afaef0108a478c44a9eac26658bc29bf, type: 3}
      propertyPath: m_LocalEulerAnglesHint.y
      value: 0
      objectReference: {fileID: 0}
    - target: {fileID: 4510122080978026, guid: afaef0108a478c44a9eac26658bc29bf, type: 3}
      propertyPath: m_LocalEulerAnglesHint.z
      value: 0
      objectReference: {fileID: 0}
    - target: {fileID: 114071207091359978, guid: afaef0108a478c44a9eac26658bc29bf,
        type: 3}
      propertyPath: toolTipText
      value: Camera
      objectReference: {fileID: 0}
    - target: {fileID: 114071207091359978, guid: afaef0108a478c44a9eac26658bc29bf,
        type: 3}
      propertyPath: contentScale
      value: 1.5
      objectReference: {fileID: 0}
    - target: {fileID: 114254035704318198, guid: afaef0108a478c44a9eac26658bc29bf,
        type: 3}
      propertyPath: startPoint.position.x
      value: 0.000000091801844
      objectReference: {fileID: 0}
    - target: {fileID: 114254035704318198, guid: afaef0108a478c44a9eac26658bc29bf,
        type: 3}
      propertyPath: startPoint.position.y
      value: 0.000000031230233
      objectReference: {fileID: 0}
    - target: {fileID: 114254035704318198, guid: afaef0108a478c44a9eac26658bc29bf,
        type: 3}
      propertyPath: startPoint.position.z
      value: -0.00000035647764
      objectReference: {fileID: 0}
    - target: {fileID: 114254035704318198, guid: afaef0108a478c44a9eac26658bc29bf,
        type: 3}
      propertyPath: endPoint.position.x
      value: -0.22630611
      objectReference: {fileID: 0}
    - target: {fileID: 114254035704318198, guid: afaef0108a478c44a9eac26658bc29bf,
        type: 3}
      propertyPath: endPoint.position.y
      value: 0.16441539
      objectReference: {fileID: 0}
    - target: {fileID: 114254035704318198, guid: afaef0108a478c44a9eac26658bc29bf,
        type: 3}
      propertyPath: endPoint.position.z
      value: 0.10566788
      objectReference: {fileID: 0}
    - target: {fileID: 114254035704318198, guid: afaef0108a478c44a9eac26658bc29bf,
        type: 3}
      propertyPath: endPoint.rotation.x
      value: -0.003924759
      objectReference: {fileID: 0}
    - target: {fileID: 114254035704318198, guid: afaef0108a478c44a9eac26658bc29bf,
        type: 3}
      propertyPath: endPoint.rotation.y
      value: 0.13997434
      objectReference: {fileID: 0}
    - target: {fileID: 114254035704318198, guid: afaef0108a478c44a9eac26658bc29bf,
        type: 3}
      propertyPath: endPoint.rotation.z
      value: -0.032129817
      objectReference: {fileID: 0}
    - target: {fileID: 114254035704318198, guid: afaef0108a478c44a9eac26658bc29bf,
        type: 3}
      propertyPath: endPoint.rotation.w
      value: 0.9896259
      objectReference: {fileID: 0}
    - target: {fileID: 120256979407580908, guid: afaef0108a478c44a9eac26658bc29bf,
        type: 3}
      propertyPath: m_Enabled
      value: 1
      objectReference: {fileID: 0}
    - target: {fileID: 120256979407580908, guid: afaef0108a478c44a9eac26658bc29bf,
        type: 3}
      propertyPath: m_Positions.Array.data[0].x
      value: -0.14988425
      objectReference: {fileID: 0}
    - target: {fileID: 120256979407580908, guid: afaef0108a478c44a9eac26658bc29bf,
        type: 3}
      propertyPath: m_Positions.Array.data[0].y
      value: -0.48199984
      objectReference: {fileID: 0}
    - target: {fileID: 120256979407580908, guid: afaef0108a478c44a9eac26658bc29bf,
        type: 3}
      propertyPath: m_Positions.Array.data[0].z
      value: 0.98485374
      objectReference: {fileID: 0}
    - target: {fileID: 120256979407580908, guid: afaef0108a478c44a9eac26658bc29bf,
        type: 3}
      propertyPath: m_Positions.Array.data[1].x
      value: -0.3851604
      objectReference: {fileID: 0}
    - target: {fileID: 120256979407580908, guid: afaef0108a478c44a9eac26658bc29bf,
        type: 3}
      propertyPath: m_Positions.Array.data[1].y
      value: -0.31758448
      objectReference: {fileID: 0}
    - target: {fileID: 120256979407580908, guid: afaef0108a478c44a9eac26658bc29bf,
        type: 3}
      propertyPath: m_Positions.Array.data[1].z
      value: 1.0686715
      objectReference: {fileID: 0}
    - target: {fileID: 4892726138630008, guid: afaef0108a478c44a9eac26658bc29bf, type: 3}
      propertyPath: m_LocalScale.x
      value: 0.12509291
      objectReference: {fileID: 0}
    - target: {fileID: 114957968741241876, guid: afaef0108a478c44a9eac26658bc29bf,
        type: 3}
      propertyPath: target
      value: 
      objectReference: {fileID: 297573103}
    - target: {fileID: 7446970764068212843, guid: afaef0108a478c44a9eac26658bc29bf,
        type: 3}
      propertyPath: m_text
      value: Camera
      objectReference: {fileID: 0}
    - target: {fileID: 7446970764068212843, guid: afaef0108a478c44a9eac26658bc29bf,
        type: 3}
      propertyPath: m_textInfo.characterCount
      value: 6
      objectReference: {fileID: 0}
    - target: {fileID: 7446970764068212843, guid: afaef0108a478c44a9eac26658bc29bf,
        type: 3}
      propertyPath: m_textInfo.spaceCount
      value: 0
      objectReference: {fileID: 0}
    - target: {fileID: 7446970764068212843, guid: afaef0108a478c44a9eac26658bc29bf,
        type: 3}
      propertyPath: m_textInfo.wordCount
      value: 1
      objectReference: {fileID: 0}
    - target: {fileID: 7446970764068212843, guid: afaef0108a478c44a9eac26658bc29bf,
        type: 3}
      propertyPath: m_havePropertiesChanged
      value: 1
      objectReference: {fileID: 0}
    - target: {fileID: 7446970764068212843, guid: afaef0108a478c44a9eac26658bc29bf,
        type: 3}
      propertyPath: m_isInputParsingRequired
      value: 1
      objectReference: {fileID: 0}
    - target: {fileID: 4983009381304104, guid: afaef0108a478c44a9eac26658bc29bf, type: 3}
      propertyPath: m_LocalPosition.x
      value: 0
      objectReference: {fileID: 0}
    - target: {fileID: 4983009381304104, guid: afaef0108a478c44a9eac26658bc29bf, type: 3}
      propertyPath: m_LocalPosition.y
      value: 0
      objectReference: {fileID: 0}
    - target: {fileID: 4983009381304104, guid: afaef0108a478c44a9eac26658bc29bf, type: 3}
      propertyPath: m_LocalPosition.z
      value: 0
      objectReference: {fileID: 0}
    - target: {fileID: 4599297741613436, guid: afaef0108a478c44a9eac26658bc29bf, type: 3}
      propertyPath: m_LocalPosition.x
      value: -0.32012585
      objectReference: {fileID: 0}
    - target: {fileID: 4599297741613436, guid: afaef0108a478c44a9eac26658bc29bf, type: 3}
      propertyPath: m_LocalPosition.y
      value: 0.19063044
      objectReference: {fileID: 0}
    - target: {fileID: 4599297741613436, guid: afaef0108a478c44a9eac26658bc29bf, type: 3}
      propertyPath: m_LocalPosition.z
      value: 0.10566814
      objectReference: {fileID: 0}
    - target: {fileID: 1486990241750050, guid: afaef0108a478c44a9eac26658bc29bf, type: 3}
      propertyPath: m_IsActive
      value: 1
      objectReference: {fileID: 0}
    - target: {fileID: 8935381897906158519, guid: afaef0108a478c44a9eac26658bc29bf,
        type: 3}
      propertyPath: m_Mesh
      value: 
      objectReference: {fileID: 0}
    - target: {fileID: 4411840848280898, guid: afaef0108a478c44a9eac26658bc29bf, type: 3}
      propertyPath: m_LocalScale.x
      value: 1.5
      objectReference: {fileID: 0}
    - target: {fileID: 4411840848280898, guid: afaef0108a478c44a9eac26658bc29bf, type: 3}
      propertyPath: m_LocalScale.y
      value: 1.5
      objectReference: {fileID: 0}
    - target: {fileID: 4411840848280898, guid: afaef0108a478c44a9eac26658bc29bf, type: 3}
      propertyPath: m_LocalScale.z
      value: 1.5
      objectReference: {fileID: 0}
    m_RemovedComponents: []
  m_SourcePrefab: {fileID: 100100000, guid: afaef0108a478c44a9eac26658bc29bf, type: 3}
--- !u!4 &343538865 stripped
Transform:
  m_CorrespondingSourceObject: {fileID: 4510122080978026, guid: afaef0108a478c44a9eac26658bc29bf,
    type: 3}
  m_PrefabInstance: {fileID: 343538864}
  m_PrefabAsset: {fileID: 0}
--- !u!1 &365752473
GameObject:
  m_ObjectHideFlags: 0
  m_CorrespondingSourceObject: {fileID: 100004, guid: bb88669a3463b36438d9225a3ecd3a35,
    type: 3}
  m_PrefabInstance: {fileID: 0}
  m_PrefabAsset: {fileID: 0}
  serializedVersion: 6
  m_Component:
  - component: {fileID: 365752474}
  - component: {fileID: 365752476}
  - component: {fileID: 365752475}
  m_Layer: 0
  m_Name: Platonic
  m_TagString: Untagged
  m_Icon: {fileID: 0}
  m_NavMeshLayer: 0
  m_StaticEditorFlags: 0
  m_IsActive: 1
--- !u!4 &365752474
Transform:
  m_ObjectHideFlags: 0
  m_CorrespondingSourceObject: {fileID: 400004, guid: bb88669a3463b36438d9225a3ecd3a35,
    type: 3}
  m_PrefabInstance: {fileID: 0}
  m_PrefabAsset: {fileID: 0}
  m_GameObject: {fileID: 365752473}
  m_LocalRotation: {x: 0, y: -0, z: -0, w: 1}
  m_LocalPosition: {x: -0, y: 0, z: 0}
  m_LocalScale: {x: 1, y: 1, z: 1}
  m_Children: []
  m_Father: {fileID: 1286762433}
  m_RootOrder: 0
  m_LocalEulerAnglesHint: {x: 0, y: 0, z: 0}
--- !u!23 &365752475
MeshRenderer:
  m_ObjectHideFlags: 0
  m_CorrespondingSourceObject: {fileID: 2300000, guid: bb88669a3463b36438d9225a3ecd3a35,
    type: 3}
  m_PrefabInstance: {fileID: 0}
  m_PrefabAsset: {fileID: 0}
  m_GameObject: {fileID: 365752473}
  m_Enabled: 1
  m_CastShadows: 1
  m_ReceiveShadows: 1
  m_DynamicOccludee: 1
  m_MotionVectors: 1
  m_LightProbeUsage: 1
  m_ReflectionProbeUsage: 1
  m_RenderingLayerMask: 4294967295
  m_RendererPriority: 0
  m_Materials:
  - {fileID: 2100000, guid: cb74390ea57642f8b5ca0aa8f5fb38c1, type: 2}
  m_StaticBatchInfo:
    firstSubMesh: 0
    subMeshCount: 0
  m_StaticBatchRoot: {fileID: 0}
  m_ProbeAnchor: {fileID: 0}
  m_LightProbeVolumeOverride: {fileID: 0}
  m_ScaleInLightmap: 1
  m_PreserveUVs: 0
  m_IgnoreNormalsForChartDetection: 0
  m_ImportantGI: 0
  m_StitchLightmapSeams: 0
  m_SelectedEditorRenderState: 3
  m_MinimumChartSize: 4
  m_AutoUVMaxDistance: 0.5
  m_AutoUVMaxAngle: 89
  m_LightmapParameters: {fileID: 0}
  m_SortingLayerID: 0
  m_SortingLayer: 0
  m_SortingOrder: 0
--- !u!33 &365752476
MeshFilter:
  m_ObjectHideFlags: 0
  m_CorrespondingSourceObject: {fileID: 3300000, guid: bb88669a3463b36438d9225a3ecd3a35,
    type: 3}
  m_PrefabInstance: {fileID: 0}
  m_PrefabAsset: {fileID: 0}
  m_GameObject: {fileID: 365752473}
  m_Mesh: {fileID: 4300000, guid: bb88669a3463b36438d9225a3ecd3a35, type: 3}
--- !u!1 &375210844
GameObject:
  m_ObjectHideFlags: 0
  m_CorrespondingSourceObject: {fileID: 0}
  m_PrefabInstance: {fileID: 0}
  m_PrefabAsset: {fileID: 0}
  serializedVersion: 6
  m_Component:
  - component: {fileID: 375210845}
  - component: {fileID: 375210850}
  - component: {fileID: 375210849}
  - component: {fileID: 375210848}
  - component: {fileID: 375210847}
  - component: {fileID: 375210846}
  m_Layer: 0
  m_Name: Main Camera
  m_TagString: MainCamera
  m_Icon: {fileID: 0}
  m_NavMeshLayer: 0
  m_StaticEditorFlags: 0
  m_IsActive: 1
--- !u!4 &375210845
Transform:
  m_ObjectHideFlags: 0
  m_CorrespondingSourceObject: {fileID: 0}
  m_PrefabInstance: {fileID: 0}
  m_PrefabAsset: {fileID: 0}
  m_GameObject: {fileID: 375210844}
  m_LocalRotation: {x: -0, y: -0, z: -0, w: 1}
  m_LocalPosition: {x: 0, y: 0, z: 0}
  m_LocalScale: {x: 1, y: 1, z: 1}
  m_Children: []
  m_Father: {fileID: 1978387419}
  m_RootOrder: 0
  m_LocalEulerAnglesHint: {x: 0, y: 0, z: 0}
--- !u!114 &375210846
MonoBehaviour:
  m_ObjectHideFlags: 0
  m_CorrespondingSourceObject: {fileID: 0}
  m_PrefabInstance: {fileID: 0}
  m_PrefabAsset: {fileID: 0}
  m_GameObject: {fileID: 375210844}
  m_Enabled: 1
  m_EditorHideFlags: 0
  m_Script: {fileID: 11500000, guid: bf98dd1206224111a38765365e98e207, type: 3}
  m_Name: 
  m_EditorClassIdentifier: 
  setCursorInvisibleWhenFocusLocked: 0
  maxGazeCollisionDistance: 10
  raycastLayerMasks:
  - serializedVersion: 2
    m_Bits: 4294967291
  stabilizer:
    storedStabilitySamples: 60
  gazeTransform: {fileID: 0}
  minHeadVelocityThreshold: 0.5
  maxHeadVelocityThreshold: 2
  useEyeTracking: 1
--- !u!114 &375210847
MonoBehaviour:
  m_ObjectHideFlags: 0
  m_CorrespondingSourceObject: {fileID: 0}
  m_PrefabInstance: {fileID: 0}
  m_PrefabAsset: {fileID: 0}
  m_GameObject: {fileID: 375210844}
  m_Enabled: 1
  m_EditorHideFlags: 0
  m_Script: {fileID: 11500000, guid: 7a21b486d0bb44444b1418aaa38b44de, type: 3}
  m_Name: 
  m_EditorClassIdentifier: 
  m_HorizontalAxis: Horizontal
  m_VerticalAxis: Vertical
  m_SubmitButton: Submit
  m_CancelButton: Cancel
  m_InputActionsPerSecond: 10
  m_RepeatDelay: 0.5
  m_ForceModuleActive: 0
--- !u!114 &375210848
MonoBehaviour:
  m_ObjectHideFlags: 0
  m_CorrespondingSourceObject: {fileID: 0}
  m_PrefabInstance: {fileID: 0}
  m_PrefabAsset: {fileID: 0}
  m_GameObject: {fileID: 375210844}
  m_Enabled: 1
  m_EditorHideFlags: 0
  m_Script: {fileID: -619905303, guid: f70555f144d8491a825f0804e09c671c, type: 3}
  m_Name: 
  m_EditorClassIdentifier: 
  m_FirstSelected: {fileID: 0}
  m_sendNavigationEvents: 1
  m_DragThreshold: 10
--- !u!81 &375210849
AudioListener:
  m_ObjectHideFlags: 0
  m_CorrespondingSourceObject: {fileID: 0}
  m_PrefabInstance: {fileID: 0}
  m_PrefabAsset: {fileID: 0}
  m_GameObject: {fileID: 375210844}
  m_Enabled: 1
--- !u!20 &375210850
Camera:
  m_ObjectHideFlags: 0
  m_CorrespondingSourceObject: {fileID: 0}
  m_PrefabInstance: {fileID: 0}
  m_PrefabAsset: {fileID: 0}
  m_GameObject: {fileID: 375210844}
  m_Enabled: 1
  serializedVersion: 2
  m_ClearFlags: 1
  m_BackGroundColor: {r: 0, g: 0, b: 0, a: 1}
  m_projectionMatrixMode: 1
  m_SensorSize: {x: 36, y: 24}
  m_LensShift: {x: 0, y: 0}
  m_GateFitMode: 2
  m_FocalLength: 50
  m_NormalizedViewPortRect:
    serializedVersion: 2
    x: 0
    y: 0
    width: 1
    height: 1
  near clip plane: 0.1
  far clip plane: 1000
  field of view: 60
  orthographic: 0
  orthographic size: 5
  m_Depth: 0
  m_CullingMask:
    serializedVersion: 2
    m_Bits: 4294967295
  m_RenderingPath: -1
  m_TargetTexture: {fileID: 0}
  m_TargetDisplay: 0
  m_TargetEye: 3
  m_HDR: 1
  m_AllowMSAA: 1
  m_AllowDynamicResolution: 0
  m_ForceIntoRT: 0
  m_OcclusionCulling: 1
  m_StereoConvergence: 10
  m_StereoSeparation: 0.022
--- !u!4 &392948878
Transform:
  m_ObjectHideFlags: 0
  m_CorrespondingSourceObject: {fileID: 4753320988497866, guid: a900c08743a94c328074df8bbe3eb63c,
    type: 3}
  m_PrefabInstance: {fileID: 0}
  m_PrefabAsset: {fileID: 0}
  m_GameObject: {fileID: 543097130}
  m_LocalRotation: {x: 0, y: -0.38268343, z: 0, w: 0.92387956}
  m_LocalPosition: {x: -1.401, y: 3.328, z: 2.799}
  m_LocalScale: {x: 0.4975738, y: 0.4975738, z: 0.4975738}
  m_Children:
  - {fileID: 792227568}
  m_Father: {fileID: 1595493452}
  m_RootOrder: 0
  m_LocalEulerAnglesHint: {x: 0, y: -45, z: 0}
--- !u!1 &394629843
GameObject:
  m_ObjectHideFlags: 0
  m_CorrespondingSourceObject: {fileID: 0}
  m_PrefabInstance: {fileID: 0}
  m_PrefabAsset: {fileID: 0}
  serializedVersion: 6
  m_Component:
  - component: {fileID: 394629847}
  - component: {fileID: 394629846}
  - component: {fileID: 394629845}
  - component: {fileID: 394629844}
  m_Layer: 0
  m_Name: POI-Antenna
  m_TagString: Untagged
  m_Icon: {fileID: 0}
  m_NavMeshLayer: 0
  m_StaticEditorFlags: 0
  m_IsActive: 1
--- !u!135 &394629844
SphereCollider:
  m_ObjectHideFlags: 0
  m_CorrespondingSourceObject: {fileID: 0}
  m_PrefabInstance: {fileID: 0}
  m_PrefabAsset: {fileID: 0}
  m_GameObject: {fileID: 394629843}
  m_Material: {fileID: 0}
  m_IsTrigger: 0
  m_Enabled: 1
  serializedVersion: 2
  m_Radius: 0.5
  m_Center: {x: 0, y: 0, z: 0}
--- !u!23 &394629845
MeshRenderer:
  m_ObjectHideFlags: 0
  m_CorrespondingSourceObject: {fileID: 0}
  m_PrefabInstance: {fileID: 0}
  m_PrefabAsset: {fileID: 0}
  m_GameObject: {fileID: 394629843}
  m_Enabled: 1
  m_CastShadows: 1
  m_ReceiveShadows: 1
  m_DynamicOccludee: 1
  m_MotionVectors: 1
  m_LightProbeUsage: 1
  m_ReflectionProbeUsage: 1
  m_RenderingLayerMask: 1
  m_RendererPriority: 0
  m_Materials:
  - {fileID: 2100000, guid: a50237e3265fe9149a16e889fd8d8b4c, type: 2}
  m_StaticBatchInfo:
    firstSubMesh: 0
    subMeshCount: 0
  m_StaticBatchRoot: {fileID: 0}
  m_ProbeAnchor: {fileID: 0}
  m_LightProbeVolumeOverride: {fileID: 0}
  m_ScaleInLightmap: 1
  m_PreserveUVs: 0
  m_IgnoreNormalsForChartDetection: 0
  m_ImportantGI: 0
  m_StitchLightmapSeams: 0
  m_SelectedEditorRenderState: 3
  m_MinimumChartSize: 4
  m_AutoUVMaxDistance: 0.5
  m_AutoUVMaxAngle: 89
  m_LightmapParameters: {fileID: 0}
  m_SortingLayerID: 0
  m_SortingLayer: 0
  m_SortingOrder: 0
--- !u!33 &394629846
MeshFilter:
  m_ObjectHideFlags: 0
  m_CorrespondingSourceObject: {fileID: 0}
  m_PrefabInstance: {fileID: 0}
  m_PrefabAsset: {fileID: 0}
  m_GameObject: {fileID: 394629843}
  m_Mesh: {fileID: 10207, guid: 0000000000000000e000000000000000, type: 0}
--- !u!4 &394629847
Transform:
  m_ObjectHideFlags: 0
  m_CorrespondingSourceObject: {fileID: 0}
  m_PrefabInstance: {fileID: 0}
  m_PrefabAsset: {fileID: 0}
  m_GameObject: {fileID: 394629843}
  m_LocalRotation: {x: -0.000000006514282, y: 0.936183, z: -0.000000020008214, w: 0.35151315}
  m_LocalPosition: {x: -0.076, y: 0.0643, z: 0.2667}
  m_LocalScale: {x: 0.012321502, y: 0.0123215, z: 0.012321502}
  m_Children: []
  m_Father: {fileID: 92468370}
  m_RootOrder: 3
  m_LocalEulerAnglesHint: {x: 0, y: 0, z: 0}
--- !u!1 &532207850
GameObject:
  m_ObjectHideFlags: 0
  m_CorrespondingSourceObject: {fileID: 0}
  m_PrefabInstance: {fileID: 0}
  m_PrefabAsset: {fileID: 0}
  serializedVersion: 6
  m_Component:
  - component: {fileID: 532207851}
  - component: {fileID: 532207854}
  - component: {fileID: 532207853}
  - component: {fileID: 532207852}
  - component: {fileID: 532207855}
  m_Layer: 0
  m_Name: MarsCuriosityRover
  m_TagString: Untagged
  m_Icon: {fileID: 0}
  m_NavMeshLayer: 0
  m_StaticEditorFlags: 0
  m_IsActive: 1
--- !u!4 &532207851
Transform:
  m_ObjectHideFlags: 0
  m_CorrespondingSourceObject: {fileID: 0}
  m_PrefabInstance: {fileID: 0}
  m_PrefabAsset: {fileID: 0}
  m_GameObject: {fileID: 532207850}
  m_LocalRotation: {x: -0, y: 0.30685222, z: -0, w: 0.95175725}
  m_LocalPosition: {x: -0.084, y: 2.895, z: 2.957}
  m_LocalScale: {x: 1, y: 1, z: 1}
  m_Children:
  - {fileID: 92468370}
  - {fileID: 343538865}
  - {fileID: 1808134390}
  - {fileID: 1003583355}
  - {fileID: 161574832}
  - {fileID: 688873602}
  m_Father: {fileID: 1595493452}
  m_RootOrder: 6
  m_LocalEulerAnglesHint: {x: 0, y: 35.739002, z: 0}
--- !u!82 &532207852
AudioSource:
  m_ObjectHideFlags: 0
  m_CorrespondingSourceObject: {fileID: 0}
  m_PrefabInstance: {fileID: 0}
  m_PrefabAsset: {fileID: 0}
  m_GameObject: {fileID: 532207850}
  m_Enabled: 1
  serializedVersion: 4
  OutputAudioMixerGroup: {fileID: 0}
  m_audioClip: {fileID: 0}
  m_PlayOnAwake: 1
  m_Volume: 1
  m_Pitch: 1
  Loop: 0
  Mute: 0
  Spatialize: 0
  SpatializePostEffects: 0
  Priority: 128
  DopplerLevel: 1
  MinDistance: 1
  MaxDistance: 500
  Pan2D: 0
  rolloffMode: 0
  BypassEffects: 0
  BypassListenerEffects: 0
  BypassReverbZones: 0
  rolloffCustomCurve:
    serializedVersion: 2
    m_Curve:
    - serializedVersion: 3
      time: 0
      value: 1
      inSlope: 0
      outSlope: 0
      tangentMode: 0
      weightedMode: 0
      inWeight: 0.33333334
      outWeight: 0.33333334
    - serializedVersion: 3
      time: 1
      value: 0
      inSlope: 0
      outSlope: 0
      tangentMode: 0
      weightedMode: 0
      inWeight: 0.33333334
      outWeight: 0.33333334
    m_PreInfinity: 2
    m_PostInfinity: 2
    m_RotationOrder: 4
  panLevelCustomCurve:
    serializedVersion: 2
    m_Curve:
    - serializedVersion: 3
      time: 0
      value: 0
      inSlope: 0
      outSlope: 0
      tangentMode: 0
      weightedMode: 0
      inWeight: 0.33333334
      outWeight: 0.33333334
    m_PreInfinity: 2
    m_PostInfinity: 2
    m_RotationOrder: 4
  spreadCustomCurve:
    serializedVersion: 2
    m_Curve:
    - serializedVersion: 3
      time: 0
      value: 0
      inSlope: 0
      outSlope: 0
      tangentMode: 0
      weightedMode: 0
      inWeight: 0.33333334
      outWeight: 0.33333334
    m_PreInfinity: 2
    m_PostInfinity: 2
    m_RotationOrder: 4
  reverbZoneMixCustomCurve:
    serializedVersion: 2
    m_Curve:
    - serializedVersion: 3
      time: 0
      value: 1
      inSlope: 0
      outSlope: 0
      tangentMode: 0
      weightedMode: 0
      inWeight: 0.33333334
      outWeight: 0.33333334
    m_PreInfinity: 2
    m_PostInfinity: 2
    m_RotationOrder: 4
--- !u!114 &532207853
MonoBehaviour:
  m_ObjectHideFlags: 0
  m_CorrespondingSourceObject: {fileID: 0}
  m_PrefabInstance: {fileID: 0}
  m_PrefabAsset: {fileID: 0}
  m_GameObject: {fileID: 532207850}
  m_Enabled: 1
  m_EditorHideFlags: 0
  m_Script: {fileID: 11500000, guid: 03daa81ea5f685f4ebf6e32038d058ca, type: 3}
  m_Name: 
  m_EditorClassIdentifier: 
  hostTransform: {fileID: 532207851}
  manipulationType: 2
  twoHandedManipulationType: 5
  allowFarManipulation: 1
  oneHandRotationModeNear: 6
  oneHandRotationModeFar: 6
  releaseBehavior: 3
  constraintOnRotation: 2
  constraintOnMovement: 0
  smoothingActive: 1
  smoothingAmountOneHandManip: 0.001
  OnManipulationStarted:
    m_PersistentCalls:
      m_Calls:
      - m_Target: {fileID: 532207852}
        m_MethodName: PlayOneShot
        m_Mode: 2
        m_Arguments:
          m_ObjectArgument: {fileID: 8300000, guid: 72d90092d0f1a734eb1cfcf71b8fa2e4,
            type: 3}
          m_ObjectArgumentAssemblyTypeName: UnityEngine.AudioClip, UnityEngine
          m_IntArgument: 0
          m_FloatArgument: 0
          m_StringArgument: 
          m_BoolArgument: 0
        m_CallState: 2
    m_TypeName: Microsoft.MixedReality.Toolkit.UI.ManipulationEvent, Microsoft.MixedReality.Toolkit.SDK,
      Version=0.0.0.0, Culture=neutral, PublicKeyToken=null
  OnManipulationEnded:
    m_PersistentCalls:
      m_Calls:
      - m_Target: {fileID: 532207852}
        m_MethodName: PlayOneShot
        m_Mode: 2
        m_Arguments:
          m_ObjectArgument: {fileID: 8300000, guid: ec33d8a6027c1574390812966f8aef94,
            type: 3}
          m_ObjectArgumentAssemblyTypeName: UnityEngine.AudioClip, UnityEngine
          m_IntArgument: 0
          m_FloatArgument: 0
          m_StringArgument: 
          m_BoolArgument: 0
        m_CallState: 2
    m_TypeName: Microsoft.MixedReality.Toolkit.UI.ManipulationEvent, Microsoft.MixedReality.Toolkit.SDK,
      Version=0.0.0.0, Culture=neutral, PublicKeyToken=null
  OnHoverEntered:
    m_PersistentCalls:
      m_Calls: []
    m_TypeName: Microsoft.MixedReality.Toolkit.UI.ManipulationEvent, Microsoft.MixedReality.Toolkit.SDK,
      Version=0.0.0.0, Culture=neutral, PublicKeyToken=null
  OnHoverExited:
    m_PersistentCalls:
      m_Calls: []
    m_TypeName: Microsoft.MixedReality.Toolkit.UI.ManipulationEvent, Microsoft.MixedReality.Toolkit.SDK,
      Version=0.0.0.0, Culture=neutral, PublicKeyToken=null
--- !u!65 &532207854
BoxCollider:
  m_ObjectHideFlags: 0
  m_CorrespondingSourceObject: {fileID: 0}
  m_PrefabInstance: {fileID: 0}
  m_PrefabAsset: {fileID: 0}
  m_GameObject: {fileID: 532207850}
  m_Material: {fileID: 0}
  m_IsTrigger: 0
  m_Enabled: 1
  serializedVersion: 2
  m_Size: {x: 0.49636883, y: 0.3977992, z: 0.74976856}
  m_Center: {x: 0.002486555, y: -0.0008433014, z: -0.3512271}
--- !u!114 &532207855
MonoBehaviour:
  m_ObjectHideFlags: 0
  m_CorrespondingSourceObject: {fileID: 0}
  m_PrefabInstance: {fileID: 0}
  m_PrefabAsset: {fileID: 0}
  m_GameObject: {fileID: 532207850}
  m_Enabled: 1
  m_EditorHideFlags: 0
  m_Script: {fileID: 11500000, guid: 5afd5316c63705643b3daba5a6e923bd, type: 3}
  m_Name: 
  m_EditorClassIdentifier: 
  ShowTetherWhenManipulating: 0
--- !u!1 &543097130
GameObject:
  m_ObjectHideFlags: 0
  m_CorrespondingSourceObject: {fileID: 1951033628531078, guid: a900c08743a94c328074df8bbe3eb63c,
    type: 3}
  m_PrefabInstance: {fileID: 0}
  m_PrefabAsset: {fileID: 0}
  serializedVersion: 6
  m_Component:
  - component: {fileID: 392948878}
  m_Layer: 0
  m_Name: SceneDescriptionPanel
  m_TagString: Untagged
  m_Icon: {fileID: 0}
  m_NavMeshLayer: 0
  m_StaticEditorFlags: 0
  m_IsActive: 1
--- !u!1001 &576226217
PrefabInstance:
  m_ObjectHideFlags: 0
  serializedVersion: 2
  m_Modification:
    m_TransformParent: {fileID: 1595493452}
    m_Modifications:
    - target: {fileID: 4649356724422132, guid: 4e88d209b9ebe8b42a4d4748bd9b7141, type: 3}
      propertyPath: m_LocalPosition.x
      value: -0.9250001
      objectReference: {fileID: 0}
    - target: {fileID: 4649356724422132, guid: 4e88d209b9ebe8b42a4d4748bd9b7141, type: 3}
      propertyPath: m_LocalPosition.y
      value: 3.6449997
      objectReference: {fileID: 0}
    - target: {fileID: 4649356724422132, guid: 4e88d209b9ebe8b42a4d4748bd9b7141, type: 3}
      propertyPath: m_LocalPosition.z
      value: 3.0810003
      objectReference: {fileID: 0}
    - target: {fileID: 4649356724422132, guid: 4e88d209b9ebe8b42a4d4748bd9b7141, type: 3}
      propertyPath: m_LocalRotation.x
      value: -0
      objectReference: {fileID: 0}
    - target: {fileID: 4649356724422132, guid: 4e88d209b9ebe8b42a4d4748bd9b7141, type: 3}
      propertyPath: m_LocalRotation.y
      value: -0
      objectReference: {fileID: 0}
    - target: {fileID: 4649356724422132, guid: 4e88d209b9ebe8b42a4d4748bd9b7141, type: 3}
      propertyPath: m_LocalRotation.z
      value: -0
      objectReference: {fileID: 0}
    - target: {fileID: 4649356724422132, guid: 4e88d209b9ebe8b42a4d4748bd9b7141, type: 3}
      propertyPath: m_LocalRotation.w
      value: 1
      objectReference: {fileID: 0}
    - target: {fileID: 4649356724422132, guid: 4e88d209b9ebe8b42a4d4748bd9b7141, type: 3}
      propertyPath: m_RootOrder
      value: 8
      objectReference: {fileID: 0}
    - target: {fileID: 4649356724422132, guid: 4e88d209b9ebe8b42a4d4748bd9b7141, type: 3}
      propertyPath: m_LocalScale.x
      value: 1
      objectReference: {fileID: 0}
    - target: {fileID: 4649356724422132, guid: 4e88d209b9ebe8b42a4d4748bd9b7141, type: 3}
      propertyPath: m_LocalScale.y
      value: 1
      objectReference: {fileID: 0}
    - target: {fileID: 4649356724422132, guid: 4e88d209b9ebe8b42a4d4748bd9b7141, type: 3}
      propertyPath: m_LocalScale.z
      value: 1
      objectReference: {fileID: 0}
    - target: {fileID: 114794069409157716, guid: 4e88d209b9ebe8b42a4d4748bd9b7141,
        type: 3}
      propertyPath: ReverseLineColorDirections
      value: 0
      objectReference: {fileID: 0}
    - target: {fileID: 114794069409157716, guid: 4e88d209b9ebe8b42a4d4748bd9b7141,
        type: 3}
      propertyPath: toolTipLine
      value: 
      objectReference: {fileID: 576226218}
    - target: {fileID: 114794069409157716, guid: 4e88d209b9ebe8b42a4d4748bd9b7141,
        type: 3}
      propertyPath: toolTipText
      value: Constrained Parabola Tooltip
      objectReference: {fileID: 0}
    - target: {fileID: 114794069409157716, guid: 4e88d209b9ebe8b42a4d4748bd9b7141,
        type: 3}
      propertyPath: attachPointType
      value: 9
      objectReference: {fileID: 0}
    - target: {fileID: 114794069409157716, guid: 4e88d209b9ebe8b42a4d4748bd9b7141,
        type: 3}
      propertyPath: contentScale
      value: 1
      objectReference: {fileID: 0}
    - target: {fileID: 114794069409157716, guid: 4e88d209b9ebe8b42a4d4748bd9b7141,
        type: 3}
      propertyPath: fontSize
      value: 26
      objectReference: {fileID: 0}
    - target: {fileID: 114794069409157716, guid: 4e88d209b9ebe8b42a4d4748bd9b7141,
        type: 3}
      propertyPath: showHighlight
      value: 0
      objectReference: {fileID: 0}
    - target: {fileID: 114355726734100340, guid: 4e88d209b9ebe8b42a4d4748bd9b7141,
        type: 3}
      propertyPath: target
      value: 
      objectReference: {fileID: 775880693}
    - target: {fileID: 114728234058611596, guid: 4e88d209b9ebe8b42a4d4748bd9b7141,
        type: 3}
      propertyPath: toolTipContent
      value: 
      objectReference: {fileID: 125058000}
    - target: {fileID: 114158392181191990, guid: 4e88d209b9ebe8b42a4d4748bd9b7141,
        type: 3}
      propertyPath: customLineTransform
      value: 
      objectReference: {fileID: 775880691}
    - target: {fileID: 114158392181191990, guid: 4e88d209b9ebe8b42a4d4748bd9b7141,
        type: 3}
      propertyPath: startPoint.position.x
      value: 0.23024607
      objectReference: {fileID: 0}
    - target: {fileID: 114158392181191990, guid: 4e88d209b9ebe8b42a4d4748bd9b7141,
        type: 3}
      propertyPath: startPoint.position.y
      value: -0.08360702
      objectReference: {fileID: 0}
    - target: {fileID: 114158392181191990, guid: 4e88d209b9ebe8b42a4d4748bd9b7141,
        type: 3}
      propertyPath: startPoint.position.z
      value: -0.041173935
      objectReference: {fileID: 0}
    - target: {fileID: 114158392181191990, guid: 4e88d209b9ebe8b42a4d4748bd9b7141,
        type: 3}
      propertyPath: endPoint.position.x
      value: -2.5606997
      objectReference: {fileID: 0}
    - target: {fileID: 114158392181191990, guid: 4e88d209b9ebe8b42a4d4748bd9b7141,
        type: 3}
      propertyPath: endPoint.position.y
      value: 2.0006213
      objectReference: {fileID: 0}
    - target: {fileID: 114158392181191990, guid: 4e88d209b9ebe8b42a4d4748bd9b7141,
        type: 3}
      propertyPath: endPoint.position.z
      value: -0.7774182
      objectReference: {fileID: 0}
    - target: {fileID: 114158392181191990, guid: 4e88d209b9ebe8b42a4d4748bd9b7141,
        type: 3}
      propertyPath: height
      value: 1
      objectReference: {fileID: 0}
    - target: {fileID: 114600377394130268, guid: 4e88d209b9ebe8b42a4d4748bd9b7141,
        type: 3}
      propertyPath: lineColor.key0.r
      value: 1
      objectReference: {fileID: 0}
    - target: {fileID: 114600377394130268, guid: 4e88d209b9ebe8b42a4d4748bd9b7141,
        type: 3}
      propertyPath: lineColor.key0.g
      value: 0
      objectReference: {fileID: 0}
    - target: {fileID: 114600377394130268, guid: 4e88d209b9ebe8b42a4d4748bd9b7141,
        type: 3}
      propertyPath: lineColor.key0.b
      value: 0
      objectReference: {fileID: 0}
    - target: {fileID: 114600377394130268, guid: 4e88d209b9ebe8b42a4d4748bd9b7141,
        type: 3}
      propertyPath: lineColor.key1.g
      value: 0.57621086
      objectReference: {fileID: 0}
    - target: {fileID: 114600377394130268, guid: 4e88d209b9ebe8b42a4d4748bd9b7141,
        type: 3}
      propertyPath: lineColor.key1.b
      value: 0.08018869
      objectReference: {fileID: 0}
    - target: {fileID: 114600377394130268, guid: 4e88d209b9ebe8b42a4d4748bd9b7141,
        type: 3}
      propertyPath: lineColor.key2.r
      value: 1
      objectReference: {fileID: 0}
    - target: {fileID: 114600377394130268, guid: 4e88d209b9ebe8b42a4d4748bd9b7141,
        type: 3}
      propertyPath: lineColor.key2.g
      value: 0.9192714
      objectReference: {fileID: 0}
    - target: {fileID: 114600377394130268, guid: 4e88d209b9ebe8b42a4d4748bd9b7141,
        type: 3}
      propertyPath: lineColor.key2.b
      value: 0.23113209
      objectReference: {fileID: 0}
    - target: {fileID: 114600377394130268, guid: 4e88d209b9ebe8b42a4d4748bd9b7141,
        type: 3}
      propertyPath: lineColor.ctime1
      value: 15998
      objectReference: {fileID: 0}
    - target: {fileID: 114600377394130268, guid: 4e88d209b9ebe8b42a4d4748bd9b7141,
        type: 3}
      propertyPath: lineColor.ctime2
      value: 42598
      objectReference: {fileID: 0}
    - target: {fileID: 114600377394130268, guid: 4e88d209b9ebe8b42a4d4748bd9b7141,
        type: 3}
      propertyPath: lineColor.m_NumColorKeys
      value: 4
      objectReference: {fileID: 0}
    - target: {fileID: 114600377394130268, guid: 4e88d209b9ebe8b42a4d4748bd9b7141,
        type: 3}
      propertyPath: lineColor.key1.r
      value: 1
      objectReference: {fileID: 0}
    - target: {fileID: 114600377394130268, guid: 4e88d209b9ebe8b42a4d4748bd9b7141,
        type: 3}
      propertyPath: lineColor.key3.r
      value: 1
      objectReference: {fileID: 0}
    - target: {fileID: 114600377394130268, guid: 4e88d209b9ebe8b42a4d4748bd9b7141,
        type: 3}
      propertyPath: lineColor.key3.g
      value: 1
      objectReference: {fileID: 0}
    - target: {fileID: 114600377394130268, guid: 4e88d209b9ebe8b42a4d4748bd9b7141,
        type: 3}
      propertyPath: lineColor.key3.b
      value: 1
      objectReference: {fileID: 0}
    - target: {fileID: 114600377394130268, guid: 4e88d209b9ebe8b42a4d4748bd9b7141,
        type: 3}
      propertyPath: lineColor.ctime3
      value: 65535
      objectReference: {fileID: 0}
    - target: {fileID: 114600377394130268, guid: 4e88d209b9ebe8b42a4d4748bd9b7141,
        type: 3}
      propertyPath: lineMaterial
      value: 
      objectReference: {fileID: 10306, guid: 0000000000000000f000000000000000, type: 0}
    - target: {fileID: 114600377394130268, guid: 4e88d209b9ebe8b42a4d4748bd9b7141,
        type: 3}
      propertyPath: lineColor.key2.a
      value: 1
      objectReference: {fileID: 0}
    - target: {fileID: 114600377394130268, guid: 4e88d209b9ebe8b42a4d4748bd9b7141,
        type: 3}
      propertyPath: lineColor.atime1
      value: 5204
      objectReference: {fileID: 0}
    - target: {fileID: 114600377394130268, guid: 4e88d209b9ebe8b42a4d4748bd9b7141,
        type: 3}
      propertyPath: lineColor.atime2
      value: 59753
      objectReference: {fileID: 0}
    - target: {fileID: 114600377394130268, guid: 4e88d209b9ebe8b42a4d4748bd9b7141,
        type: 3}
      propertyPath: lineColor.m_NumAlphaKeys
      value: 4
      objectReference: {fileID: 0}
    - target: {fileID: 114600377394130268, guid: 4e88d209b9ebe8b42a4d4748bd9b7141,
        type: 3}
      propertyPath: lineColor.key3.a
      value: 0
      objectReference: {fileID: 0}
    - target: {fileID: 114600377394130268, guid: 4e88d209b9ebe8b42a4d4748bd9b7141,
        type: 3}
      propertyPath: lineColor.atime3
      value: 65535
      objectReference: {fileID: 0}
    - target: {fileID: 114600377394130268, guid: 4e88d209b9ebe8b42a4d4748bd9b7141,
        type: 3}
      propertyPath: lineColor.key0.a
      value: 0
      objectReference: {fileID: 0}
    - target: {fileID: 114600377394130268, guid: 4e88d209b9ebe8b42a4d4748bd9b7141,
        type: 3}
      propertyPath: lineWidth.m_Curve.Array.data[0].value
      value: 0.25167847
      objectReference: {fileID: 0}
    - target: {fileID: 114600377394130268, guid: 4e88d209b9ebe8b42a4d4748bd9b7141,
        type: 3}
      propertyPath: lineWidth.m_Curve.Array.data[1].value
      value: 0.25167847
      objectReference: {fileID: 0}
    - target: {fileID: 120116089410604596, guid: 4e88d209b9ebe8b42a4d4748bd9b7141,
        type: 3}
      propertyPath: m_Parameters.colorGradient.key0.r
      value: 1
      objectReference: {fileID: 0}
    - target: {fileID: 120116089410604596, guid: 4e88d209b9ebe8b42a4d4748bd9b7141,
        type: 3}
      propertyPath: m_Parameters.colorGradient.key0.g
      value: 0
      objectReference: {fileID: 0}
    - target: {fileID: 120116089410604596, guid: 4e88d209b9ebe8b42a4d4748bd9b7141,
        type: 3}
      propertyPath: m_Parameters.colorGradient.key0.b
      value: 0
      objectReference: {fileID: 0}
    - target: {fileID: 120116089410604596, guid: 4e88d209b9ebe8b42a4d4748bd9b7141,
        type: 3}
      propertyPath: m_Parameters.colorGradient.key1.g
      value: 0.57621086
      objectReference: {fileID: 0}
    - target: {fileID: 120116089410604596, guid: 4e88d209b9ebe8b42a4d4748bd9b7141,
        type: 3}
      propertyPath: m_Parameters.colorGradient.key1.b
      value: 0.08018869
      objectReference: {fileID: 0}
    - target: {fileID: 120116089410604596, guid: 4e88d209b9ebe8b42a4d4748bd9b7141,
        type: 3}
      propertyPath: m_Parameters.colorGradient.key2.r
      value: 1
      objectReference: {fileID: 0}
    - target: {fileID: 120116089410604596, guid: 4e88d209b9ebe8b42a4d4748bd9b7141,
        type: 3}
      propertyPath: m_Parameters.colorGradient.key2.g
      value: 0.9192714
      objectReference: {fileID: 0}
    - target: {fileID: 120116089410604596, guid: 4e88d209b9ebe8b42a4d4748bd9b7141,
        type: 3}
      propertyPath: m_Parameters.colorGradient.key2.b
      value: 0.23113209
      objectReference: {fileID: 0}
    - target: {fileID: 120116089410604596, guid: 4e88d209b9ebe8b42a4d4748bd9b7141,
        type: 3}
      propertyPath: m_Parameters.colorGradient.ctime1
      value: 15998
      objectReference: {fileID: 0}
    - target: {fileID: 120116089410604596, guid: 4e88d209b9ebe8b42a4d4748bd9b7141,
        type: 3}
      propertyPath: m_Parameters.colorGradient.ctime2
      value: 42598
      objectReference: {fileID: 0}
    - target: {fileID: 120116089410604596, guid: 4e88d209b9ebe8b42a4d4748bd9b7141,
        type: 3}
      propertyPath: m_Parameters.colorGradient.m_NumColorKeys
      value: 4
      objectReference: {fileID: 0}
    - target: {fileID: 120116089410604596, guid: 4e88d209b9ebe8b42a4d4748bd9b7141,
        type: 3}
      propertyPath: m_Parameters.colorGradient.key1.r
      value: 1
      objectReference: {fileID: 0}
    - target: {fileID: 120116089410604596, guid: 4e88d209b9ebe8b42a4d4748bd9b7141,
        type: 3}
      propertyPath: m_Parameters.colorGradient.key3.r
      value: 1
      objectReference: {fileID: 0}
    - target: {fileID: 120116089410604596, guid: 4e88d209b9ebe8b42a4d4748bd9b7141,
        type: 3}
      propertyPath: m_Parameters.colorGradient.key3.g
      value: 1
      objectReference: {fileID: 0}
    - target: {fileID: 120116089410604596, guid: 4e88d209b9ebe8b42a4d4748bd9b7141,
        type: 3}
      propertyPath: m_Parameters.colorGradient.key3.b
      value: 1
      objectReference: {fileID: 0}
    - target: {fileID: 120116089410604596, guid: 4e88d209b9ebe8b42a4d4748bd9b7141,
        type: 3}
      propertyPath: m_Parameters.colorGradient.ctime3
      value: 65535
      objectReference: {fileID: 0}
    - target: {fileID: 120116089410604596, guid: 4e88d209b9ebe8b42a4d4748bd9b7141,
        type: 3}
      propertyPath: m_Materials.Array.data[0]
      value: 
      objectReference: {fileID: 10306, guid: 0000000000000000f000000000000000, type: 0}
    - target: {fileID: 120116089410604596, guid: 4e88d209b9ebe8b42a4d4748bd9b7141,
        type: 3}
      propertyPath: m_Positions.Array.data[0].x
      value: -0.43227118
      objectReference: {fileID: 0}
    - target: {fileID: 120116089410604596, guid: 4e88d209b9ebe8b42a4d4748bd9b7141,
        type: 3}
      propertyPath: m_Positions.Array.data[0].z
      value: 1.3753152
      objectReference: {fileID: 0}
    - target: {fileID: 120116089410604596, guid: 4e88d209b9ebe8b42a4d4748bd9b7141,
        type: 3}
      propertyPath: m_Positions.Array.data[1].x
      value: -0.42286423
      objectReference: {fileID: 0}
    - target: {fileID: 120116089410604596, guid: 4e88d209b9ebe8b42a4d4748bd9b7141,
        type: 3}
      propertyPath: m_Positions.Array.data[1].y
      value: -0.00685182
      objectReference: {fileID: 0}
    - target: {fileID: 120116089410604596, guid: 4e88d209b9ebe8b42a4d4748bd9b7141,
        type: 3}
      propertyPath: m_Positions.Array.data[1].z
      value: 1.3756164
      objectReference: {fileID: 0}
    - target: {fileID: 120116089410604596, guid: 4e88d209b9ebe8b42a4d4748bd9b7141,
        type: 3}
      propertyPath: m_Positions.Array.data[2].x
      value: -0.41345727
      objectReference: {fileID: 0}
    - target: {fileID: 120116089410604596, guid: 4e88d209b9ebe8b42a4d4748bd9b7141,
        type: 3}
      propertyPath: m_Positions.Array.data[2].y
      value: 0.017215952
      objectReference: {fileID: 0}
    - target: {fileID: 120116089410604596, guid: 4e88d209b9ebe8b42a4d4748bd9b7141,
        type: 3}
      propertyPath: m_Positions.Array.data[2].z
      value: 1.3759176
      objectReference: {fileID: 0}
    - target: {fileID: 120116089410604596, guid: 4e88d209b9ebe8b42a4d4748bd9b7141,
        type: 3}
      propertyPath: m_Positions.Array.data[3].x
      value: -0.40405032
      objectReference: {fileID: 0}
    - target: {fileID: 120116089410604596, guid: 4e88d209b9ebe8b42a4d4748bd9b7141,
        type: 3}
      propertyPath: m_Positions.Array.data[3].y
      value: 0.039544217
      objectReference: {fileID: 0}
    - target: {fileID: 120116089410604596, guid: 4e88d209b9ebe8b42a4d4748bd9b7141,
        type: 3}
      propertyPath: m_Positions.Array.data[3].z
      value: 1.3762188
      objectReference: {fileID: 0}
    - target: {fileID: 120116089410604596, guid: 4e88d209b9ebe8b42a4d4748bd9b7141,
        type: 3}
      propertyPath: m_Positions.Array.data[4].x
      value: -0.39464337
      objectReference: {fileID: 0}
    - target: {fileID: 120116089410604596, guid: 4e88d209b9ebe8b42a4d4748bd9b7141,
        type: 3}
      propertyPath: m_Positions.Array.data[4].y
      value: 0.060132977
      objectReference: {fileID: 0}
    - target: {fileID: 120116089410604596, guid: 4e88d209b9ebe8b42a4d4748bd9b7141,
        type: 3}
      propertyPath: m_Positions.Array.data[4].z
      value: 1.37652
      objectReference: {fileID: 0}
    - target: {fileID: 120116089410604596, guid: 4e88d209b9ebe8b42a4d4748bd9b7141,
        type: 3}
      propertyPath: m_Positions.Array.data[5].x
      value: -0.3852364
      objectReference: {fileID: 0}
    - target: {fileID: 120116089410604596, guid: 4e88d209b9ebe8b42a4d4748bd9b7141,
        type: 3}
      propertyPath: m_Positions.Array.data[5].y
      value: 0.078982234
      objectReference: {fileID: 0}
    - target: {fileID: 120116089410604596, guid: 4e88d209b9ebe8b42a4d4748bd9b7141,
        type: 3}
      propertyPath: m_Positions.Array.data[5].z
      value: 1.3768212
      objectReference: {fileID: 0}
    - target: {fileID: 120116089410604596, guid: 4e88d209b9ebe8b42a4d4748bd9b7141,
        type: 3}
      propertyPath: m_Positions.Array.data[6].x
      value: -0.37582946
      objectReference: {fileID: 0}
    - target: {fileID: 120116089410604596, guid: 4e88d209b9ebe8b42a4d4748bd9b7141,
        type: 3}
      propertyPath: m_Positions.Array.data[6].y
      value: 0.09609199
      objectReference: {fileID: 0}
    - target: {fileID: 120116089410604596, guid: 4e88d209b9ebe8b42a4d4748bd9b7141,
        type: 3}
      propertyPath: m_Positions.Array.data[6].z
      value: 1.3771224
      objectReference: {fileID: 0}
    - target: {fileID: 120116089410604596, guid: 4e88d209b9ebe8b42a4d4748bd9b7141,
        type: 3}
      propertyPath: m_Positions.Array.data[7].x
      value: -0.3664225
      objectReference: {fileID: 0}
    - target: {fileID: 120116089410604596, guid: 4e88d209b9ebe8b42a4d4748bd9b7141,
        type: 3}
      propertyPath: m_Positions.Array.data[7].y
      value: 0.11146223
      objectReference: {fileID: 0}
    - target: {fileID: 120116089410604596, guid: 4e88d209b9ebe8b42a4d4748bd9b7141,
        type: 3}
      propertyPath: m_Positions.Array.data[7].z
      value: 1.3774236
      objectReference: {fileID: 0}
    - target: {fileID: 120116089410604596, guid: 4e88d209b9ebe8b42a4d4748bd9b7141,
        type: 3}
      propertyPath: m_Positions.Array.data[8].x
      value: -0.35701555
      objectReference: {fileID: 0}
    - target: {fileID: 120116089410604596, guid: 4e88d209b9ebe8b42a4d4748bd9b7141,
        type: 3}
      propertyPath: m_Positions.Array.data[8].y
      value: 0.125093
      objectReference: {fileID: 0}
    - target: {fileID: 120116089410604596, guid: 4e88d209b9ebe8b42a4d4748bd9b7141,
        type: 3}
      propertyPath: m_Positions.Array.data[8].z
      value: 1.3777248
      objectReference: {fileID: 0}
    - target: {fileID: 120116089410604596, guid: 4e88d209b9ebe8b42a4d4748bd9b7141,
        type: 3}
      propertyPath: m_Positions.Array.data[9].x
      value: -0.3476086
      objectReference: {fileID: 0}
    - target: {fileID: 120116089410604596, guid: 4e88d209b9ebe8b42a4d4748bd9b7141,
        type: 3}
      propertyPath: m_Positions.Array.data[9].y
      value: 0.13698423
      objectReference: {fileID: 0}
    - target: {fileID: 120116089410604596, guid: 4e88d209b9ebe8b42a4d4748bd9b7141,
        type: 3}
      propertyPath: m_Positions.Array.data[9].z
      value: 1.378026
      objectReference: {fileID: 0}
    - target: {fileID: 120116089410604596, guid: 4e88d209b9ebe8b42a4d4748bd9b7141,
        type: 3}
      propertyPath: m_Positions.Array.data[10].x
      value: -0.33820164
      objectReference: {fileID: 0}
    - target: {fileID: 120116089410604596, guid: 4e88d209b9ebe8b42a4d4748bd9b7141,
        type: 3}
      propertyPath: m_Positions.Array.data[10].y
      value: 0.14713597
      objectReference: {fileID: 0}
    - target: {fileID: 120116089410604596, guid: 4e88d209b9ebe8b42a4d4748bd9b7141,
        type: 3}
      propertyPath: m_Positions.Array.data[10].z
      value: 1.3783273
      objectReference: {fileID: 0}
    - target: {fileID: 120116089410604596, guid: 4e88d209b9ebe8b42a4d4748bd9b7141,
        type: 3}
      propertyPath: m_Positions.Array.data[11].x
      value: -0.3287947
      objectReference: {fileID: 0}
    - target: {fileID: 120116089410604596, guid: 4e88d209b9ebe8b42a4d4748bd9b7141,
        type: 3}
      propertyPath: m_Positions.Array.data[11].y
      value: 0.15554819
      objectReference: {fileID: 0}
    - target: {fileID: 120116089410604596, guid: 4e88d209b9ebe8b42a4d4748bd9b7141,
        type: 3}
      propertyPath: m_Positions.Array.data[11].z
      value: 1.3786284
      objectReference: {fileID: 0}
    - target: {fileID: 120116089410604596, guid: 4e88d209b9ebe8b42a4d4748bd9b7141,
        type: 3}
      propertyPath: m_Positions.Array.data[12].x
      value: -0.31938773
      objectReference: {fileID: 0}
    - target: {fileID: 120116089410604596, guid: 4e88d209b9ebe8b42a4d4748bd9b7141,
        type: 3}
      propertyPath: m_Positions.Array.data[12].y
      value: 0.16222093
      objectReference: {fileID: 0}
    - target: {fileID: 120116089410604596, guid: 4e88d209b9ebe8b42a4d4748bd9b7141,
        type: 3}
      propertyPath: m_Positions.Array.data[12].z
      value: 1.3789296
      objectReference: {fileID: 0}
    - target: {fileID: 120116089410604596, guid: 4e88d209b9ebe8b42a4d4748bd9b7141,
        type: 3}
      propertyPath: m_Positions.Array.data[13].x
      value: -0.30998078
      objectReference: {fileID: 0}
    - target: {fileID: 120116089410604596, guid: 4e88d209b9ebe8b42a4d4748bd9b7141,
        type: 3}
      propertyPath: m_Positions.Array.data[13].y
      value: 0.16715413
      objectReference: {fileID: 0}
    - target: {fileID: 120116089410604596, guid: 4e88d209b9ebe8b42a4d4748bd9b7141,
        type: 3}
      propertyPath: m_Positions.Array.data[13].z
      value: 1.3792309
      objectReference: {fileID: 0}
    - target: {fileID: 120116089410604596, guid: 4e88d209b9ebe8b42a4d4748bd9b7141,
        type: 3}
      propertyPath: m_Positions.Array.data[14].x
      value: -0.30057383
      objectReference: {fileID: 0}
    - target: {fileID: 120116089410604596, guid: 4e88d209b9ebe8b42a4d4748bd9b7141,
        type: 3}
      propertyPath: m_Positions.Array.data[14].y
      value: 0.17034785
      objectReference: {fileID: 0}
    - target: {fileID: 120116089410604596, guid: 4e88d209b9ebe8b42a4d4748bd9b7141,
        type: 3}
      propertyPath: m_Positions.Array.data[14].z
      value: 1.3795321
      objectReference: {fileID: 0}
    - target: {fileID: 120116089410604596, guid: 4e88d209b9ebe8b42a4d4748bd9b7141,
        type: 3}
      propertyPath: m_Positions.Array.data[15].x
      value: -0.29116687
      objectReference: {fileID: 0}
    - target: {fileID: 120116089410604596, guid: 4e88d209b9ebe8b42a4d4748bd9b7141,
        type: 3}
      propertyPath: m_Positions.Array.data[15].y
      value: 0.17180206
      objectReference: {fileID: 0}
    - target: {fileID: 120116089410604596, guid: 4e88d209b9ebe8b42a4d4748bd9b7141,
        type: 3}
      propertyPath: m_Positions.Array.data[15].z
      value: 1.3798332
      objectReference: {fileID: 0}
    - target: {fileID: 120116089410604596, guid: 4e88d209b9ebe8b42a4d4748bd9b7141,
        type: 3}
      propertyPath: m_Positions.Array.data[0].y
      value: -0.0326591
      objectReference: {fileID: 0}
    - target: {fileID: 120116089410604596, guid: 4e88d209b9ebe8b42a4d4748bd9b7141,
        type: 3}
      propertyPath: m_Parameters.colorGradient.key2.a
      value: 1
      objectReference: {fileID: 0}
    - target: {fileID: 120116089410604596, guid: 4e88d209b9ebe8b42a4d4748bd9b7141,
        type: 3}
      propertyPath: m_Parameters.colorGradient.atime1
      value: 5204
      objectReference: {fileID: 0}
    - target: {fileID: 120116089410604596, guid: 4e88d209b9ebe8b42a4d4748bd9b7141,
        type: 3}
      propertyPath: m_Parameters.colorGradient.atime2
      value: 59753
      objectReference: {fileID: 0}
    - target: {fileID: 120116089410604596, guid: 4e88d209b9ebe8b42a4d4748bd9b7141,
        type: 3}
      propertyPath: m_Parameters.colorGradient.m_NumAlphaKeys
      value: 4
      objectReference: {fileID: 0}
    - target: {fileID: 120116089410604596, guid: 4e88d209b9ebe8b42a4d4748bd9b7141,
        type: 3}
      propertyPath: m_Parameters.colorGradient.key3.a
      value: 0
      objectReference: {fileID: 0}
    - target: {fileID: 120116089410604596, guid: 4e88d209b9ebe8b42a4d4748bd9b7141,
        type: 3}
      propertyPath: m_Parameters.colorGradient.atime3
      value: 65535
      objectReference: {fileID: 0}
    - target: {fileID: 120116089410604596, guid: 4e88d209b9ebe8b42a4d4748bd9b7141,
        type: 3}
      propertyPath: m_Parameters.colorGradient.key0.a
      value: 0
      objectReference: {fileID: 0}
    - target: {fileID: 120116089410604596, guid: 4e88d209b9ebe8b42a4d4748bd9b7141,
        type: 3}
      propertyPath: m_Enabled
      value: 1
      objectReference: {fileID: 0}
    - target: {fileID: 120116089410604596, guid: 4e88d209b9ebe8b42a4d4748bd9b7141,
        type: 3}
      propertyPath: m_Parameters.widthCurve.m_Curve.Array.data[0].value
      value: 0.25167847
      objectReference: {fileID: 0}
    - target: {fileID: 120116089410604596, guid: 4e88d209b9ebe8b42a4d4748bd9b7141,
        type: 3}
      propertyPath: m_Parameters.widthCurve.m_Curve.Array.data[1].value
      value: 0.25167847
      objectReference: {fileID: 0}
    - target: {fileID: 4633061480627984, guid: 4e88d209b9ebe8b42a4d4748bd9b7141, type: 3}
      propertyPath: m_LocalPosition.y
      value: -0.08360696
      objectReference: {fileID: 0}
    - target: {fileID: 4633061480627984, guid: 4e88d209b9ebe8b42a4d4748bd9b7141, type: 3}
      propertyPath: m_LocalPosition.x
      value: 0.23024595
      objectReference: {fileID: 0}
    - target: {fileID: 4633061480627984, guid: 4e88d209b9ebe8b42a4d4748bd9b7141, type: 3}
      propertyPath: m_LocalPosition.z
      value: -0.041173935
      objectReference: {fileID: 0}
    - target: {fileID: 4517565306006688, guid: 4e88d209b9ebe8b42a4d4748bd9b7141, type: 3}
      propertyPath: m_LocalPosition.x
      value: 0.44486284
      objectReference: {fileID: 0}
    - target: {fileID: 4517565306006688, guid: 4e88d209b9ebe8b42a4d4748bd9b7141, type: 3}
      propertyPath: m_LocalPosition.y
      value: 0.14159626
      objectReference: {fileID: 0}
    - target: {fileID: 4517565306006688, guid: 4e88d209b9ebe8b42a4d4748bd9b7141, type: 3}
      propertyPath: m_LocalPosition.z
      value: -0.03216648
      objectReference: {fileID: 0}
    - target: {fileID: 4104249324394746, guid: 4e88d209b9ebe8b42a4d4748bd9b7141, type: 3}
      propertyPath: m_LocalScale.x
      value: 0.16803125
      objectReference: {fileID: 0}
    - target: {fileID: 4104249324394746, guid: 4e88d209b9ebe8b42a4d4748bd9b7141, type: 3}
      propertyPath: m_LocalScale.y
      value: 0.049586147
      objectReference: {fileID: 0}
    - target: {fileID: 1269510977283586, guid: 4e88d209b9ebe8b42a4d4748bd9b7141, type: 3}
      propertyPath: m_IsActive
      value: 1
      objectReference: {fileID: 0}
    - target: {fileID: 1976488548967331998, guid: 4e88d209b9ebe8b42a4d4748bd9b7141,
        type: 3}
      propertyPath: m_Enabled
      value: 0
      objectReference: {fileID: 0}
    - target: {fileID: 4139348576178690, guid: 4e88d209b9ebe8b42a4d4748bd9b7141, type: 3}
      propertyPath: m_LocalScale.x
      value: 1
      objectReference: {fileID: 0}
    - target: {fileID: 4139348576178690, guid: 4e88d209b9ebe8b42a4d4748bd9b7141, type: 3}
      propertyPath: m_LocalScale.y
      value: 1
      objectReference: {fileID: 0}
    - target: {fileID: 4139348576178690, guid: 4e88d209b9ebe8b42a4d4748bd9b7141, type: 3}
      propertyPath: m_LocalScale.z
      value: 1
      objectReference: {fileID: 0}
    - target: {fileID: 7554743645055247269, guid: 4e88d209b9ebe8b42a4d4748bd9b7141,
        type: 3}
      propertyPath: m_Materials.Array.data[0]
      value: 
      objectReference: {fileID: 21340371490990018, guid: afc8299d5d5bbd440a0616c8ecbc7217,
        type: 2}
    - target: {fileID: 8999655829618831190, guid: 4e88d209b9ebe8b42a4d4748bd9b7141,
        type: 3}
      propertyPath: m_Mesh
      value: 
      objectReference: {fileID: 0}
    - target: {fileID: 4420248255326135869, guid: 4e88d209b9ebe8b42a4d4748bd9b7141,
        type: 3}
      propertyPath: m_havePropertiesChanged
      value: 1
      objectReference: {fileID: 0}
    - target: {fileID: 4420248255326135869, guid: 4e88d209b9ebe8b42a4d4748bd9b7141,
        type: 3}
      propertyPath: m_isInputParsingRequired
      value: 1
      objectReference: {fileID: 0}
    - target: {fileID: 114938061459231866, guid: 4e88d209b9ebe8b42a4d4748bd9b7141,
        type: 3}
      propertyPath: m_Enabled
      value: 0
      objectReference: {fileID: 0}
    - target: {fileID: 5250982768442807330, guid: 4e88d209b9ebe8b42a4d4748bd9b7141,
        type: 3}
      propertyPath: m_Positions.Array.data[0].x
      value: 0
      objectReference: {fileID: 0}
    - target: {fileID: 5250982768442807330, guid: 4e88d209b9ebe8b42a4d4748bd9b7141,
        type: 3}
      propertyPath: m_Positions.Array.data[0].y
      value: 0
      objectReference: {fileID: 0}
    - target: {fileID: 5250982768442807330, guid: 4e88d209b9ebe8b42a4d4748bd9b7141,
        type: 3}
      propertyPath: m_Positions.Array.data[1].x
      value: 0
      objectReference: {fileID: 0}
    - target: {fileID: 5250982768442807330, guid: 4e88d209b9ebe8b42a4d4748bd9b7141,
        type: 3}
      propertyPath: m_Positions.Array.data[1].y
      value: 0
      objectReference: {fileID: 0}
    - target: {fileID: 5250982768442807330, guid: 4e88d209b9ebe8b42a4d4748bd9b7141,
        type: 3}
      propertyPath: m_Positions.Array.data[2].x
      value: 0
      objectReference: {fileID: 0}
    - target: {fileID: 5250982768442807330, guid: 4e88d209b9ebe8b42a4d4748bd9b7141,
        type: 3}
      propertyPath: m_Positions.Array.data[2].y
      value: 0
      objectReference: {fileID: 0}
    - target: {fileID: 5250982768442807330, guid: 4e88d209b9ebe8b42a4d4748bd9b7141,
        type: 3}
      propertyPath: m_Positions.Array.data[3].x
      value: 0
      objectReference: {fileID: 0}
    - target: {fileID: 5250982768442807330, guid: 4e88d209b9ebe8b42a4d4748bd9b7141,
        type: 3}
      propertyPath: m_Positions.Array.data[3].y
      value: 0
      objectReference: {fileID: 0}
    - target: {fileID: 5250982768442807330, guid: 4e88d209b9ebe8b42a4d4748bd9b7141,
        type: 3}
      propertyPath: m_Positions.Array.data[4].x
      value: 0
      objectReference: {fileID: 0}
    - target: {fileID: 5250982768442807330, guid: 4e88d209b9ebe8b42a4d4748bd9b7141,
        type: 3}
      propertyPath: m_Positions.Array.data[4].y
      value: 0
      objectReference: {fileID: 0}
    - target: {fileID: 5250982768442807330, guid: 4e88d209b9ebe8b42a4d4748bd9b7141,
        type: 3}
      propertyPath: m_Positions.Array.data[5].x
      value: 0
      objectReference: {fileID: 0}
    - target: {fileID: 5250982768442807330, guid: 4e88d209b9ebe8b42a4d4748bd9b7141,
        type: 3}
      propertyPath: m_Positions.Array.data[5].y
      value: 0
      objectReference: {fileID: 0}
    - target: {fileID: 5250982768442807330, guid: 4e88d209b9ebe8b42a4d4748bd9b7141,
        type: 3}
      propertyPath: m_Positions.Array.data[6].x
      value: 0
      objectReference: {fileID: 0}
    - target: {fileID: 5250982768442807330, guid: 4e88d209b9ebe8b42a4d4748bd9b7141,
        type: 3}
      propertyPath: m_Positions.Array.data[6].y
      value: 0
      objectReference: {fileID: 0}
    - target: {fileID: 5250982768442807330, guid: 4e88d209b9ebe8b42a4d4748bd9b7141,
        type: 3}
      propertyPath: m_Positions.Array.data[7].x
      value: 0
      objectReference: {fileID: 0}
    - target: {fileID: 5250982768442807330, guid: 4e88d209b9ebe8b42a4d4748bd9b7141,
        type: 3}
      propertyPath: m_Positions.Array.data[7].y
      value: 0
      objectReference: {fileID: 0}
    - target: {fileID: 102429094617329568, guid: 4e88d209b9ebe8b42a4d4748bd9b7141,
        type: 3}
      propertyPath: m_Text
      value: Fuel Tank
      objectReference: {fileID: 0}
    - target: {fileID: 4820497369803348, guid: 4e88d209b9ebe8b42a4d4748bd9b7141, type: 3}
      propertyPath: m_LocalRotation.x
      value: -0
      objectReference: {fileID: 0}
    - target: {fileID: 4820497369803348, guid: 4e88d209b9ebe8b42a4d4748bd9b7141, type: 3}
      propertyPath: m_LocalRotation.y
      value: -0
      objectReference: {fileID: 0}
    - target: {fileID: 4820497369803348, guid: 4e88d209b9ebe8b42a4d4748bd9b7141, type: 3}
      propertyPath: m_LocalRotation.z
      value: -0
      objectReference: {fileID: 0}
    m_RemovedComponents: []
  m_SourcePrefab: {fileID: 100100000, guid: 4e88d209b9ebe8b42a4d4748bd9b7141, type: 3}
--- !u!114 &576226218 stripped
MonoBehaviour:
  m_CorrespondingSourceObject: {fileID: 114158392181191990, guid: 4e88d209b9ebe8b42a4d4748bd9b7141,
    type: 3}
  m_PrefabInstance: {fileID: 576226217}
  m_PrefabAsset: {fileID: 0}
  m_GameObject: {fileID: 0}
  m_Enabled: 1
  m_EditorHideFlags: 0
  m_Script: {fileID: 11500000, guid: c6003f55e36d48db805fa570767ea1e5, type: 3}
  m_Name: 
  m_EditorClassIdentifier: 
--- !u!1 &651834225
GameObject:
  m_ObjectHideFlags: 0
  m_CorrespondingSourceObject: {fileID: 1537677706907048, guid: a900c08743a94c328074df8bbe3eb63c,
    type: 3}
  m_PrefabInstance: {fileID: 0}
  m_PrefabAsset: {fileID: 0}
  serializedVersion: 6
  m_Component:
  - component: {fileID: 651834226}
  - component: {fileID: 651834227}
  m_Layer: 0
  m_Name: MRTK_Logo
  m_TagString: Untagged
  m_Icon: {fileID: 0}
  m_NavMeshLayer: 0
  m_StaticEditorFlags: 0
  m_IsActive: 1
--- !u!4 &651834226
Transform:
  m_ObjectHideFlags: 0
  m_CorrespondingSourceObject: {fileID: 4821338419154824, guid: a900c08743a94c328074df8bbe3eb63c,
    type: 3}
  m_PrefabInstance: {fileID: 0}
  m_PrefabAsset: {fileID: 0}
  m_GameObject: {fileID: 651834225}
  m_LocalRotation: {x: -0, y: -0, z: -0, w: 1}
  m_LocalPosition: {x: -0.1519, y: 0.4273, z: -0.019582}
  m_LocalScale: {x: 0.026762437, y: 0.026762437, z: 0.026762437}
  m_Children: []
  m_Father: {fileID: 1626314868}
  m_RootOrder: 5
  m_LocalEulerAnglesHint: {x: 0, y: 90, z: 0}
--- !u!212 &651834227
SpriteRenderer:
  m_ObjectHideFlags: 0
  m_CorrespondingSourceObject: {fileID: 212217607194078942, guid: a900c08743a94c328074df8bbe3eb63c,
    type: 3}
  m_PrefabInstance: {fileID: 0}
  m_PrefabAsset: {fileID: 0}
  m_GameObject: {fileID: 651834225}
  m_Enabled: 1
  m_CastShadows: 0
  m_ReceiveShadows: 0
  m_DynamicOccludee: 1
  m_MotionVectors: 1
  m_LightProbeUsage: 1
  m_ReflectionProbeUsage: 1
  m_RenderingLayerMask: 4294967295
  m_RendererPriority: 0
  m_Materials:
  - {fileID: 10754, guid: 0000000000000000f000000000000000, type: 0}
  m_StaticBatchInfo:
    firstSubMesh: 0
    subMeshCount: 0
  m_StaticBatchRoot: {fileID: 0}
  m_ProbeAnchor: {fileID: 0}
  m_LightProbeVolumeOverride: {fileID: 0}
  m_ScaleInLightmap: 1
  m_PreserveUVs: 0
  m_IgnoreNormalsForChartDetection: 0
  m_ImportantGI: 0
  m_StitchLightmapSeams: 0
  m_SelectedEditorRenderState: 0
  m_MinimumChartSize: 4
  m_AutoUVMaxDistance: 0.5
  m_AutoUVMaxAngle: 89
  m_LightmapParameters: {fileID: 0}
  m_SortingLayerID: 0
  m_SortingLayer: 0
  m_SortingOrder: 10
  m_Sprite: {fileID: 21300000, guid: 84643a20fa6b4fa7969ef84ad2e40992, type: 3}
  m_Color: {r: 1, g: 1, b: 1, a: 1}
  m_FlipX: 0
  m_FlipY: 0
  m_DrawMode: 0
  m_Size: {x: 5.12, y: 2.24}
  m_AdaptiveModeThreshold: 0.5
  m_SpriteTileMode: 0
  m_WasSpriteAssigned: 1
  m_MaskInteraction: 0
  m_SpriteSortPoint: 0
--- !u!1001 &688873601
PrefabInstance:
  m_ObjectHideFlags: 0
  serializedVersion: 2
  m_Modification:
    m_TransformParent: {fileID: 532207851}
    m_Modifications:
    - target: {fileID: 1083549605185280, guid: afaef0108a478c44a9eac26658bc29bf, type: 3}
      propertyPath: m_Name
      value: Simple Line ToolTip (4)
      objectReference: {fileID: 0}
    - target: {fileID: 4510122080978026, guid: afaef0108a478c44a9eac26658bc29bf, type: 3}
      propertyPath: m_LocalPosition.x
      value: 0.13654363
      objectReference: {fileID: 0}
    - target: {fileID: 4510122080978026, guid: afaef0108a478c44a9eac26658bc29bf, type: 3}
      propertyPath: m_LocalPosition.y
      value: 0.06496531
      objectReference: {fileID: 0}
    - target: {fileID: 4510122080978026, guid: afaef0108a478c44a9eac26658bc29bf, type: 3}
      propertyPath: m_LocalPosition.z
      value: -0.2569098
      objectReference: {fileID: 0}
    - target: {fileID: 4510122080978026, guid: afaef0108a478c44a9eac26658bc29bf, type: 3}
      propertyPath: m_LocalRotation.x
      value: -0
      objectReference: {fileID: 0}
    - target: {fileID: 4510122080978026, guid: afaef0108a478c44a9eac26658bc29bf, type: 3}
      propertyPath: m_LocalRotation.y
      value: -0
      objectReference: {fileID: 0}
    - target: {fileID: 4510122080978026, guid: afaef0108a478c44a9eac26658bc29bf, type: 3}
      propertyPath: m_LocalRotation.z
      value: -0
      objectReference: {fileID: 0}
    - target: {fileID: 4510122080978026, guid: afaef0108a478c44a9eac26658bc29bf, type: 3}
      propertyPath: m_LocalRotation.w
      value: 1
      objectReference: {fileID: 0}
    - target: {fileID: 4510122080978026, guid: afaef0108a478c44a9eac26658bc29bf, type: 3}
      propertyPath: m_RootOrder
      value: 5
      objectReference: {fileID: 0}
    - target: {fileID: 4510122080978026, guid: afaef0108a478c44a9eac26658bc29bf, type: 3}
      propertyPath: m_LocalEulerAnglesHint.x
      value: 0
      objectReference: {fileID: 0}
    - target: {fileID: 4510122080978026, guid: afaef0108a478c44a9eac26658bc29bf, type: 3}
      propertyPath: m_LocalEulerAnglesHint.y
      value: 0
      objectReference: {fileID: 0}
    - target: {fileID: 4510122080978026, guid: afaef0108a478c44a9eac26658bc29bf, type: 3}
      propertyPath: m_LocalEulerAnglesHint.z
      value: 0
      objectReference: {fileID: 0}
    - target: {fileID: 114071207091359978, guid: afaef0108a478c44a9eac26658bc29bf,
        type: 3}
      propertyPath: toolTipText
      value: 'Spectrometer

        Drill / Brush'
      objectReference: {fileID: 0}
    - target: {fileID: 114071207091359978, guid: afaef0108a478c44a9eac26658bc29bf,
        type: 3}
      propertyPath: contentScale
      value: 1.5
      objectReference: {fileID: 0}
    - target: {fileID: 114254035704318198, guid: afaef0108a478c44a9eac26658bc29bf,
        type: 3}
      propertyPath: startPoint.position.x
      value: -0.053943634
      objectReference: {fileID: 0}
    - target: {fileID: 114254035704318198, guid: afaef0108a478c44a9eac26658bc29bf,
        type: 3}
      propertyPath: startPoint.position.y
      value: 0.084534645
      objectReference: {fileID: 0}
    - target: {fileID: 114254035704318198, guid: afaef0108a478c44a9eac26658bc29bf,
        type: 3}
      propertyPath: startPoint.position.z
      value: -0.4832902
      objectReference: {fileID: 0}
    - target: {fileID: 114254035704318198, guid: afaef0108a478c44a9eac26658bc29bf,
        type: 3}
      propertyPath: endPoint.position.x
      value: -0.25858766
      objectReference: {fileID: 0}
    - target: {fileID: 114254035704318198, guid: afaef0108a478c44a9eac26658bc29bf,
        type: 3}
      propertyPath: endPoint.position.y
      value: -0.04303789
      objectReference: {fileID: 0}
    - target: {fileID: 114254035704318198, guid: afaef0108a478c44a9eac26658bc29bf,
        type: 3}
      propertyPath: endPoint.position.z
      value: -0.51334167
      objectReference: {fileID: 0}
    - target: {fileID: 114254035704318198, guid: afaef0108a478c44a9eac26658bc29bf,
        type: 3}
      propertyPath: endPoint.rotation.x
      value: -0.007939303
      objectReference: {fileID: 0}
    - target: {fileID: 114254035704318198, guid: afaef0108a478c44a9eac26658bc29bf,
        type: 3}
      propertyPath: endPoint.rotation.y
      value: 0.014246597
      objectReference: {fileID: 0}
    - target: {fileID: 114254035704318198, guid: afaef0108a478c44a9eac26658bc29bf,
        type: 3}
      propertyPath: endPoint.rotation.z
      value: -0.03137987
      objectReference: {fileID: 0}
    - target: {fileID: 114254035704318198, guid: afaef0108a478c44a9eac26658bc29bf,
        type: 3}
      propertyPath: endPoint.rotation.w
      value: 0.99937445
      objectReference: {fileID: 0}
    - target: {fileID: 120256979407580908, guid: afaef0108a478c44a9eac26658bc29bf,
        type: 3}
      propertyPath: m_Enabled
      value: 1
      objectReference: {fileID: 0}
    - target: {fileID: 120256979407580908, guid: afaef0108a478c44a9eac26658bc29bf,
        type: 3}
      propertyPath: m_Positions.Array.data[0].x
      value: -0.1763041
      objectReference: {fileID: 0}
    - target: {fileID: 120256979407580908, guid: afaef0108a478c44a9eac26658bc29bf,
        type: 3}
      propertyPath: m_Positions.Array.data[0].y
      value: -0.54550004
      objectReference: {fileID: 0}
    - target: {fileID: 120256979407580908, guid: afaef0108a478c44a9eac26658bc29bf,
        type: 3}
      propertyPath: m_Positions.Array.data[0].z
      value: 0.6389451
      objectReference: {fileID: 0}
    - target: {fileID: 120256979407580908, guid: afaef0108a478c44a9eac26658bc29bf,
        type: 3}
      propertyPath: m_Positions.Array.data[1].x
      value: -0.35987076
      objectReference: {fileID: 0}
    - target: {fileID: 120256979407580908, guid: afaef0108a478c44a9eac26658bc29bf,
        type: 3}
      propertyPath: m_Positions.Array.data[1].y
      value: -0.6730726
      objectReference: {fileID: 0}
    - target: {fileID: 120256979407580908, guid: afaef0108a478c44a9eac26658bc29bf,
        type: 3}
      propertyPath: m_Positions.Array.data[1].z
      value: 0.73401856
      objectReference: {fileID: 0}
    - target: {fileID: 4892726138630008, guid: afaef0108a478c44a9eac26658bc29bf, type: 3}
      propertyPath: m_LocalScale.x
      value: 0.16393583
      objectReference: {fileID: 0}
    - target: {fileID: 4892726138630008, guid: afaef0108a478c44a9eac26658bc29bf, type: 3}
      propertyPath: m_LocalScale.y
      value: 0.0549071
      objectReference: {fileID: 0}
    - target: {fileID: 114957968741241876, guid: afaef0108a478c44a9eac26658bc29bf,
        type: 3}
      propertyPath: target
      value: 
      objectReference: {fileID: 1494250749}
    - target: {fileID: 7446970764068212843, guid: afaef0108a478c44a9eac26658bc29bf,
        type: 3}
      propertyPath: m_text
      value: 'Spectrometer

        Drill / Brush'
      objectReference: {fileID: 0}
    - target: {fileID: 7446970764068212843, guid: afaef0108a478c44a9eac26658bc29bf,
        type: 3}
      propertyPath: m_textInfo.characterCount
      value: 26
      objectReference: {fileID: 0}
    - target: {fileID: 7446970764068212843, guid: afaef0108a478c44a9eac26658bc29bf,
        type: 3}
      propertyPath: m_textInfo.spaceCount
      value: 3
      objectReference: {fileID: 0}
    - target: {fileID: 7446970764068212843, guid: afaef0108a478c44a9eac26658bc29bf,
        type: 3}
      propertyPath: m_textInfo.wordCount
      value: 3
      objectReference: {fileID: 0}
    - target: {fileID: 7446970764068212843, guid: afaef0108a478c44a9eac26658bc29bf,
        type: 3}
      propertyPath: m_firstOverflowCharacterIndex
      value: 13
      objectReference: {fileID: 0}
    - target: {fileID: 7446970764068212843, guid: afaef0108a478c44a9eac26658bc29bf,
        type: 3}
      propertyPath: m_textInfo.lineCount
      value: 2
      objectReference: {fileID: 0}
    - target: {fileID: 7446970764068212843, guid: afaef0108a478c44a9eac26658bc29bf,
        type: 3}
      propertyPath: m_havePropertiesChanged
      value: 1
      objectReference: {fileID: 0}
    - target: {fileID: 7446970764068212843, guid: afaef0108a478c44a9eac26658bc29bf,
        type: 3}
      propertyPath: m_isInputParsingRequired
      value: 1
      objectReference: {fileID: 0}
    - target: {fileID: 4983009381304104, guid: afaef0108a478c44a9eac26658bc29bf, type: 3}
      propertyPath: m_LocalPosition.x
      value: -0.053943604
      objectReference: {fileID: 0}
    - target: {fileID: 4983009381304104, guid: afaef0108a478c44a9eac26658bc29bf, type: 3}
      propertyPath: m_LocalPosition.y
      value: 0.084534585
      objectReference: {fileID: 0}
    - target: {fileID: 4983009381304104, guid: afaef0108a478c44a9eac26658bc29bf, type: 3}
      propertyPath: m_LocalPosition.z
      value: -0.48329026
      objectReference: {fileID: 0}
    - target: {fileID: 4599297741613436, guid: afaef0108a478c44a9eac26658bc29bf, type: 3}
      propertyPath: m_LocalPosition.x
      value: -0.3814255
      objectReference: {fileID: 0}
    - target: {fileID: 4599297741613436, guid: afaef0108a478c44a9eac26658bc29bf, type: 3}
      propertyPath: m_LocalPosition.y
      value: -0.08421832
      objectReference: {fileID: 0}
    - target: {fileID: 4599297741613436, guid: afaef0108a478c44a9eac26658bc29bf, type: 3}
      propertyPath: m_LocalPosition.z
      value: -0.5133417
      objectReference: {fileID: 0}
    - target: {fileID: 1486990241750050, guid: afaef0108a478c44a9eac26658bc29bf, type: 3}
      propertyPath: m_IsActive
      value: 1
      objectReference: {fileID: 0}
    - target: {fileID: 8935381897906158519, guid: afaef0108a478c44a9eac26658bc29bf,
        type: 3}
      propertyPath: m_Mesh
      value: 
      objectReference: {fileID: 0}
    - target: {fileID: 4411840848280898, guid: afaef0108a478c44a9eac26658bc29bf, type: 3}
      propertyPath: m_LocalScale.x
      value: 1.5
      objectReference: {fileID: 0}
    - target: {fileID: 4411840848280898, guid: afaef0108a478c44a9eac26658bc29bf, type: 3}
      propertyPath: m_LocalScale.y
      value: 1.5
      objectReference: {fileID: 0}
    - target: {fileID: 4411840848280898, guid: afaef0108a478c44a9eac26658bc29bf, type: 3}
      propertyPath: m_LocalScale.z
      value: 1.5
      objectReference: {fileID: 0}
    m_RemovedComponents: []
  m_SourcePrefab: {fileID: 100100000, guid: afaef0108a478c44a9eac26658bc29bf, type: 3}
--- !u!4 &688873602 stripped
Transform:
  m_CorrespondingSourceObject: {fileID: 4510122080978026, guid: afaef0108a478c44a9eac26658bc29bf,
    type: 3}
  m_PrefabInstance: {fileID: 688873601}
  m_PrefabAsset: {fileID: 0}
--- !u!1001 &775880683
PrefabInstance:
  m_ObjectHideFlags: 0
  serializedVersion: 2
  m_Modification:
    m_TransformParent: {fileID: 1595493452}
    m_Modifications:
    - target: {fileID: 100048, guid: 9b8d622e06b5ddc47bfd77b86d50527c, type: 3}
      propertyPath: m_Name
      value: LunarModule
      objectReference: {fileID: 0}
    - target: {fileID: 400032, guid: 9b8d622e06b5ddc47bfd77b86d50527c, type: 3}
      propertyPath: m_LocalRotation.w
      value: 1
      objectReference: {fileID: 0}
    - target: {fileID: 400032, guid: 9b8d622e06b5ddc47bfd77b86d50527c, type: 3}
      propertyPath: m_LocalScale.y
      value: 0.58
      objectReference: {fileID: 0}
    - target: {fileID: 400048, guid: 9b8d622e06b5ddc47bfd77b86d50527c, type: 3}
      propertyPath: m_LocalPosition.x
      value: -0.77
      objectReference: {fileID: 0}
    - target: {fileID: 400048, guid: 9b8d622e06b5ddc47bfd77b86d50527c, type: 3}
      propertyPath: m_LocalPosition.y
      value: 3.421
      objectReference: {fileID: 0}
    - target: {fileID: 400048, guid: 9b8d622e06b5ddc47bfd77b86d50527c, type: 3}
      propertyPath: m_LocalPosition.z
      value: 3.047
      objectReference: {fileID: 0}
    - target: {fileID: 400048, guid: 9b8d622e06b5ddc47bfd77b86d50527c, type: 3}
      propertyPath: m_LocalRotation.x
      value: -0
      objectReference: {fileID: 0}
    - target: {fileID: 400048, guid: 9b8d622e06b5ddc47bfd77b86d50527c, type: 3}
      propertyPath: m_LocalRotation.y
      value: -0.99362624
      objectReference: {fileID: 0}
    - target: {fileID: 400048, guid: 9b8d622e06b5ddc47bfd77b86d50527c, type: 3}
      propertyPath: m_LocalRotation.z
      value: -0
      objectReference: {fileID: 0}
    - target: {fileID: 400048, guid: 9b8d622e06b5ddc47bfd77b86d50527c, type: 3}
      propertyPath: m_LocalRotation.w
      value: 0.11272491
      objectReference: {fileID: 0}
    - target: {fileID: 400048, guid: 9b8d622e06b5ddc47bfd77b86d50527c, type: 3}
      propertyPath: m_RootOrder
      value: 9
      objectReference: {fileID: 0}
    - target: {fileID: 400048, guid: 9b8d622e06b5ddc47bfd77b86d50527c, type: 3}
      propertyPath: m_LocalEulerAnglesHint.x
      value: 0
      objectReference: {fileID: 0}
    - target: {fileID: 400048, guid: 9b8d622e06b5ddc47bfd77b86d50527c, type: 3}
      propertyPath: m_LocalEulerAnglesHint.y
      value: -167.05501
      objectReference: {fileID: 0}
    - target: {fileID: 400048, guid: 9b8d622e06b5ddc47bfd77b86d50527c, type: 3}
      propertyPath: m_LocalEulerAnglesHint.z
      value: 0
      objectReference: {fileID: 0}
    - target: {fileID: 400048, guid: 9b8d622e06b5ddc47bfd77b86d50527c, type: 3}
      propertyPath: m_LocalScale.x
      value: 0.048943225
      objectReference: {fileID: 0}
    - target: {fileID: 400048, guid: 9b8d622e06b5ddc47bfd77b86d50527c, type: 3}
      propertyPath: m_LocalScale.y
      value: 0.04894314
      objectReference: {fileID: 0}
    - target: {fileID: 400048, guid: 9b8d622e06b5ddc47bfd77b86d50527c, type: 3}
      propertyPath: m_LocalScale.z
      value: 0.048943225
      objectReference: {fileID: 0}
    - target: {fileID: 2300000, guid: 9b8d622e06b5ddc47bfd77b86d50527c, type: 3}
      propertyPath: m_Materials.Array.data[0]
      value: 
      objectReference: {fileID: 2100000, guid: d5334c45caee46be937b095a1e977dc6, type: 2}
    - target: {fileID: 2300002, guid: 9b8d622e06b5ddc47bfd77b86d50527c, type: 3}
      propertyPath: m_Materials.Array.data[0]
      value: 
      objectReference: {fileID: 2100000, guid: d808c628536649eaa61f2a2f2d16c6cc, type: 2}
    - target: {fileID: 2300034, guid: 9b8d622e06b5ddc47bfd77b86d50527c, type: 3}
      propertyPath: m_Materials.Array.data[0]
      value: 
      objectReference: {fileID: 2100000, guid: d5334c45caee46be937b095a1e977dc6, type: 2}
    - target: {fileID: 2300036, guid: 9b8d622e06b5ddc47bfd77b86d50527c, type: 3}
      propertyPath: m_Materials.Array.data[0]
      value: 
      objectReference: {fileID: 2100000, guid: 71d471797c0e430783230146721c3fcb, type: 2}
    - target: {fileID: 2300038, guid: 9b8d622e06b5ddc47bfd77b86d50527c, type: 3}
      propertyPath: m_Materials.Array.data[0]
      value: 
      objectReference: {fileID: 2100000, guid: b0fcdc3322e34d9ea83e8399bd9f4031, type: 2}
    - target: {fileID: 2300040, guid: 9b8d622e06b5ddc47bfd77b86d50527c, type: 3}
      propertyPath: m_Materials.Array.data[0]
      value: 
      objectReference: {fileID: 2100000, guid: 71d573ea4cb045cdadc98e56044f6d2c, type: 2}
    - target: {fileID: 2300042, guid: 9b8d622e06b5ddc47bfd77b86d50527c, type: 3}
      propertyPath: m_Materials.Array.data[0]
      value: 
      objectReference: {fileID: 2100000, guid: 53ea63593b32415faf734536616f5fb3, type: 2}
    - target: {fileID: 2300044, guid: 9b8d622e06b5ddc47bfd77b86d50527c, type: 3}
      propertyPath: m_Materials.Array.data[1]
      value: 
      objectReference: {fileID: 2100000, guid: 71d573ea4cb045cdadc98e56044f6d2c, type: 2}
    - target: {fileID: 2300046, guid: 9b8d622e06b5ddc47bfd77b86d50527c, type: 3}
      propertyPath: m_Materials.Array.data[0]
      value: 
      objectReference: {fileID: 2100000, guid: 71d471797c0e430783230146721c3fcb, type: 2}
    - target: {fileID: 2300048, guid: 9b8d622e06b5ddc47bfd77b86d50527c, type: 3}
      propertyPath: m_Materials.Array.data[0]
      value: 
      objectReference: {fileID: 2100000, guid: b0fcdc3322e34d9ea83e8399bd9f4031, type: 2}
    m_RemovedComponents: []
  m_SourcePrefab: {fileID: 100100000, guid: 9b8d622e06b5ddc47bfd77b86d50527c, type: 3}
--- !u!4 &775880684 stripped
Transform:
  m_CorrespondingSourceObject: {fileID: 400048, guid: 9b8d622e06b5ddc47bfd77b86d50527c,
    type: 3}
  m_PrefabInstance: {fileID: 775880683}
  m_PrefabAsset: {fileID: 0}
--- !u!1 &775880685 stripped
GameObject:
  m_CorrespondingSourceObject: {fileID: 100048, guid: 9b8d622e06b5ddc47bfd77b86d50527c,
    type: 3}
  m_PrefabInstance: {fileID: 775880683}
  m_PrefabAsset: {fileID: 0}
--- !u!65 &775880687
BoxCollider:
  m_ObjectHideFlags: 0
  m_CorrespondingSourceObject: {fileID: 0}
  m_PrefabInstance: {fileID: 0}
  m_PrefabAsset: {fileID: 0}
  m_GameObject: {fileID: 775880685}
  m_Material: {fileID: 0}
  m_IsTrigger: 0
  m_Enabled: 1
  serializedVersion: 2
  m_Size: {x: 4.2281165, y: 4.9780774, z: 4.2129908}
  m_Center: {x: 0.018851927, y: 2.454814, z: 0.08443639}
--- !u!82 &775880689
AudioSource:
  m_ObjectHideFlags: 0
  m_CorrespondingSourceObject: {fileID: 0}
  m_PrefabInstance: {fileID: 0}
  m_PrefabAsset: {fileID: 0}
  m_GameObject: {fileID: 775880685}
  m_Enabled: 1
  serializedVersion: 4
  OutputAudioMixerGroup: {fileID: 0}
  m_audioClip: {fileID: 0}
  m_PlayOnAwake: 1
  m_Volume: 1
  m_Pitch: 1
  Loop: 0
  Mute: 0
  Spatialize: 0
  SpatializePostEffects: 0
  Priority: 128
  DopplerLevel: 1
  MinDistance: 1
  MaxDistance: 500
  Pan2D: 0
  rolloffMode: 0
  BypassEffects: 0
  BypassListenerEffects: 0
  BypassReverbZones: 0
  rolloffCustomCurve:
    serializedVersion: 2
    m_Curve:
    - serializedVersion: 3
      time: 0
      value: 1
      inSlope: 0
      outSlope: 0
      tangentMode: 0
      weightedMode: 0
      inWeight: 0.33333334
      outWeight: 0.33333334
    - serializedVersion: 3
      time: 1
      value: 0
      inSlope: 0
      outSlope: 0
      tangentMode: 0
      weightedMode: 0
      inWeight: 0.33333334
      outWeight: 0.33333334
    m_PreInfinity: 2
    m_PostInfinity: 2
    m_RotationOrder: 4
  panLevelCustomCurve:
    serializedVersion: 2
    m_Curve:
    - serializedVersion: 3
      time: 0
      value: 0
      inSlope: 0
      outSlope: 0
      tangentMode: 0
      weightedMode: 0
      inWeight: 0.33333334
      outWeight: 0.33333334
    m_PreInfinity: 2
    m_PostInfinity: 2
    m_RotationOrder: 4
  spreadCustomCurve:
    serializedVersion: 2
    m_Curve:
    - serializedVersion: 3
      time: 0
      value: 0
      inSlope: 0
      outSlope: 0
      tangentMode: 0
      weightedMode: 0
      inWeight: 0.33333334
      outWeight: 0.33333334
    m_PreInfinity: 2
    m_PostInfinity: 2
    m_RotationOrder: 4
  reverbZoneMixCustomCurve:
    serializedVersion: 2
    m_Curve:
    - serializedVersion: 3
      time: 0
      value: 1
      inSlope: 0
      outSlope: 0
      tangentMode: 0
      weightedMode: 0
      inWeight: 0.33333334
      outWeight: 0.33333334
    m_PreInfinity: 2
    m_PostInfinity: 2
    m_RotationOrder: 4
--- !u!1 &775880690 stripped
GameObject:
  m_CorrespondingSourceObject: {fileID: 100042, guid: 9b8d622e06b5ddc47bfd77b86d50527c,
    type: 3}
  m_PrefabInstance: {fileID: 775880683}
  m_PrefabAsset: {fileID: 0}
--- !u!4 &775880691 stripped
Transform:
  m_CorrespondingSourceObject: {fileID: 400062, guid: 9b8d622e06b5ddc47bfd77b86d50527c,
    type: 3}
  m_PrefabInstance: {fileID: 775880683}
  m_PrefabAsset: {fileID: 0}
--- !u!1 &775880693 stripped
GameObject:
  m_CorrespondingSourceObject: {fileID: 100062, guid: 9b8d622e06b5ddc47bfd77b86d50527c,
    type: 3}
  m_PrefabInstance: {fileID: 775880683}
  m_PrefabAsset: {fileID: 0}
--- !u!1 &785226066
GameObject:
  m_ObjectHideFlags: 0
  m_CorrespondingSourceObject: {fileID: 0}
  m_PrefabInstance: {fileID: 0}
  m_PrefabAsset: {fileID: 0}
  serializedVersion: 6
  m_Component:
  - component: {fileID: 785226068}
  - component: {fileID: 785226067}
  m_Layer: 0
  m_Name: MixedRealityToolkit
  m_TagString: Untagged
  m_Icon: {fileID: 0}
  m_NavMeshLayer: 0
  m_StaticEditorFlags: 0
  m_IsActive: 1
--- !u!114 &785226067
MonoBehaviour:
  m_ObjectHideFlags: 0
  m_CorrespondingSourceObject: {fileID: 0}
  m_PrefabInstance: {fileID: 0}
  m_PrefabAsset: {fileID: 0}
  m_GameObject: {fileID: 785226066}
  m_Enabled: 1
  m_EditorHideFlags: 0
  m_Script: {fileID: 11500000, guid: 83d9acc7968244a8886f3af591305bcb, type: 3}
  m_Name: 
  m_EditorClassIdentifier: 
  activeProfile: {fileID: 11400000, guid: 31a611a779d3499e8e35f1a2018ca841, type: 2}
--- !u!4 &785226068
Transform:
  m_ObjectHideFlags: 0
  m_CorrespondingSourceObject: {fileID: 0}
  m_PrefabInstance: {fileID: 0}
  m_PrefabAsset: {fileID: 0}
  m_GameObject: {fileID: 785226066}
  m_LocalRotation: {x: 0, y: 0, z: 0, w: 1}
  m_LocalPosition: {x: 0, y: 0, z: 0}
  m_LocalScale: {x: 1, y: 1, z: 1}
  m_Children: []
  m_Father: {fileID: 0}
  m_RootOrder: 0
  m_LocalEulerAnglesHint: {x: 0, y: 0, z: 0}
--- !u!1 &792227567
GameObject:
  m_ObjectHideFlags: 0
  m_CorrespondingSourceObject: {fileID: 1117458272272208, guid: a900c08743a94c328074df8bbe3eb63c,
    type: 3}
  m_PrefabInstance: {fileID: 0}
  m_PrefabAsset: {fileID: 0}
  serializedVersion: 6
  m_Component:
  - component: {fileID: 792227568}
  m_Layer: 0
  m_Name: Panel1
  m_TagString: Untagged
  m_Icon: {fileID: 0}
  m_NavMeshLayer: 0
  m_StaticEditorFlags: 0
  m_IsActive: 1
--- !u!4 &792227568
Transform:
  m_ObjectHideFlags: 0
  m_CorrespondingSourceObject: {fileID: 4866669652097362, guid: a900c08743a94c328074df8bbe3eb63c,
    type: 3}
  m_PrefabInstance: {fileID: 0}
  m_PrefabAsset: {fileID: 0}
  m_GameObject: {fileID: 792227567}
  m_LocalRotation: {x: 0, y: 0, z: 0, w: 1}
  m_LocalPosition: {x: 0, y: 0, z: 0}
  m_LocalScale: {x: 2, y: 2, z: 1}
  m_Children:
  - {fileID: 1626314868}
  - {fileID: 1635786678}
  m_Father: {fileID: 392948878}
  m_RootOrder: 0
  m_LocalEulerAnglesHint: {x: 0, y: 0, z: 0}
--- !u!1 &863205415
GameObject:
  m_ObjectHideFlags: 0
  m_CorrespondingSourceObject: {fileID: 1054075472835142, guid: a900c08743a94c328074df8bbe3eb63c,
    type: 3}
  m_PrefabInstance: {fileID: 0}
  m_PrefabAsset: {fileID: 0}
  serializedVersion: 6
  m_Component:
  - component: {fileID: 863205416}
  - component: {fileID: 863205418}
  - component: {fileID: 863205417}
  m_Layer: 5
  m_Name: Subtitle3
  m_TagString: Untagged
  m_Icon: {fileID: 0}
  m_NavMeshLayer: 0
  m_StaticEditorFlags: 0
  m_IsActive: 0
--- !u!224 &863205416
RectTransform:
  m_ObjectHideFlags: 0
  m_CorrespondingSourceObject: {fileID: 224963507392718102, guid: a900c08743a94c328074df8bbe3eb63c,
    type: 3}
  m_PrefabInstance: {fileID: 0}
  m_PrefabAsset: {fileID: 0}
  m_GameObject: {fileID: 863205415}
  m_LocalRotation: {x: -0, y: -0, z: -0, w: 1}
  m_LocalPosition: {x: 0, y: 0, z: -0.019088}
  m_LocalScale: {x: 0.00049999997, y: 0.00049999997, z: 0.00049999997}
  m_Children: []
  m_Father: {fileID: 1626314868}
  m_RootOrder: 6
  m_LocalEulerAnglesHint: {x: 0, y: 0, z: 0}
  m_AnchorMin: {x: 0.5, y: 0.5}
  m_AnchorMax: {x: 0.5, y: 0.5}
  m_AnchoredPosition: {x: -0.0001, y: -0.0769}
  m_SizeDelta: {x: 1107.8, y: 89.1924}
  m_Pivot: {x: 0.5, y: 0.5}
--- !u!114 &863205417
MonoBehaviour:
  m_ObjectHideFlags: 0
  m_CorrespondingSourceObject: {fileID: 114186135864427680, guid: a900c08743a94c328074df8bbe3eb63c,
    type: 3}
  m_PrefabInstance: {fileID: 0}
  m_PrefabAsset: {fileID: 0}
  m_GameObject: {fileID: 863205415}
  m_Enabled: 1
  m_EditorHideFlags: 0
  m_Script: {fileID: 708705254, guid: f70555f144d8491a825f0804e09c671c, type: 3}
  m_Name: 
  m_EditorClassIdentifier: 
  m_Material: {fileID: 0}
  m_Color: {r: 1, g: 1, b: 1, a: 1}
  m_RaycastTarget: 1
  m_OnCullStateChanged:
    m_PersistentCalls:
      m_Calls: []
    m_TypeName: UnityEngine.UI.MaskableGraphic+CullStateChangedEvent, UnityEngine.UI,
      Version=1.0.0.0, Culture=neutral, PublicKeyToken=null
  m_FontData:
    m_Font: {fileID: 12800000, guid: e869342c56e54acf989b2422b4b80dcc, type: 3}
    m_FontSize: 40
    m_FontStyle: 0
    m_BestFit: 0
    m_MinSize: 4
    m_MaxSize: 101
    m_Alignment: 0
    m_AlignByGeometry: 0
    m_RichText: 1
    m_HorizontalOverflow: 0
    m_VerticalOverflow: 0
    m_LineSpacing: 1
  m_Text: ClipPlane.cs
--- !u!222 &863205418
CanvasRenderer:
  m_ObjectHideFlags: 0
  m_CorrespondingSourceObject: {fileID: 222823303811744904, guid: a900c08743a94c328074df8bbe3eb63c,
    type: 3}
  m_PrefabInstance: {fileID: 0}
  m_PrefabAsset: {fileID: 0}
  m_GameObject: {fileID: 863205415}
  m_CullTransparentMesh: 0
--- !u!1 &870272560
GameObject:
  m_ObjectHideFlags: 0
  m_CorrespondingSourceObject: {fileID: 0}
  m_PrefabInstance: {fileID: 0}
  m_PrefabAsset: {fileID: 0}
  serializedVersion: 6
  m_Component:
  - component: {fileID: 870272561}
  - component: {fileID: 870272562}
  - component: {fileID: 870272565}
  - component: {fileID: 870272564}
  - component: {fileID: 870272563}
  m_Layer: 0
  m_Name: Label
  m_TagString: Untagged
  m_Icon: {fileID: 0}
  m_NavMeshLayer: 0
  m_StaticEditorFlags: 0
  m_IsActive: 1
--- !u!224 &870272561
RectTransform:
  m_ObjectHideFlags: 0
  m_CorrespondingSourceObject: {fileID: 0}
  m_PrefabInstance: {fileID: 0}
  m_PrefabAsset: {fileID: 0}
  m_GameObject: {fileID: 870272560}
  m_LocalRotation: {x: -0, y: 0.000000059604645, z: -0, w: 1}
  m_LocalPosition: {x: 0, y: 0, z: 2.9392002}
  m_LocalScale: {x: 0.004, y: 0.004, z: 0.004}
  m_Children: []
  m_Father: {fileID: 1595493452}
  m_RootOrder: 3
  m_LocalEulerAnglesHint: {x: 0, y: 90, z: 0}
  m_AnchorMin: {x: 0.5, y: 0.5}
  m_AnchorMax: {x: 0.5, y: 0.5}
  m_AnchoredPosition: {x: 0.18599999, y: 3.4138}
  m_SizeDelta: {x: 60, y: 5}
  m_Pivot: {x: 0.5, y: 0.5}
--- !u!23 &870272562
MeshRenderer:
  m_ObjectHideFlags: 0
  m_CorrespondingSourceObject: {fileID: 0}
  m_PrefabInstance: {fileID: 0}
  m_PrefabAsset: {fileID: 0}
  m_GameObject: {fileID: 870272560}
  m_Enabled: 1
  m_CastShadows: 0
  m_ReceiveShadows: 0
  m_DynamicOccludee: 1
  m_MotionVectors: 1
  m_LightProbeUsage: 1
  m_ReflectionProbeUsage: 1
  m_RenderingLayerMask: 4294967295
  m_RendererPriority: 0
  m_Materials:
  - {fileID: 21340371490990018, guid: afc8299d5d5bbd440a0616c8ecbc7217, type: 2}
  m_StaticBatchInfo:
    firstSubMesh: 0
    subMeshCount: 0
  m_StaticBatchRoot: {fileID: 0}
  m_ProbeAnchor: {fileID: 0}
  m_LightProbeVolumeOverride: {fileID: 0}
  m_ScaleInLightmap: 1
  m_PreserveUVs: 0
  m_IgnoreNormalsForChartDetection: 0
  m_ImportantGI: 0
  m_StitchLightmapSeams: 0
  m_SelectedEditorRenderState: 3
  m_MinimumChartSize: 4
  m_AutoUVMaxDistance: 0.5
  m_AutoUVMaxAngle: 89
  m_LightmapParameters: {fileID: 0}
  m_SortingLayerID: 0
  m_SortingLayer: 0
  m_SortingOrder: 0
--- !u!114 &870272563
MonoBehaviour:
  m_ObjectHideFlags: 0
  m_CorrespondingSourceObject: {fileID: 0}
  m_PrefabInstance: {fileID: 0}
  m_PrefabAsset: {fileID: 0}
  m_GameObject: {fileID: 870272560}
  m_Enabled: 1
  m_EditorHideFlags: 0
  m_Script: {fileID: 11500000, guid: 9541d86e2fd84c1d9990edf0852d74ab, type: 3}
  m_Name: 
  m_EditorClassIdentifier: 
  m_Material: {fileID: 0}
  m_Color: {r: 1, g: 1, b: 1, a: 1}
  m_RaycastTarget: 1
  m_OnCullStateChanged:
    m_PersistentCalls:
      m_Calls: []
    m_TypeName: UnityEngine.UI.MaskableGraphic+CullStateChangedEvent, UnityEngine.UI,
      Version=1.0.0.0, Culture=neutral, PublicKeyToken=null
  m_text: Show on Focus
  m_isRightToLeft: 0
  m_fontAsset: {fileID: 11400000, guid: afc8299d5d5bbd440a0616c8ecbc7217, type: 2}
  m_sharedMaterial: {fileID: 21340371490990018, guid: afc8299d5d5bbd440a0616c8ecbc7217,
    type: 2}
  m_fontSharedMaterials: []
  m_fontMaterial: {fileID: 0}
  m_fontMaterials: []
  m_fontColor32:
    serializedVersion: 2
    rgba: 4294967295
  m_fontColor: {r: 1, g: 1, b: 1, a: 1}
  m_enableVertexGradient: 0
  m_colorMode: 3
  m_fontColorGradient:
    topLeft: {r: 1, g: 1, b: 1, a: 1}
    topRight: {r: 1, g: 1, b: 1, a: 1}
    bottomLeft: {r: 1, g: 1, b: 1, a: 1}
    bottomRight: {r: 1, g: 1, b: 1, a: 1}
  m_fontColorGradientPreset: {fileID: 0}
  m_spriteAsset: {fileID: 0}
  m_tintAllSprites: 0
  m_overrideHtmlColors: 0
  m_faceColor:
    serializedVersion: 2
    rgba: 4294967295
  m_outlineColor:
    serializedVersion: 2
    rgba: 4278190080
  m_fontSize: 70
  m_fontSizeBase: 70
  m_fontWeight: 400
  m_enableAutoSizing: 0
  m_fontSizeMin: 18
  m_fontSizeMax: 72
  m_fontStyle: 1
  m_textAlignment: 257
  m_characterSpacing: 0
  m_wordSpacing: 0
  m_lineSpacing: 1
  m_lineSpacingMax: 0
  m_paragraphSpacing: 0
  m_charWidthMaxAdj: 0
  m_enableWordWrapping: 1
  m_wordWrappingRatios: 0.4
  m_overflowMode: 0
  m_firstOverflowCharacterIndex: 0
  m_linkedTextComponent: {fileID: 0}
  m_isLinkedTextComponent: 0
  m_isTextTruncated: 0
  m_enableKerning: 1
  m_enableExtraPadding: 0
  checkPaddingRequired: 0
  m_isRichText: 1
  m_parseCtrlCharacters: 1
  m_isOrthographic: 0
  m_isCullingEnabled: 0
  m_ignoreRectMaskCulling: 0
  m_ignoreCulling: 1
  m_horizontalMapping: 0
  m_verticalMapping: 0
  m_uvLineOffset: 0
  m_geometrySortingOrder: 0
  m_VertexBufferAutoSizeReduction: 1
  m_firstVisibleCharacter: 0
  m_useMaxVisibleDescender: 1
  m_pageToDisplay: 1
  m_margin: {x: 0, y: 0, z: 0, w: 0}
  m_textInfo:
    textComponent: {fileID: 870272563}
    characterCount: 13
    spriteCount: 0
    spaceCount: 2
    wordCount: 3
    linkCount: 0
    lineCount: 1
    pageCount: 1
    materialCount: 1
  m_isUsingLegacyAnimationComponent: 0
  m_isVolumetricText: 0
  m_spriteAnimator: {fileID: 0}
  m_hasFontAssetChanged: 0
  m_renderer: {fileID: 870272562}
  m_subTextObjects:
  - {fileID: 0}
  - {fileID: 0}
  - {fileID: 0}
  - {fileID: 0}
  - {fileID: 0}
  - {fileID: 0}
  - {fileID: 0}
  - {fileID: 0}
  m_maskType: 0
--- !u!222 &870272564
CanvasRenderer:
  m_ObjectHideFlags: 2
  m_CorrespondingSourceObject: {fileID: 0}
  m_PrefabInstance: {fileID: 0}
  m_PrefabAsset: {fileID: 0}
  m_GameObject: {fileID: 870272560}
  m_CullTransparentMesh: 0
--- !u!33 &870272565
MeshFilter:
  m_ObjectHideFlags: 2
  m_CorrespondingSourceObject: {fileID: 0}
  m_PrefabInstance: {fileID: 0}
  m_PrefabAsset: {fileID: 0}
  m_GameObject: {fileID: 870272560}
  m_Mesh: {fileID: 0}
--- !u!1001 &914966059
PrefabInstance:
  m_ObjectHideFlags: 0
  serializedVersion: 2
  m_Modification:
    m_TransformParent: {fileID: 0}
    m_Modifications:
    - target: {fileID: 4943773361295851263, guid: c0931c4da6d91ea429abedb10290dd16,
        type: 3}
      propertyPath: m_Name
      value: ToggleFeaturesPanel
      objectReference: {fileID: 0}
    - target: {fileID: 8503270331930508642, guid: c0931c4da6d91ea429abedb10290dd16,
        type: 3}
      propertyPath: m_LocalPosition.x
      value: -0.0679
      objectReference: {fileID: 0}
    - target: {fileID: 8503270331930508642, guid: c0931c4da6d91ea429abedb10290dd16,
        type: 3}
      propertyPath: m_LocalPosition.y
      value: -0.3484
      objectReference: {fileID: 0}
    - target: {fileID: 8503270331930508642, guid: c0931c4da6d91ea429abedb10290dd16,
        type: 3}
      propertyPath: m_LocalPosition.z
      value: 0.6625
      objectReference: {fileID: 0}
    - target: {fileID: 8503270331930508642, guid: c0931c4da6d91ea429abedb10290dd16,
        type: 3}
      propertyPath: m_LocalRotation.x
      value: 0.38268343
      objectReference: {fileID: 0}
    - target: {fileID: 8503270331930508642, guid: c0931c4da6d91ea429abedb10290dd16,
        type: 3}
      propertyPath: m_LocalRotation.y
      value: 0
      objectReference: {fileID: 0}
    - target: {fileID: 8503270331930508642, guid: c0931c4da6d91ea429abedb10290dd16,
        type: 3}
      propertyPath: m_LocalRotation.z
      value: 0
      objectReference: {fileID: 0}
    - target: {fileID: 8503270331930508642, guid: c0931c4da6d91ea429abedb10290dd16,
        type: 3}
      propertyPath: m_LocalRotation.w
      value: 0.92387956
      objectReference: {fileID: 0}
    - target: {fileID: 8503270331930508642, guid: c0931c4da6d91ea429abedb10290dd16,
        type: 3}
      propertyPath: m_RootOrder
      value: 5
      objectReference: {fileID: 0}
    - target: {fileID: 8503270331930508642, guid: c0931c4da6d91ea429abedb10290dd16,
        type: 3}
      propertyPath: m_LocalEulerAnglesHint.x
      value: 45
      objectReference: {fileID: 0}
    - target: {fileID: 8503270331930508642, guid: c0931c4da6d91ea429abedb10290dd16,
        type: 3}
      propertyPath: m_LocalEulerAnglesHint.y
      value: 0
      objectReference: {fileID: 0}
    - target: {fileID: 8503270331930508642, guid: c0931c4da6d91ea429abedb10290dd16,
        type: 3}
      propertyPath: m_LocalEulerAnglesHint.z
      value: 0
      objectReference: {fileID: 0}
    - target: {fileID: 463960672768484199, guid: c0931c4da6d91ea429abedb10290dd16,
        type: 3}
      propertyPath: m_Mesh
      value: 
      objectReference: {fileID: 0}
    - target: {fileID: 5057653355905261972, guid: c0931c4da6d91ea429abedb10290dd16,
        type: 3}
      propertyPath: m_havePropertiesChanged
      value: 1
      objectReference: {fileID: 0}
    - target: {fileID: 5057653355905261972, guid: c0931c4da6d91ea429abedb10290dd16,
        type: 3}
      propertyPath: m_isInputParsingRequired
      value: 1
      objectReference: {fileID: 0}
    - target: {fileID: 2788573367235141971, guid: c0931c4da6d91ea429abedb10290dd16,
        type: 3}
      propertyPath: m_Mesh
      value: 
      objectReference: {fileID: 0}
    - target: {fileID: 2788573367235141933, guid: c0931c4da6d91ea429abedb10290dd16,
        type: 3}
      propertyPath: m_havePropertiesChanged
      value: 1
      objectReference: {fileID: 0}
    - target: {fileID: 2788573367235141933, guid: c0931c4da6d91ea429abedb10290dd16,
        type: 3}
      propertyPath: m_isInputParsingRequired
      value: 1
      objectReference: {fileID: 0}
    - target: {fileID: 3559032652844342688, guid: c0931c4da6d91ea429abedb10290dd16,
        type: 3}
      propertyPath: m_Mesh
      value: 
      objectReference: {fileID: 0}
    - target: {fileID: 3559032652844342750, guid: c0931c4da6d91ea429abedb10290dd16,
        type: 3}
      propertyPath: m_havePropertiesChanged
      value: 1
      objectReference: {fileID: 0}
    - target: {fileID: 3559032652844342750, guid: c0931c4da6d91ea429abedb10290dd16,
        type: 3}
      propertyPath: m_isInputParsingRequired
      value: 1
      objectReference: {fileID: 0}
    - target: {fileID: 6325538427078370090, guid: c0931c4da6d91ea429abedb10290dd16,
        type: 3}
      propertyPath: m_Mesh
      value: 
      objectReference: {fileID: 0}
    - target: {fileID: 6325538427078370132, guid: c0931c4da6d91ea429abedb10290dd16,
        type: 3}
      propertyPath: m_havePropertiesChanged
      value: 1
      objectReference: {fileID: 0}
    - target: {fileID: 6325538427078370132, guid: c0931c4da6d91ea429abedb10290dd16,
        type: 3}
      propertyPath: m_isInputParsingRequired
      value: 1
      objectReference: {fileID: 0}
    - target: {fileID: 4305907101023271952, guid: c0931c4da6d91ea429abedb10290dd16,
        type: 3}
      propertyPath: m_Mesh
      value: 
      objectReference: {fileID: 0}
    - target: {fileID: 4305907101023272046, guid: c0931c4da6d91ea429abedb10290dd16,
        type: 3}
      propertyPath: m_havePropertiesChanged
      value: 1
      objectReference: {fileID: 0}
    - target: {fileID: 4305907101023272046, guid: c0931c4da6d91ea429abedb10290dd16,
        type: 3}
      propertyPath: m_isInputParsingRequired
      value: 1
      objectReference: {fileID: 0}
    m_RemovedComponents:
    - {fileID: 1272738663672335838, guid: c0931c4da6d91ea429abedb10290dd16, type: 3}
  m_SourcePrefab: {fileID: 100100000, guid: c0931c4da6d91ea429abedb10290dd16, type: 3}
--- !u!1 &944840462
GameObject:
  m_ObjectHideFlags: 0
  m_CorrespondingSourceObject: {fileID: 1986327371563880, guid: a900c08743a94c328074df8bbe3eb63c,
    type: 3}
  m_PrefabInstance: {fileID: 0}
  m_PrefabAsset: {fileID: 0}
  serializedVersion: 6
  m_Component:
  - component: {fileID: 944840463}
  - component: {fileID: 944840465}
  - component: {fileID: 944840464}
  m_Layer: 5
  m_Name: WorksOn
  m_TagString: Untagged
  m_Icon: {fileID: 0}
  m_NavMeshLayer: 0
  m_StaticEditorFlags: 0
  m_IsActive: 1
--- !u!224 &944840463
RectTransform:
  m_ObjectHideFlags: 0
  m_CorrespondingSourceObject: {fileID: 224260724014175892, guid: a900c08743a94c328074df8bbe3eb63c,
    type: 3}
  m_PrefabInstance: {fileID: 0}
  m_PrefabAsset: {fileID: 0}
  m_GameObject: {fileID: 944840462}
  m_LocalRotation: {x: -0, y: -0, z: -0, w: 1}
  m_LocalPosition: {x: 0, y: 0, z: -0.019086}
  m_LocalScale: {x: 0.0005000003, y: 0.0005000001, z: 0.0005000003}
  m_Children: []
  m_Father: {fileID: 1626314868}
  m_RootOrder: 3
  m_LocalEulerAnglesHint: {x: 0, y: 0, z: 0}
  m_AnchorMin: {x: 0.5, y: 0.5}
  m_AnchorMax: {x: 0.5, y: 0.5}
  m_AnchoredPosition: {x: 0.1589, y: 0.4242}
  m_SizeDelta: {x: 471.4, y: 140.6}
  m_Pivot: {x: 0.5, y: 0.5}
--- !u!114 &944840464
MonoBehaviour:
  m_ObjectHideFlags: 0
  m_CorrespondingSourceObject: {fileID: 114891230840493084, guid: a900c08743a94c328074df8bbe3eb63c,
    type: 3}
  m_PrefabInstance: {fileID: 0}
  m_PrefabAsset: {fileID: 0}
  m_GameObject: {fileID: 944840462}
  m_Enabled: 1
  m_EditorHideFlags: 0
  m_Script: {fileID: 708705254, guid: f70555f144d8491a825f0804e09c671c, type: 3}
  m_Name: 
  m_EditorClassIdentifier: 
  m_Material: {fileID: 2100000, guid: 2a65a96aa29341b0a25ab4be7dff429a, type: 2}
  m_Color: {r: 1, g: 1, b: 1, a: 1}
  m_RaycastTarget: 1
  m_OnCullStateChanged:
    m_PersistentCalls:
      m_Calls: []
    m_TypeName: UnityEngine.UI.MaskableGraphic+CullStateChangedEvent, UnityEngine.UI,
      Version=1.0.0.0, Culture=neutral, PublicKeyToken=null
  m_FontData:
    m_Font: {fileID: 12800000, guid: a99e8b1ed1154eb58270cc6a18605657, type: 3}
    m_FontSize: 34
    m_FontStyle: 0
    m_BestFit: 0
    m_MinSize: 3
    m_MaxSize: 101
    m_Alignment: 2
    m_AlignByGeometry: 0
    m_RichText: 1
    m_HorizontalOverflow: 0
    m_VerticalOverflow: 0
    m_LineSpacing: 1
  m_Text: Works on
--- !u!222 &944840465
CanvasRenderer:
  m_ObjectHideFlags: 0
  m_CorrespondingSourceObject: {fileID: 222116909469381508, guid: a900c08743a94c328074df8bbe3eb63c,
    type: 3}
  m_PrefabInstance: {fileID: 0}
  m_PrefabAsset: {fileID: 0}
  m_GameObject: {fileID: 944840462}
  m_CullTransparentMesh: 0
--- !u!1001 &1003583354
PrefabInstance:
  m_ObjectHideFlags: 0
  serializedVersion: 2
  m_Modification:
    m_TransformParent: {fileID: 532207851}
    m_Modifications:
    - target: {fileID: 1083549605185280, guid: afaef0108a478c44a9eac26658bc29bf, type: 3}
      propertyPath: m_Name
      value: Simple Line ToolTip (2)
      objectReference: {fileID: 0}
    - target: {fileID: 4510122080978026, guid: afaef0108a478c44a9eac26658bc29bf, type: 3}
      propertyPath: m_LocalPosition.x
      value: 0.13654363
      objectReference: {fileID: 0}
    - target: {fileID: 4510122080978026, guid: afaef0108a478c44a9eac26658bc29bf, type: 3}
      propertyPath: m_LocalPosition.y
      value: 0.06496531
      objectReference: {fileID: 0}
    - target: {fileID: 4510122080978026, guid: afaef0108a478c44a9eac26658bc29bf, type: 3}
      propertyPath: m_LocalPosition.z
      value: -0.2569098
      objectReference: {fileID: 0}
    - target: {fileID: 4510122080978026, guid: afaef0108a478c44a9eac26658bc29bf, type: 3}
      propertyPath: m_LocalRotation.x
      value: -0
      objectReference: {fileID: 0}
    - target: {fileID: 4510122080978026, guid: afaef0108a478c44a9eac26658bc29bf, type: 3}
      propertyPath: m_LocalRotation.y
      value: -0
      objectReference: {fileID: 0}
    - target: {fileID: 4510122080978026, guid: afaef0108a478c44a9eac26658bc29bf, type: 3}
      propertyPath: m_LocalRotation.z
      value: -0
      objectReference: {fileID: 0}
    - target: {fileID: 4510122080978026, guid: afaef0108a478c44a9eac26658bc29bf, type: 3}
      propertyPath: m_LocalRotation.w
      value: 1
      objectReference: {fileID: 0}
    - target: {fileID: 4510122080978026, guid: afaef0108a478c44a9eac26658bc29bf, type: 3}
      propertyPath: m_RootOrder
      value: 3
      objectReference: {fileID: 0}
    - target: {fileID: 4510122080978026, guid: afaef0108a478c44a9eac26658bc29bf, type: 3}
      propertyPath: m_LocalEulerAnglesHint.x
      value: 0
      objectReference: {fileID: 0}
    - target: {fileID: 4510122080978026, guid: afaef0108a478c44a9eac26658bc29bf, type: 3}
      propertyPath: m_LocalEulerAnglesHint.y
      value: 0
      objectReference: {fileID: 0}
    - target: {fileID: 4510122080978026, guid: afaef0108a478c44a9eac26658bc29bf, type: 3}
      propertyPath: m_LocalEulerAnglesHint.z
      value: 0
      objectReference: {fileID: 0}
    - target: {fileID: 114071207091359978, guid: afaef0108a478c44a9eac26658bc29bf,
        type: 3}
      propertyPath: toolTipText
      value: RUHF Antenna
      objectReference: {fileID: 0}
    - target: {fileID: 114071207091359978, guid: afaef0108a478c44a9eac26658bc29bf,
        type: 3}
      propertyPath: contentScale
      value: 1.5
      objectReference: {fileID: 0}
    - target: {fileID: 114254035704318198, guid: afaef0108a478c44a9eac26658bc29bf,
        type: 3}
      propertyPath: startPoint.position.x
      value: -0.22854368
      objectReference: {fileID: 0}
    - target: {fileID: 114254035704318198, guid: afaef0108a478c44a9eac26658bc29bf,
        type: 3}
      propertyPath: startPoint.position.y
      value: 0.079034805
      objectReference: {fileID: 0}
    - target: {fileID: 114254035704318198, guid: afaef0108a478c44a9eac26658bc29bf,
        type: 3}
      propertyPath: startPoint.position.z
      value: 0.14890975
      objectReference: {fileID: 0}
    - target: {fileID: 114254035704318198, guid: afaef0108a478c44a9eac26658bc29bf,
        type: 3}
      propertyPath: endPoint.position.x
      value: -0.27160573
      objectReference: {fileID: 0}
    - target: {fileID: 114254035704318198, guid: afaef0108a478c44a9eac26658bc29bf,
        type: 3}
      propertyPath: endPoint.position.y
      value: 0.21346307
      objectReference: {fileID: 0}
    - target: {fileID: 114254035704318198, guid: afaef0108a478c44a9eac26658bc29bf,
        type: 3}
      propertyPath: endPoint.position.z
      value: 0.20942971
      objectReference: {fileID: 0}
    - target: {fileID: 114254035704318198, guid: afaef0108a478c44a9eac26658bc29bf,
        type: 3}
      propertyPath: endPoint.rotation.x
      value: -0.007939303
      objectReference: {fileID: 0}
    - target: {fileID: 114254035704318198, guid: afaef0108a478c44a9eac26658bc29bf,
        type: 3}
      propertyPath: endPoint.rotation.y
      value: 0.014246597
      objectReference: {fileID: 0}
    - target: {fileID: 114254035704318198, guid: afaef0108a478c44a9eac26658bc29bf,
        type: 3}
      propertyPath: endPoint.rotation.z
      value: -0.03137987
      objectReference: {fileID: 0}
    - target: {fileID: 114254035704318198, guid: afaef0108a478c44a9eac26658bc29bf,
        type: 3}
      propertyPath: endPoint.rotation.w
      value: 0.99937445
      objectReference: {fileID: 0}
    - target: {fileID: 120256979407580908, guid: afaef0108a478c44a9eac26658bc29bf,
        type: 3}
      propertyPath: m_Enabled
      value: 1
      objectReference: {fileID: 0}
    - target: {fileID: 120256979407580908, guid: afaef0108a478c44a9eac26658bc29bf,
        type: 3}
      propertyPath: m_Positions.Array.data[0].x
      value: 0.051242504
      objectReference: {fileID: 0}
    - target: {fileID: 120256979407580908, guid: afaef0108a478c44a9eac26658bc29bf,
        type: 3}
      propertyPath: m_Positions.Array.data[0].y
      value: -0.5509999
      objectReference: {fileID: 0}
    - target: {fileID: 120256979407580908, guid: afaef0108a478c44a9eac26658bc29bf,
        type: 3}
      propertyPath: m_Positions.Array.data[0].z
      value: 1.254075
      objectReference: {fileID: 0}
    - target: {fileID: 120256979407580908, guid: afaef0108a478c44a9eac26658bc29bf,
        type: 3}
      propertyPath: m_Positions.Array.data[1].x
      value: 0.05173188
      objectReference: {fileID: 0}
    - target: {fileID: 120256979407580908, guid: afaef0108a478c44a9eac26658bc29bf,
        type: 3}
      propertyPath: m_Positions.Array.data[1].y
      value: -0.41657162
      objectReference: {fileID: 0}
    - target: {fileID: 120256979407580908, guid: afaef0108a478c44a9eac26658bc29bf,
        type: 3}
      propertyPath: m_Positions.Array.data[1].z
      value: 1.3282838
      objectReference: {fileID: 0}
    - target: {fileID: 4892726138630008, guid: afaef0108a478c44a9eac26658bc29bf, type: 3}
      propertyPath: m_LocalScale.x
      value: 0.17092907
      objectReference: {fileID: 0}
    - target: {fileID: 114957968741241876, guid: afaef0108a478c44a9eac26658bc29bf,
        type: 3}
      propertyPath: target
      value: 
      objectReference: {fileID: 104267335}
    - target: {fileID: 7446970764068212843, guid: afaef0108a478c44a9eac26658bc29bf,
        type: 3}
      propertyPath: m_text
      value: RUHF Antenna
      objectReference: {fileID: 0}
    - target: {fileID: 7446970764068212843, guid: afaef0108a478c44a9eac26658bc29bf,
        type: 3}
      propertyPath: m_textInfo.characterCount
      value: 12
      objectReference: {fileID: 0}
    - target: {fileID: 7446970764068212843, guid: afaef0108a478c44a9eac26658bc29bf,
        type: 3}
      propertyPath: m_textInfo.spaceCount
      value: 1
      objectReference: {fileID: 0}
    - target: {fileID: 7446970764068212843, guid: afaef0108a478c44a9eac26658bc29bf,
        type: 3}
      propertyPath: m_textInfo.wordCount
      value: 2
      objectReference: {fileID: 0}
    - target: {fileID: 7446970764068212843, guid: afaef0108a478c44a9eac26658bc29bf,
        type: 3}
      propertyPath: m_havePropertiesChanged
      value: 1
      objectReference: {fileID: 0}
    - target: {fileID: 7446970764068212843, guid: afaef0108a478c44a9eac26658bc29bf,
        type: 3}
      propertyPath: m_isInputParsingRequired
      value: 1
      objectReference: {fileID: 0}
    - target: {fileID: 4983009381304104, guid: afaef0108a478c44a9eac26658bc29bf, type: 3}
      propertyPath: m_LocalPosition.x
      value: -0.22854364
      objectReference: {fileID: 0}
    - target: {fileID: 4983009381304104, guid: afaef0108a478c44a9eac26658bc29bf, type: 3}
      propertyPath: m_LocalPosition.y
      value: 0.079034746
      objectReference: {fileID: 0}
    - target: {fileID: 4983009381304104, guid: afaef0108a478c44a9eac26658bc29bf, type: 3}
      propertyPath: m_LocalPosition.z
      value: 0.14890978
      objectReference: {fileID: 0}
    - target: {fileID: 4599297741613436, guid: afaef0108a478c44a9eac26658bc29bf, type: 3}
      propertyPath: m_LocalPosition.x
      value: -0.39968842
      objectReference: {fileID: 0}
    - target: {fileID: 4599297741613436, guid: afaef0108a478c44a9eac26658bc29bf, type: 3}
      propertyPath: m_LocalPosition.y
      value: 0.23967808
      objectReference: {fileID: 0}
    - target: {fileID: 4599297741613436, guid: afaef0108a478c44a9eac26658bc29bf, type: 3}
      propertyPath: m_LocalPosition.z
      value: 0.20942968
      objectReference: {fileID: 0}
    - target: {fileID: 1486990241750050, guid: afaef0108a478c44a9eac26658bc29bf, type: 3}
      propertyPath: m_IsActive
      value: 1
      objectReference: {fileID: 0}
    - target: {fileID: 8935381897906158519, guid: afaef0108a478c44a9eac26658bc29bf,
        type: 3}
      propertyPath: m_Mesh
      value: 
      objectReference: {fileID: 0}
    - target: {fileID: 4411840848280898, guid: afaef0108a478c44a9eac26658bc29bf, type: 3}
      propertyPath: m_LocalScale.x
      value: 1.5
      objectReference: {fileID: 0}
    - target: {fileID: 4411840848280898, guid: afaef0108a478c44a9eac26658bc29bf, type: 3}
      propertyPath: m_LocalScale.y
      value: 1.5
      objectReference: {fileID: 0}
    - target: {fileID: 4411840848280898, guid: afaef0108a478c44a9eac26658bc29bf, type: 3}
      propertyPath: m_LocalScale.z
      value: 1.5
      objectReference: {fileID: 0}
    m_RemovedComponents: []
  m_SourcePrefab: {fileID: 100100000, guid: afaef0108a478c44a9eac26658bc29bf, type: 3}
--- !u!4 &1003583355 stripped
Transform:
  m_CorrespondingSourceObject: {fileID: 4510122080978026, guid: afaef0108a478c44a9eac26658bc29bf,
    type: 3}
  m_PrefabInstance: {fileID: 1003583354}
  m_PrefabAsset: {fileID: 0}
--- !u!1 &1192552200
GameObject:
  m_ObjectHideFlags: 0
  m_CorrespondingSourceObject: {fileID: 0}
  m_PrefabInstance: {fileID: 0}
  m_PrefabAsset: {fileID: 0}
  serializedVersion: 6
  m_Component:
  - component: {fileID: 1192552202}
  - component: {fileID: 1192552201}
  m_Layer: 0
  m_Name: Directional Light
  m_TagString: Untagged
  m_Icon: {fileID: 0}
  m_NavMeshLayer: 0
  m_StaticEditorFlags: 0
  m_IsActive: 1
--- !u!108 &1192552201
Light:
  m_ObjectHideFlags: 0
  m_CorrespondingSourceObject: {fileID: 0}
  m_PrefabInstance: {fileID: 0}
  m_PrefabAsset: {fileID: 0}
  m_GameObject: {fileID: 1192552200}
  m_Enabled: 1
  serializedVersion: 8
  m_Type: 1
  m_Color: {r: 1, g: 0.95686275, b: 0.8392157, a: 1}
  m_Intensity: 1
  m_Range: 10
  m_SpotAngle: 30
  m_CookieSize: 10
  m_Shadows:
    m_Type: 2
    m_Resolution: -1
    m_CustomResolution: -1
    m_Strength: 1
    m_Bias: 0.05
    m_NormalBias: 0.4
    m_NearPlane: 0.2
  m_Cookie: {fileID: 0}
  m_DrawHalo: 0
  m_Flare: {fileID: 0}
  m_RenderMode: 0
  m_CullingMask:
    serializedVersion: 2
    m_Bits: 4294967295
  m_Lightmapping: 4
  m_LightShadowCasterMode: 0
  m_AreaSize: {x: 1, y: 1}
  m_BounceIntensity: 1
  m_ColorTemperature: 6570
  m_UseColorTemperature: 0
  m_ShadowRadius: 0
  m_ShadowAngle: 0
--- !u!4 &1192552202
Transform:
  m_ObjectHideFlags: 0
  m_CorrespondingSourceObject: {fileID: 0}
  m_PrefabInstance: {fileID: 0}
  m_PrefabAsset: {fileID: 0}
  m_GameObject: {fileID: 1192552200}
  m_LocalRotation: {x: 0.40821788, y: -0.23456968, z: 0.10938163, w: 0.8754261}
  m_LocalPosition: {x: 0, y: 3, z: 0}
  m_LocalScale: {x: 1, y: 1, z: 1}
  m_Children: []
  m_Father: {fileID: 0}
  m_RootOrder: 1
  m_LocalEulerAnglesHint: {x: 50, y: -30, z: 0}
--- !u!1 &1220608070
GameObject:
  m_ObjectHideFlags: 0
  m_CorrespondingSourceObject: {fileID: 0}
  m_PrefabInstance: {fileID: 0}
  m_PrefabAsset: {fileID: 0}
  serializedVersion: 6
  m_Component:
  - component: {fileID: 1220608071}
  - component: {fileID: 1220608072}
  - component: {fileID: 1220608073}
  m_Layer: 0
  m_Name: Object_ToolTipOnInput
  m_TagString: Untagged
  m_Icon: {fileID: 0}
  m_NavMeshLayer: 0
  m_StaticEditorFlags: 0
  m_IsActive: 1
--- !u!4 &1220608071
Transform:
  m_ObjectHideFlags: 0
  m_CorrespondingSourceObject: {fileID: 0}
  m_PrefabInstance: {fileID: 0}
  m_PrefabAsset: {fileID: 0}
  m_GameObject: {fileID: 1220608070}
  m_LocalRotation: {x: -0, y: -0, z: -0, w: 1}
  m_LocalPosition: {x: -0.12899995, y: 3.5299997, z: 3.0350008}
  m_LocalScale: {x: 1, y: 1, z: 1}
  m_Children:
  - {fileID: 1606036650}
  m_Father: {fileID: 1595493452}
  m_RootOrder: 4
  m_LocalEulerAnglesHint: {x: 0, y: 0, z: 0}
--- !u!114 &1220608072
MonoBehaviour:
  m_ObjectHideFlags: 0
  m_CorrespondingSourceObject: {fileID: 0}
  m_PrefabInstance: {fileID: 0}
  m_PrefabAsset: {fileID: 0}
  m_GameObject: {fileID: 1220608070}
  m_Enabled: 1
  m_EditorHideFlags: 0
  m_Script: {fileID: 11500000, guid: 193c362eb02741c43b31788b51c83d73, type: 3}
  m_Name: 
  m_EditorClassIdentifier: 
  focusEnabled: 1
  toolTipPrefab: {fileID: 1083549605185280, guid: afaef0108a478c44a9eac26658bc29bf,
    type: 3}
  tooltipToggleAction:
    id: 1
    description: Select
    axisConstraint: 2
  appearType: 1
  vanishType: 1
  remainType: 1
  appearDelay: 0
  vanishDelay: 5
  lifetime: 10
  settingsMode: 1
  showBackground: 1
  showOutline: 0
  showConnector: 1
  followType: 2
  pivotMode: 1
  pivotDirection: 2
  pivotDirectionOrient: 1
  manualPivotDirection: {x: 0, y: 1, z: 0}
  manualPivotLocalPosition: {x: 0, y: 0.55, z: 0}
  pivotDistance: 0.35
  toolTipText: New Tooltip
  anchor: {fileID: 0}
--- !u!135 &1220608073
SphereCollider:
  m_ObjectHideFlags: 0
  m_CorrespondingSourceObject: {fileID: 0}
  m_PrefabInstance: {fileID: 0}
  m_PrefabAsset: {fileID: 0}
  m_GameObject: {fileID: 1220608070}
  m_Material: {fileID: 0}
  m_IsTrigger: 0
  m_Enabled: 1
  serializedVersion: 2
  m_Radius: 0.1
  m_Center: {x: 0, y: 0, z: 0}
--- !u!1 &1286762432
GameObject:
  m_ObjectHideFlags: 0
  m_CorrespondingSourceObject: {fileID: 100002, guid: bb88669a3463b36438d9225a3ecd3a35,
    type: 3}
  m_PrefabInstance: {fileID: 0}
  m_PrefabAsset: {fileID: 0}
  serializedVersion: 6
  m_Component:
  - component: {fileID: 1286762433}
  - component: {fileID: 1286762434}
  - component: {fileID: 1286762435}
  m_Layer: 0
  m_Name: Object_ShowToolTipOnFocus
  m_TagString: Untagged
  m_Icon: {fileID: 0}
  m_NavMeshLayer: 0
  m_StaticEditorFlags: 0
  m_IsActive: 1
--- !u!4 &1286762433
Transform:
  m_ObjectHideFlags: 0
  m_CorrespondingSourceObject: {fileID: 400002, guid: bb88669a3463b36438d9225a3ecd3a35,
    type: 3}
  m_PrefabInstance: {fileID: 0}
  m_PrefabAsset: {fileID: 0}
  m_GameObject: {fileID: 1286762432}
  m_LocalRotation: {x: -0, y: -0, z: -0, w: 1}
  m_LocalPosition: {x: 0.19099998, y: 3.5299997, z: 3.04}
  m_LocalScale: {x: 0.1, y: 0.1, z: 0.1}
  m_Children:
  - {fileID: 365752474}
  m_Father: {fileID: 1595493452}
  m_RootOrder: 5
  m_LocalEulerAnglesHint: {x: 0, y: 0, z: 0}
--- !u!114 &1286762434
MonoBehaviour:
  m_ObjectHideFlags: 0
  m_CorrespondingSourceObject: {fileID: 0}
  m_PrefabInstance: {fileID: 0}
  m_PrefabAsset: {fileID: 0}
  m_GameObject: {fileID: 1286762432}
  m_Enabled: 1
  m_EditorHideFlags: 0
  m_Script: {fileID: 11500000, guid: 193c362eb02741c43b31788b51c83d73, type: 3}
  m_Name: 
  m_EditorClassIdentifier: 
  focusEnabled: 1
  toolTipPrefab: {fileID: 1379707608131922, guid: 44ac04f8e1e21474991e4b59809859f4,
    type: 3}
  tooltipToggleAction:
    id: 1
    description: None
    axisConstraint: 0
  appearType: 0
  vanishType: 0
  remainType: 1
  appearDelay: 0
  vanishDelay: 1
  lifetime: 2.5
  settingsMode: 1
  showBackground: 1
  showOutline: 0
  showConnector: 1
  followType: 2
  pivotMode: 1
  pivotDirection: 2
  pivotDirectionOrient: 1
  manualPivotDirection: {x: 0, y: 1, z: 0}
  manualPivotLocalPosition: {x: -1.2, y: -2.2, z: 0.43}
  pivotDistance: 0.35
  toolTipText: New Tooltip
  anchor: {fileID: 0}
--- !u!135 &1286762435
SphereCollider:
  m_ObjectHideFlags: 0
  m_CorrespondingSourceObject: {fileID: 0}
  m_PrefabInstance: {fileID: 0}
  m_PrefabAsset: {fileID: 0}
  m_GameObject: {fileID: 1286762432}
  m_Material: {fileID: 0}
  m_IsTrigger: 0
  m_Enabled: 1
  serializedVersion: 2
  m_Radius: 1
  m_Center: {x: 0, y: 0, z: 0}
--- !u!1001 &1349317002
PrefabInstance:
  m_ObjectHideFlags: 0
  serializedVersion: 2
  m_Modification:
    m_TransformParent: {fileID: 1595493452}
    m_Modifications:
    - target: {fileID: 100000, guid: c72691f7b364d264abdb41ef2f01c706, type: 3}
      propertyPath: m_Name
      value: EarthCore
      objectReference: {fileID: 0}
    - target: {fileID: 400000, guid: c72691f7b364d264abdb41ef2f01c706, type: 3}
      propertyPath: m_LocalPosition.x
      value: -0.534
      objectReference: {fileID: 0}
    - target: {fileID: 400000, guid: c72691f7b364d264abdb41ef2f01c706, type: 3}
      propertyPath: m_LocalPosition.y
      value: 3.521
      objectReference: {fileID: 0}
    - target: {fileID: 400000, guid: c72691f7b364d264abdb41ef2f01c706, type: 3}
      propertyPath: m_LocalPosition.z
      value: 3.093
      objectReference: {fileID: 0}
    - target: {fileID: 400000, guid: c72691f7b364d264abdb41ef2f01c706, type: 3}
      propertyPath: m_LocalRotation.x
      value: 0
      objectReference: {fileID: 0}
    - target: {fileID: 400000, guid: c72691f7b364d264abdb41ef2f01c706, type: 3}
      propertyPath: m_LocalRotation.y
      value: 0.92387956
      objectReference: {fileID: 0}
    - target: {fileID: 400000, guid: c72691f7b364d264abdb41ef2f01c706, type: 3}
      propertyPath: m_LocalRotation.z
      value: 0
      objectReference: {fileID: 0}
    - target: {fileID: 400000, guid: c72691f7b364d264abdb41ef2f01c706, type: 3}
      propertyPath: m_LocalRotation.w
      value: 0.38268343
      objectReference: {fileID: 0}
    - target: {fileID: 400000, guid: c72691f7b364d264abdb41ef2f01c706, type: 3}
      propertyPath: m_RootOrder
      value: 10
      objectReference: {fileID: 0}
    - target: {fileID: 400000, guid: c72691f7b364d264abdb41ef2f01c706, type: 3}
      propertyPath: m_LocalEulerAnglesHint.x
      value: 0
      objectReference: {fileID: 0}
    - target: {fileID: 400000, guid: c72691f7b364d264abdb41ef2f01c706, type: 3}
      propertyPath: m_LocalEulerAnglesHint.y
      value: 135
      objectReference: {fileID: 0}
    - target: {fileID: 400000, guid: c72691f7b364d264abdb41ef2f01c706, type: 3}
      propertyPath: m_LocalEulerAnglesHint.z
      value: 0
      objectReference: {fileID: 0}
    - target: {fileID: 400000, guid: c72691f7b364d264abdb41ef2f01c706, type: 3}
      propertyPath: m_LocalScale.x
      value: 32.496536
      objectReference: {fileID: 0}
    - target: {fileID: 400000, guid: c72691f7b364d264abdb41ef2f01c706, type: 3}
      propertyPath: m_LocalScale.y
      value: 32.49647
      objectReference: {fileID: 0}
    - target: {fileID: 400000, guid: c72691f7b364d264abdb41ef2f01c706, type: 3}
      propertyPath: m_LocalScale.z
      value: 32.496536
      objectReference: {fileID: 0}
    - target: {fileID: 2300000, guid: c72691f7b364d264abdb41ef2f01c706, type: 3}
      propertyPath: m_Materials.Array.data[0]
      value: 
      objectReference: {fileID: 2100000, guid: a817fa37f27ca3a4fa16203c8043be4a, type: 2}
    m_RemovedComponents: []
  m_SourcePrefab: {fileID: 100100000, guid: c72691f7b364d264abdb41ef2f01c706, type: 3}
--- !u!4 &1349317003 stripped
Transform:
  m_CorrespondingSourceObject: {fileID: 400000, guid: c72691f7b364d264abdb41ef2f01c706,
    type: 3}
  m_PrefabInstance: {fileID: 1349317002}
  m_PrefabAsset: {fileID: 0}
--- !u!4 &1349317004 stripped
Transform:
  m_CorrespondingSourceObject: {fileID: 400002, guid: c72691f7b364d264abdb41ef2f01c706,
    type: 3}
  m_PrefabInstance: {fileID: 1349317002}
  m_PrefabAsset: {fileID: 0}
--- !u!1 &1349317005 stripped
GameObject:
  m_CorrespondingSourceObject: {fileID: 100002, guid: c72691f7b364d264abdb41ef2f01c706,
    type: 3}
  m_PrefabInstance: {fileID: 1349317002}
  m_PrefabAsset: {fileID: 0}
--- !u!114 &1349317006
MonoBehaviour:
  m_ObjectHideFlags: 0
  m_CorrespondingSourceObject: {fileID: 0}
  m_PrefabInstance: {fileID: 0}
  m_PrefabAsset: {fileID: 0}
  m_GameObject: {fileID: 1349317005}
  m_Enabled: 1
  m_EditorHideFlags: 0
  m_Script: {fileID: 11500000, guid: 5afd5316c63705643b3daba5a6e923bd, type: 3}
  m_Name: 
  m_EditorClassIdentifier: 
  ShowTetherWhenManipulating: 0
--- !u!114 &1349317007
MonoBehaviour:
  m_ObjectHideFlags: 0
  m_CorrespondingSourceObject: {fileID: 0}
  m_PrefabInstance: {fileID: 0}
  m_PrefabAsset: {fileID: 0}
  m_GameObject: {fileID: 1349317005}
  m_Enabled: 1
  m_EditorHideFlags: 0
  m_Script: {fileID: 11500000, guid: 03daa81ea5f685f4ebf6e32038d058ca, type: 3}
  m_Name: 
  m_EditorClassIdentifier: 
  hostTransform: {fileID: 0}
  manipulationType: 2
  twoHandedManipulationType: 5
  allowFarManipulation: 1
  oneHandRotationModeNear: 6
  oneHandRotationModeFar: 6
  releaseBehavior: 3
  constraintOnRotation: 0
  constraintOnMovement: 0
  smoothingActive: 1
  smoothingAmountOneHandManip: 0.001
  OnManipulationStarted:
    m_PersistentCalls:
      m_Calls:
      - m_Target: {fileID: 1349317009}
        m_MethodName: PlayOneShot
        m_Mode: 2
        m_Arguments:
          m_ObjectArgument: {fileID: 8300000, guid: ec33d8a6027c1574390812966f8aef94,
            type: 3}
          m_ObjectArgumentAssemblyTypeName: UnityEngine.AudioClip, UnityEngine
          m_IntArgument: 0
          m_FloatArgument: 0
          m_StringArgument: 
          m_BoolArgument: 0
        m_CallState: 2
      - m_Target: {fileID: 343206305}
        m_MethodName: SetActive
        m_Mode: 6
        m_Arguments:
          m_ObjectArgument: {fileID: 0}
          m_ObjectArgumentAssemblyTypeName: UnityEngine.Object, UnityEngine
          m_IntArgument: 0
          m_FloatArgument: 0
          m_StringArgument: 
          m_BoolArgument: 1
        m_CallState: 2
      - m_Target: {fileID: 1833938187}
        m_MethodName: SetActive
        m_Mode: 6
        m_Arguments:
          m_ObjectArgument: {fileID: 0}
          m_ObjectArgumentAssemblyTypeName: UnityEngine.Object, UnityEngine
          m_IntArgument: 0
          m_FloatArgument: 0
          m_StringArgument: 
          m_BoolArgument: 1
        m_CallState: 2
      - m_Target: {fileID: 1369110350}
        m_MethodName: SetActive
        m_Mode: 6
        m_Arguments:
          m_ObjectArgument: {fileID: 0}
          m_ObjectArgumentAssemblyTypeName: UnityEngine.Object, UnityEngine
          m_IntArgument: 0
          m_FloatArgument: 0
          m_StringArgument: 
          m_BoolArgument: 1
        m_CallState: 2
      - m_Target: {fileID: 1542015562}
        m_MethodName: SetActive
        m_Mode: 6
        m_Arguments:
          m_ObjectArgument: {fileID: 0}
          m_ObjectArgumentAssemblyTypeName: UnityEngine.Object, UnityEngine
          m_IntArgument: 0
          m_FloatArgument: 0
          m_StringArgument: 
          m_BoolArgument: 1
        m_CallState: 2
    m_TypeName: Microsoft.MixedReality.Toolkit.UI.ManipulationEvent, Microsoft.MixedReality.Toolkit.SDK,
      Version=0.0.0.0, Culture=neutral, PublicKeyToken=null
  OnManipulationEnded:
    m_PersistentCalls:
      m_Calls:
      - m_Target: {fileID: 1349317009}
        m_MethodName: PlayOneShot
        m_Mode: 2
        m_Arguments:
          m_ObjectArgument: {fileID: 8300000, guid: 72d90092d0f1a734eb1cfcf71b8fa2e4,
            type: 3}
          m_ObjectArgumentAssemblyTypeName: UnityEngine.AudioClip, UnityEngine
          m_IntArgument: 0
          m_FloatArgument: 0
          m_StringArgument: 
          m_BoolArgument: 0
        m_CallState: 2
      - m_Target: {fileID: 343206305}
        m_MethodName: SetActive
        m_Mode: 6
        m_Arguments:
          m_ObjectArgument: {fileID: 0}
          m_ObjectArgumentAssemblyTypeName: UnityEngine.Object, UnityEngine
          m_IntArgument: 0
          m_FloatArgument: 0
          m_StringArgument: 
          m_BoolArgument: 0
        m_CallState: 2
      - m_Target: {fileID: 1833938187}
        m_MethodName: SetActive
        m_Mode: 6
        m_Arguments:
          m_ObjectArgument: {fileID: 0}
          m_ObjectArgumentAssemblyTypeName: UnityEngine.Object, UnityEngine
          m_IntArgument: 0
          m_FloatArgument: 0
          m_StringArgument: 
          m_BoolArgument: 0
        m_CallState: 2
      - m_Target: {fileID: 1369110350}
        m_MethodName: SetActive
        m_Mode: 6
        m_Arguments:
          m_ObjectArgument: {fileID: 0}
          m_ObjectArgumentAssemblyTypeName: UnityEngine.Object, UnityEngine
          m_IntArgument: 0
          m_FloatArgument: 0
          m_StringArgument: 
          m_BoolArgument: 0
        m_CallState: 2
      - m_Target: {fileID: 1542015562}
        m_MethodName: SetActive
        m_Mode: 6
        m_Arguments:
          m_ObjectArgument: {fileID: 0}
          m_ObjectArgumentAssemblyTypeName: UnityEngine.Object, UnityEngine
          m_IntArgument: 0
          m_FloatArgument: 0
          m_StringArgument: 
          m_BoolArgument: 0
        m_CallState: 2
    m_TypeName: Microsoft.MixedReality.Toolkit.UI.ManipulationEvent, Microsoft.MixedReality.Toolkit.SDK,
      Version=0.0.0.0, Culture=neutral, PublicKeyToken=null
  OnHoverEntered:
    m_PersistentCalls:
      m_Calls: []
    m_TypeName: Microsoft.MixedReality.Toolkit.UI.ManipulationEvent, Microsoft.MixedReality.Toolkit.SDK,
      Version=0.0.0.0, Culture=neutral, PublicKeyToken=null
  OnHoverExited:
    m_PersistentCalls:
      m_Calls: []
    m_TypeName: Microsoft.MixedReality.Toolkit.UI.ManipulationEvent, Microsoft.MixedReality.Toolkit.SDK,
      Version=0.0.0.0, Culture=neutral, PublicKeyToken=null
--- !u!65 &1349317008
BoxCollider:
  m_ObjectHideFlags: 0
  m_CorrespondingSourceObject: {fileID: 0}
  m_PrefabInstance: {fileID: 0}
  m_PrefabAsset: {fileID: 0}
  m_GameObject: {fileID: 1349317005}
  m_Material: {fileID: 0}
  m_IsTrigger: 0
  m_Enabled: 1
  serializedVersion: 2
  m_Size: {x: 0.19999845, y: 0.19999754, z: 0.19999848}
  m_Center: {x: -0.0000009238723, y: 0.0999988, z: -0.0000007301572}
--- !u!82 &1349317009
AudioSource:
  m_ObjectHideFlags: 0
  m_CorrespondingSourceObject: {fileID: 0}
  m_PrefabInstance: {fileID: 0}
  m_PrefabAsset: {fileID: 0}
  m_GameObject: {fileID: 1349317005}
  m_Enabled: 1
  serializedVersion: 4
  OutputAudioMixerGroup: {fileID: 0}
  m_audioClip: {fileID: 0}
  m_PlayOnAwake: 1
  m_Volume: 1
  m_Pitch: 1
  Loop: 0
  Mute: 0
  Spatialize: 0
  SpatializePostEffects: 0
  Priority: 128
  DopplerLevel: 1
  MinDistance: 1
  MaxDistance: 500
  Pan2D: 0
  rolloffMode: 0
  BypassEffects: 0
  BypassListenerEffects: 0
  BypassReverbZones: 0
  rolloffCustomCurve:
    serializedVersion: 2
    m_Curve:
    - serializedVersion: 3
      time: 0
      value: 1
      inSlope: 0
      outSlope: 0
      tangentMode: 0
      weightedMode: 0
      inWeight: 0.33333334
      outWeight: 0.33333334
    - serializedVersion: 3
      time: 1
      value: 0
      inSlope: 0
      outSlope: 0
      tangentMode: 0
      weightedMode: 0
      inWeight: 0.33333334
      outWeight: 0.33333334
    m_PreInfinity: 2
    m_PostInfinity: 2
    m_RotationOrder: 4
  panLevelCustomCurve:
    serializedVersion: 2
    m_Curve:
    - serializedVersion: 3
      time: 0
      value: 0
      inSlope: 0
      outSlope: 0
      tangentMode: 0
      weightedMode: 0
      inWeight: 0.33333334
      outWeight: 0.33333334
    m_PreInfinity: 2
    m_PostInfinity: 2
    m_RotationOrder: 4
  spreadCustomCurve:
    serializedVersion: 2
    m_Curve:
    - serializedVersion: 3
      time: 0
      value: 0
      inSlope: 0
      outSlope: 0
      tangentMode: 0
      weightedMode: 0
      inWeight: 0.33333334
      outWeight: 0.33333334
    m_PreInfinity: 2
    m_PostInfinity: 2
    m_RotationOrder: 4
  reverbZoneMixCustomCurve:
    serializedVersion: 2
    m_Curve:
    - serializedVersion: 3
      time: 0
      value: 1
      inSlope: 0
      outSlope: 0
      tangentMode: 0
      weightedMode: 0
      inWeight: 0.33333334
      outWeight: 0.33333334
    m_PreInfinity: 2
    m_PostInfinity: 2
    m_RotationOrder: 4
--- !u!1 &1349932060
GameObject:
  m_ObjectHideFlags: 0
  m_CorrespondingSourceObject: {fileID: 1112110465771732, guid: a900c08743a94c328074df8bbe3eb63c,
    type: 3}
  m_PrefabInstance: {fileID: 0}
  m_PrefabAsset: {fileID: 0}
  serializedVersion: 6
  m_Component:
  - component: {fileID: 1349932061}
  - component: {fileID: 1349932063}
  - component: {fileID: 1349932062}
  m_Layer: 5
  m_Name: Title
  m_TagString: Untagged
  m_Icon: {fileID: 0}
  m_NavMeshLayer: 0
  m_StaticEditorFlags: 0
  m_IsActive: 1
--- !u!224 &1349932061
RectTransform:
  m_ObjectHideFlags: 0
  m_CorrespondingSourceObject: {fileID: 224560615509562862, guid: a900c08743a94c328074df8bbe3eb63c,
    type: 3}
  m_PrefabInstance: {fileID: 0}
  m_PrefabAsset: {fileID: 0}
  m_GameObject: {fileID: 1349932060}
  m_LocalRotation: {x: -0, y: -0, z: -0, w: 1}
  m_LocalPosition: {x: 0, y: 0, z: -0.019088}
  m_LocalScale: {x: 0.0005000003, y: 0.0005000001, z: 0.0005000003}
  m_Children: []
  m_Father: {fileID: 1626314868}
  m_RootOrder: 0
  m_LocalEulerAnglesHint: {x: 0, y: 0, z: 0}
  m_AnchorMin: {x: 0.5, y: 0.5}
  m_AnchorMax: {x: 0.5, y: 0.5}
  m_AnchoredPosition: {x: -0.0001, y: 0.2973}
  m_SizeDelta: {x: 1107.8, y: 244.2}
  m_Pivot: {x: 0.5, y: 0.5}
--- !u!114 &1349932062
MonoBehaviour:
  m_ObjectHideFlags: 0
  m_CorrespondingSourceObject: {fileID: 114107642412081004, guid: a900c08743a94c328074df8bbe3eb63c,
    type: 3}
  m_PrefabInstance: {fileID: 0}
  m_PrefabAsset: {fileID: 0}
  m_GameObject: {fileID: 1349932060}
  m_Enabled: 1
  m_EditorHideFlags: 0
  m_Script: {fileID: 708705254, guid: f70555f144d8491a825f0804e09c671c, type: 3}
  m_Name: 
  m_EditorClassIdentifier: 
  m_Material: {fileID: 2100000, guid: 2a65a96aa29341b0a25ab4be7dff429a, type: 2}
  m_Color: {r: 1, g: 1, b: 1, a: 1}
  m_RaycastTarget: 1
  m_OnCullStateChanged:
    m_PersistentCalls:
      m_Calls: []
    m_TypeName: UnityEngine.UI.MaskableGraphic+CullStateChangedEvent, UnityEngine.UI,
      Version=1.0.0.0, Culture=neutral, PublicKeyToken=null
  m_FontData:
    m_Font: {fileID: 12800000, guid: e48b920555144c6da3ee2ab03f0fda88, type: 3}
    m_FontSize: 78
    m_FontStyle: 0
    m_BestFit: 0
    m_MinSize: 10
    m_MaxSize: 101
    m_Alignment: 0
    m_AlignByGeometry: 0
    m_RichText: 1
    m_HorizontalOverflow: 0
    m_VerticalOverflow: 0
    m_LineSpacing: 1
  m_Text: Tooltip
--- !u!222 &1349932063
CanvasRenderer:
  m_ObjectHideFlags: 0
  m_CorrespondingSourceObject: {fileID: 222403877709759760, guid: a900c08743a94c328074df8bbe3eb63c,
    type: 3}
  m_PrefabInstance: {fileID: 0}
  m_PrefabAsset: {fileID: 0}
  m_GameObject: {fileID: 1349932060}
  m_CullTransparentMesh: 0
--- !u!1001 &1369110348
PrefabInstance:
  m_ObjectHideFlags: 0
  serializedVersion: 2
  m_Modification:
    m_TransformParent: {fileID: 1349317004}
    m_Modifications:
    - target: {fileID: 1083549605185280, guid: afaef0108a478c44a9eac26658bc29bf, type: 3}
      propertyPath: m_Name
      value: Simple Line ToolTip (2)
      objectReference: {fileID: 0}
    - target: {fileID: 1083549605185280, guid: afaef0108a478c44a9eac26658bc29bf, type: 3}
      propertyPath: m_IsActive
      value: 0
      objectReference: {fileID: 0}
    - target: {fileID: 4510122080978026, guid: afaef0108a478c44a9eac26658bc29bf, type: 3}
      propertyPath: m_LocalPosition.x
      value: 0
      objectReference: {fileID: 0}
    - target: {fileID: 4510122080978026, guid: afaef0108a478c44a9eac26658bc29bf, type: 3}
      propertyPath: m_LocalPosition.y
      value: 0
      objectReference: {fileID: 0}
    - target: {fileID: 4510122080978026, guid: afaef0108a478c44a9eac26658bc29bf, type: 3}
      propertyPath: m_LocalPosition.z
      value: 0
      objectReference: {fileID: 0}
    - target: {fileID: 4510122080978026, guid: afaef0108a478c44a9eac26658bc29bf, type: 3}
      propertyPath: m_LocalRotation.x
      value: 0
      objectReference: {fileID: 0}
    - target: {fileID: 4510122080978026, guid: afaef0108a478c44a9eac26658bc29bf, type: 3}
      propertyPath: m_LocalRotation.y
      value: -0.7071068
      objectReference: {fileID: 0}
    - target: {fileID: 4510122080978026, guid: afaef0108a478c44a9eac26658bc29bf, type: 3}
      propertyPath: m_LocalRotation.z
      value: 0
      objectReference: {fileID: 0}
    - target: {fileID: 4510122080978026, guid: afaef0108a478c44a9eac26658bc29bf, type: 3}
      propertyPath: m_LocalRotation.w
      value: 0.7071068
      objectReference: {fileID: 0}
    - target: {fileID: 4510122080978026, guid: afaef0108a478c44a9eac26658bc29bf, type: 3}
      propertyPath: m_RootOrder
      value: 2
      objectReference: {fileID: 0}
    - target: {fileID: 4510122080978026, guid: afaef0108a478c44a9eac26658bc29bf, type: 3}
      propertyPath: m_LocalEulerAnglesHint.x
      value: 0
      objectReference: {fileID: 0}
    - target: {fileID: 4510122080978026, guid: afaef0108a478c44a9eac26658bc29bf, type: 3}
      propertyPath: m_LocalEulerAnglesHint.y
      value: -90
      objectReference: {fileID: 0}
    - target: {fileID: 4510122080978026, guid: afaef0108a478c44a9eac26658bc29bf, type: 3}
      propertyPath: m_LocalEulerAnglesHint.z
      value: 0
      objectReference: {fileID: 0}
    - target: {fileID: 114071207091359978, guid: afaef0108a478c44a9eac26658bc29bf,
        type: 3}
      propertyPath: contentScale
      value: 1
      objectReference: {fileID: 0}
    - target: {fileID: 114071207091359978, guid: afaef0108a478c44a9eac26658bc29bf,
        type: 3}
      propertyPath: toolTipText
      value: Mantle
      objectReference: {fileID: 0}
    - target: {fileID: 114071207091359978, guid: afaef0108a478c44a9eac26658bc29bf,
        type: 3}
      propertyPath: backgroundPadding.x
      value: 0.025
      objectReference: {fileID: 0}
    - target: {fileID: 114254035704318198, guid: afaef0108a478c44a9eac26658bc29bf,
        type: 3}
      propertyPath: startPoint.position.x
      value: 7.1054274e-15
      objectReference: {fileID: 0}
    - target: {fileID: 114254035704318198, guid: afaef0108a478c44a9eac26658bc29bf,
        type: 3}
      propertyPath: startPoint.position.y
      value: -0.00000005456924
      objectReference: {fileID: 0}
    - target: {fileID: 114254035704318198, guid: afaef0108a478c44a9eac26658bc29bf,
        type: 3}
      propertyPath: startPoint.position.z
      value: 0.00000006877312
      objectReference: {fileID: 0}
    - target: {fileID: 114254035704318198, guid: afaef0108a478c44a9eac26658bc29bf,
        type: 3}
      propertyPath: lineStartClamp
      value: 0.0001
      objectReference: {fileID: 0}
    - target: {fileID: 114254035704318198, guid: afaef0108a478c44a9eac26658bc29bf,
        type: 3}
      propertyPath: lineEndClamp
      value: 0.9999
      objectReference: {fileID: 0}
    - target: {fileID: 114254035704318198, guid: afaef0108a478c44a9eac26658bc29bf,
        type: 3}
      propertyPath: endPoint.position.x
      value: 0.1125
      objectReference: {fileID: 0}
    - target: {fileID: 114254035704318198, guid: afaef0108a478c44a9eac26658bc29bf,
        type: 3}
      propertyPath: endPoint.position.y
      value: 0.016501501
      objectReference: {fileID: 0}
    - target: {fileID: 114254035704318198, guid: afaef0108a478c44a9eac26658bc29bf,
        type: 3}
      propertyPath: endPoint.position.z
      value: -0.05000018
      objectReference: {fileID: 0}
    - target: {fileID: 120256979407580908, guid: afaef0108a478c44a9eac26658bc29bf,
        type: 3}
      propertyPath: m_Enabled
      value: 0
      objectReference: {fileID: 0}
    - target: {fileID: 120256979407580908, guid: afaef0108a478c44a9eac26658bc29bf,
        type: 3}
      propertyPath: m_Positions.Array.data[0].x
      value: 0.87687516
      objectReference: {fileID: 0}
    - target: {fileID: 120256979407580908, guid: afaef0108a478c44a9eac26658bc29bf,
        type: 3}
      propertyPath: m_Positions.Array.data[0].y
      value: -0.073812544
      objectReference: {fileID: 0}
    - target: {fileID: 120256979407580908, guid: afaef0108a478c44a9eac26658bc29bf,
        type: 3}
      propertyPath: m_Positions.Array.data[0].z
      value: 0.819323
      objectReference: {fileID: 0}
    - target: {fileID: 120256979407580908, guid: afaef0108a478c44a9eac26658bc29bf,
        type: 3}
      propertyPath: m_Positions.Array.data[1].x
      value: 0.87736523
      objectReference: {fileID: 0}
    - target: {fileID: 120256979407580908, guid: afaef0108a478c44a9eac26658bc29bf,
        type: 3}
      propertyPath: m_Positions.Array.data[1].y
      value: -0.0751155
      objectReference: {fileID: 0}
    - target: {fileID: 120256979407580908, guid: afaef0108a478c44a9eac26658bc29bf,
        type: 3}
      propertyPath: m_Positions.Array.data[1].z
      value: 0.81491196
      objectReference: {fileID: 0}
    - target: {fileID: 120256979407580908, guid: afaef0108a478c44a9eac26658bc29bf,
        type: 3}
      propertyPath: m_Positions.Array.data[2].x
      value: 0.8778553
      objectReference: {fileID: 0}
    - target: {fileID: 120256979407580908, guid: afaef0108a478c44a9eac26658bc29bf,
        type: 3}
      propertyPath: m_Positions.Array.data[2].y
      value: -0.07641852
      objectReference: {fileID: 0}
    - target: {fileID: 120256979407580908, guid: afaef0108a478c44a9eac26658bc29bf,
        type: 3}
      propertyPath: m_Positions.Array.data[2].z
      value: 0.8105009
      objectReference: {fileID: 0}
    - target: {fileID: 120256979407580908, guid: afaef0108a478c44a9eac26658bc29bf,
        type: 3}
      propertyPath: m_Positions.Array.data[3].x
      value: 0.8783455
      objectReference: {fileID: 0}
    - target: {fileID: 120256979407580908, guid: afaef0108a478c44a9eac26658bc29bf,
        type: 3}
      propertyPath: m_Positions.Array.data[3].y
      value: -0.077721536
      objectReference: {fileID: 0}
    - target: {fileID: 120256979407580908, guid: afaef0108a478c44a9eac26658bc29bf,
        type: 3}
      propertyPath: m_Positions.Array.data[3].z
      value: 0.8060899
      objectReference: {fileID: 0}
    - target: {fileID: 120256979407580908, guid: afaef0108a478c44a9eac26658bc29bf,
        type: 3}
      propertyPath: m_Positions.Array.data[4].x
      value: 0.87883556
      objectReference: {fileID: 0}
    - target: {fileID: 120256979407580908, guid: afaef0108a478c44a9eac26658bc29bf,
        type: 3}
      propertyPath: m_Positions.Array.data[4].y
      value: -0.07902449
      objectReference: {fileID: 0}
    - target: {fileID: 120256979407580908, guid: afaef0108a478c44a9eac26658bc29bf,
        type: 3}
      propertyPath: m_Positions.Array.data[4].z
      value: 0.8016789
      objectReference: {fileID: 0}
    - target: {fileID: 120256979407580908, guid: afaef0108a478c44a9eac26658bc29bf,
        type: 3}
      propertyPath: m_Positions.Array.data[5].x
      value: 0.8793256
      objectReference: {fileID: 0}
    - target: {fileID: 120256979407580908, guid: afaef0108a478c44a9eac26658bc29bf,
        type: 3}
      propertyPath: m_Positions.Array.data[5].y
      value: -0.08032751
      objectReference: {fileID: 0}
    - target: {fileID: 120256979407580908, guid: afaef0108a478c44a9eac26658bc29bf,
        type: 3}
      propertyPath: m_Positions.Array.data[5].z
      value: 0.79726785
      objectReference: {fileID: 0}
    - target: {fileID: 120256979407580908, guid: afaef0108a478c44a9eac26658bc29bf,
        type: 3}
      propertyPath: m_Positions.Array.data[6].x
      value: 0.8798158
      objectReference: {fileID: 0}
    - target: {fileID: 120256979407580908, guid: afaef0108a478c44a9eac26658bc29bf,
        type: 3}
      propertyPath: m_Positions.Array.data[6].y
      value: -0.08163047
      objectReference: {fileID: 0}
    - target: {fileID: 120256979407580908, guid: afaef0108a478c44a9eac26658bc29bf,
        type: 3}
      propertyPath: m_Positions.Array.data[6].z
      value: 0.7928568
      objectReference: {fileID: 0}
    - target: {fileID: 120256979407580908, guid: afaef0108a478c44a9eac26658bc29bf,
        type: 3}
      propertyPath: m_Positions.Array.data[7].x
      value: 0.8803059
      objectReference: {fileID: 0}
    - target: {fileID: 120256979407580908, guid: afaef0108a478c44a9eac26658bc29bf,
        type: 3}
      propertyPath: m_Positions.Array.data[7].y
      value: -0.082933486
      objectReference: {fileID: 0}
    - target: {fileID: 120256979407580908, guid: afaef0108a478c44a9eac26658bc29bf,
        type: 3}
      propertyPath: m_Positions.Array.data[7].z
      value: 0.78844583
      objectReference: {fileID: 0}
    - target: {fileID: 120256979407580908, guid: afaef0108a478c44a9eac26658bc29bf,
        type: 3}
      propertyPath: m_Positions.Array.data[8].x
      value: 0.88079596
      objectReference: {fileID: 0}
    - target: {fileID: 120256979407580908, guid: afaef0108a478c44a9eac26658bc29bf,
        type: 3}
      propertyPath: m_Positions.Array.data[8].y
      value: -0.08423644
      objectReference: {fileID: 0}
    - target: {fileID: 120256979407580908, guid: afaef0108a478c44a9eac26658bc29bf,
        type: 3}
      propertyPath: m_Positions.Array.data[8].z
      value: 0.7840348
      objectReference: {fileID: 0}
    - target: {fileID: 120256979407580908, guid: afaef0108a478c44a9eac26658bc29bf,
        type: 3}
      propertyPath: m_Positions.Array.data[9].x
      value: 0.88128614
      objectReference: {fileID: 0}
    - target: {fileID: 120256979407580908, guid: afaef0108a478c44a9eac26658bc29bf,
        type: 3}
      propertyPath: m_Positions.Array.data[9].y
      value: -0.08553946
      objectReference: {fileID: 0}
    - target: {fileID: 120256979407580908, guid: afaef0108a478c44a9eac26658bc29bf,
        type: 3}
      propertyPath: m_Positions.Array.data[9].z
      value: 0.77962375
      objectReference: {fileID: 0}
    - target: {fileID: 120256979407580908, guid: afaef0108a478c44a9eac26658bc29bf,
        type: 3}
      propertyPath: m_Positions.Array.data[10].x
      value: 0.8817762
      objectReference: {fileID: 0}
    - target: {fileID: 120256979407580908, guid: afaef0108a478c44a9eac26658bc29bf,
        type: 3}
      propertyPath: m_Positions.Array.data[10].y
      value: -0.08684242
      objectReference: {fileID: 0}
    - target: {fileID: 120256979407580908, guid: afaef0108a478c44a9eac26658bc29bf,
        type: 3}
      propertyPath: m_Positions.Array.data[10].z
      value: 0.77521276
      objectReference: {fileID: 0}
    - target: {fileID: 120256979407580908, guid: afaef0108a478c44a9eac26658bc29bf,
        type: 3}
      propertyPath: m_Positions.Array.data[11].x
      value: 0.8822664
      objectReference: {fileID: 0}
    - target: {fileID: 120256979407580908, guid: afaef0108a478c44a9eac26658bc29bf,
        type: 3}
      propertyPath: m_Positions.Array.data[11].y
      value: -0.088145435
      objectReference: {fileID: 0}
    - target: {fileID: 120256979407580908, guid: afaef0108a478c44a9eac26658bc29bf,
        type: 3}
      propertyPath: m_Positions.Array.data[11].z
      value: 0.77080166
      objectReference: {fileID: 0}
    - target: {fileID: 120256979407580908, guid: afaef0108a478c44a9eac26658bc29bf,
        type: 3}
      propertyPath: m_Positions.Array.data[12].x
      value: 0.8827565
      objectReference: {fileID: 0}
    - target: {fileID: 120256979407580908, guid: afaef0108a478c44a9eac26658bc29bf,
        type: 3}
      propertyPath: m_Positions.Array.data[12].y
      value: -0.08944839
      objectReference: {fileID: 0}
    - target: {fileID: 120256979407580908, guid: afaef0108a478c44a9eac26658bc29bf,
        type: 3}
      propertyPath: m_Positions.Array.data[12].z
      value: 0.7663906
      objectReference: {fileID: 0}
    - target: {fileID: 120256979407580908, guid: afaef0108a478c44a9eac26658bc29bf,
        type: 3}
      propertyPath: m_Positions.Array.data[13].x
      value: 0.88324654
      objectReference: {fileID: 0}
    - target: {fileID: 120256979407580908, guid: afaef0108a478c44a9eac26658bc29bf,
        type: 3}
      propertyPath: m_Positions.Array.data[13].y
      value: -0.09075141
      objectReference: {fileID: 0}
    - target: {fileID: 120256979407580908, guid: afaef0108a478c44a9eac26658bc29bf,
        type: 3}
      propertyPath: m_Positions.Array.data[13].z
      value: 0.7619796
      objectReference: {fileID: 0}
    - target: {fileID: 120256979407580908, guid: afaef0108a478c44a9eac26658bc29bf,
        type: 3}
      propertyPath: m_Positions.Array.data[14].x
      value: 0.8837367
      objectReference: {fileID: 0}
    - target: {fileID: 120256979407580908, guid: afaef0108a478c44a9eac26658bc29bf,
        type: 3}
      propertyPath: m_Positions.Array.data[14].y
      value: -0.09205443
      objectReference: {fileID: 0}
    - target: {fileID: 120256979407580908, guid: afaef0108a478c44a9eac26658bc29bf,
        type: 3}
      propertyPath: m_Positions.Array.data[14].z
      value: 0.7575686
      objectReference: {fileID: 0}
    - target: {fileID: 120256979407580908, guid: afaef0108a478c44a9eac26658bc29bf,
        type: 3}
      propertyPath: m_Positions.Array.data[15].x
      value: 0.8842268
      objectReference: {fileID: 0}
    - target: {fileID: 120256979407580908, guid: afaef0108a478c44a9eac26658bc29bf,
        type: 3}
      propertyPath: m_Positions.Array.data[15].y
      value: -0.093357384
      objectReference: {fileID: 0}
    - target: {fileID: 120256979407580908, guid: afaef0108a478c44a9eac26658bc29bf,
        type: 3}
      propertyPath: m_Positions.Array.data[15].z
      value: 0.7531575
      objectReference: {fileID: 0}
    - target: {fileID: 120256979407580908, guid: afaef0108a478c44a9eac26658bc29bf,
        type: 3}
      propertyPath: m_Parameters.widthMultiplier
      value: 0.01
      objectReference: {fileID: 0}
    - target: {fileID: 120256979407580908, guid: afaef0108a478c44a9eac26658bc29bf,
        type: 3}
      propertyPath: m_Parameters.widthCurve.m_Curve.Array.data[0].value
      value: 0.09970856
      objectReference: {fileID: 0}
    - target: {fileID: 120256979407580908, guid: afaef0108a478c44a9eac26658bc29bf,
        type: 3}
      propertyPath: m_Parameters.widthCurve.m_Curve.Array.data[1].value
      value: 0.09970856
      objectReference: {fileID: 0}
    - target: {fileID: 4892726138630008, guid: afaef0108a478c44a9eac26658bc29bf, type: 3}
      propertyPath: m_LocalScale.x
      value: 0.075
      objectReference: {fileID: 0}
    - target: {fileID: 4983009381304104, guid: afaef0108a478c44a9eac26658bc29bf, type: 3}
      propertyPath: m_LocalPosition.y
      value: 0.04
      objectReference: {fileID: 0}
    - target: {fileID: 4983009381304104, guid: afaef0108a478c44a9eac26658bc29bf, type: 3}
      propertyPath: m_LocalPosition.x
      value: 0.05
      objectReference: {fileID: 0}
    - target: {fileID: 4983009381304104, guid: afaef0108a478c44a9eac26658bc29bf, type: 3}
      propertyPath: m_LocalPosition.z
      value: 0
      objectReference: {fileID: 0}
    - target: {fileID: 4599297741613436, guid: afaef0108a478c44a9eac26658bc29bf, type: 3}
      propertyPath: m_LocalPosition.x
      value: 0.15
      objectReference: {fileID: 0}
    - target: {fileID: 4599297741613436, guid: afaef0108a478c44a9eac26658bc29bf, type: 3}
      propertyPath: m_LocalPosition.z
      value: -0.05
      objectReference: {fileID: 0}
    - target: {fileID: 4599297741613436, guid: afaef0108a478c44a9eac26658bc29bf, type: 3}
      propertyPath: m_LocalPosition.y
      value: 0
      objectReference: {fileID: 0}
<<<<<<< HEAD
    - target: {fileID: 4892726138630008, guid: afaef0108a478c44a9eac26658bc29bf, type: 3}
      propertyPath: m_LocalScale.x
      value: 0.075
      objectReference: {fileID: 0}
=======
>>>>>>> a20eb054
    - target: {fileID: 1486990241750050, guid: afaef0108a478c44a9eac26658bc29bf, type: 3}
      propertyPath: m_IsActive
      value: 1
      objectReference: {fileID: 0}
    - target: {fileID: 4411840848280898, guid: afaef0108a478c44a9eac26658bc29bf, type: 3}
      propertyPath: m_LocalScale.x
      value: 1
      objectReference: {fileID: 0}
    - target: {fileID: 4411840848280898, guid: afaef0108a478c44a9eac26658bc29bf, type: 3}
      propertyPath: m_LocalScale.y
      value: 1
      objectReference: {fileID: 0}
    - target: {fileID: 4411840848280898, guid: afaef0108a478c44a9eac26658bc29bf, type: 3}
      propertyPath: m_LocalScale.z
      value: 1
      objectReference: {fileID: 0}
<<<<<<< HEAD
    - target: {fileID: 114570207066485496, guid: afaef0108a478c44a9eac26658bc29bf,
        type: 3}
      propertyPath: widthMultiplier
      value: 0.01
      objectReference: {fileID: 0}
    - target: {fileID: 114570207066485496, guid: afaef0108a478c44a9eac26658bc29bf,
        type: 3}
      propertyPath: lineWidth.m_Curve.Array.data[0].value
      value: 0.09970856
      objectReference: {fileID: 0}
    - target: {fileID: 114570207066485496, guid: afaef0108a478c44a9eac26658bc29bf,
        type: 3}
      propertyPath: lineWidth.m_Curve.Array.data[1].value
      value: 0.09970856
      objectReference: {fileID: 0}
=======
>>>>>>> a20eb054
    - target: {fileID: 4363393872217298, guid: afaef0108a478c44a9eac26658bc29bf, type: 3}
      propertyPath: m_LocalRotation.w
      value: 1
      objectReference: {fileID: 0}
    - target: {fileID: 102171020286568432, guid: afaef0108a478c44a9eac26658bc29bf,
        type: 3}
      propertyPath: m_Text
      value: Mantle
      objectReference: {fileID: 0}
    m_RemovedComponents: []
  m_SourcePrefab: {fileID: 100100000, guid: afaef0108a478c44a9eac26658bc29bf, type: 3}
--- !u!1 &1369110349 stripped
GameObject:
  m_CorrespondingSourceObject: {fileID: 1486990241750050, guid: afaef0108a478c44a9eac26658bc29bf,
    type: 3}
  m_PrefabInstance: {fileID: 1369110348}
  m_PrefabAsset: {fileID: 0}
--- !u!1 &1369110350 stripped
GameObject:
  m_CorrespondingSourceObject: {fileID: 1083549605185280, guid: afaef0108a478c44a9eac26658bc29bf,
    type: 3}
  m_PrefabInstance: {fileID: 1369110348}
  m_PrefabAsset: {fileID: 0}
--- !u!114 &1369110351
MonoBehaviour:
  m_ObjectHideFlags: 0
  m_CorrespondingSourceObject: {fileID: 0}
  m_PrefabInstance: {fileID: 0}
  m_PrefabAsset: {fileID: 0}
  m_GameObject: {fileID: 1369110349}
  m_Enabled: 1
  m_EditorHideFlags: 0
  m_Script: {fileID: 11500000, guid: 2547b4dd088644d6aaf64f45df657c79, type: 3}
  m_Name: 
  m_EditorClassIdentifier: 
  pivotAxis: 6
  targetTransform: {fileID: 0}
--- !u!1 &1494250749
GameObject:
  m_ObjectHideFlags: 0
  m_CorrespondingSourceObject: {fileID: 0}
  m_PrefabInstance: {fileID: 0}
  m_PrefabAsset: {fileID: 0}
  serializedVersion: 6
  m_Component:
  - component: {fileID: 1494250753}
  - component: {fileID: 1494250752}
  - component: {fileID: 1494250751}
  - component: {fileID: 1494250750}
  m_Layer: 0
  m_Name: POI-Spectrometer
  m_TagString: Untagged
  m_Icon: {fileID: 0}
  m_NavMeshLayer: 0
  m_StaticEditorFlags: 0
  m_IsActive: 1
--- !u!135 &1494250750
SphereCollider:
  m_ObjectHideFlags: 0
  m_CorrespondingSourceObject: {fileID: 0}
  m_PrefabInstance: {fileID: 0}
  m_PrefabAsset: {fileID: 0}
  m_GameObject: {fileID: 1494250749}
  m_Material: {fileID: 0}
  m_IsTrigger: 0
  m_Enabled: 1
  serializedVersion: 2
  m_Radius: 0.5
  m_Center: {x: 0, y: 0, z: 0}
--- !u!23 &1494250751
MeshRenderer:
  m_ObjectHideFlags: 0
  m_CorrespondingSourceObject: {fileID: 0}
  m_PrefabInstance: {fileID: 0}
  m_PrefabAsset: {fileID: 0}
  m_GameObject: {fileID: 1494250749}
  m_Enabled: 1
  m_CastShadows: 1
  m_ReceiveShadows: 1
  m_DynamicOccludee: 1
  m_MotionVectors: 1
  m_LightProbeUsage: 1
  m_ReflectionProbeUsage: 1
  m_RenderingLayerMask: 1
  m_RendererPriority: 0
  m_Materials:
  - {fileID: 2100000, guid: a50237e3265fe9149a16e889fd8d8b4c, type: 2}
  m_StaticBatchInfo:
    firstSubMesh: 0
    subMeshCount: 0
  m_StaticBatchRoot: {fileID: 0}
  m_ProbeAnchor: {fileID: 0}
  m_LightProbeVolumeOverride: {fileID: 0}
  m_ScaleInLightmap: 1
  m_PreserveUVs: 0
  m_IgnoreNormalsForChartDetection: 0
  m_ImportantGI: 0
  m_StitchLightmapSeams: 0
  m_SelectedEditorRenderState: 3
  m_MinimumChartSize: 4
  m_AutoUVMaxDistance: 0.5
  m_AutoUVMaxAngle: 89
  m_LightmapParameters: {fileID: 0}
  m_SortingLayerID: 0
  m_SortingLayer: 0
  m_SortingOrder: 0
--- !u!33 &1494250752
MeshFilter:
  m_ObjectHideFlags: 0
  m_CorrespondingSourceObject: {fileID: 0}
  m_PrefabInstance: {fileID: 0}
  m_PrefabAsset: {fileID: 0}
  m_GameObject: {fileID: 1494250749}
  m_Mesh: {fileID: 10207, guid: 0000000000000000e000000000000000, type: 0}
--- !u!4 &1494250753
Transform:
  m_ObjectHideFlags: 0
  m_CorrespondingSourceObject: {fileID: 0}
  m_PrefabInstance: {fileID: 0}
  m_PrefabAsset: {fileID: 0}
  m_GameObject: {fileID: 1494250749}
  m_LocalRotation: {x: -0.000000006514282, y: 0.936183, z: -0.000000020008214, w: 0.35151315}
  m_LocalPosition: {x: -0.0826, y: 0.1495, z: 0.7402}
  m_LocalScale: {x: 0.012321502, y: 0.0123215, z: 0.012321502}
  m_Children: []
  m_Father: {fileID: 92468370}
  m_RootOrder: 4
  m_LocalEulerAnglesHint: {x: 0, y: 0, z: 0}
--- !u!1 &1506663989
GameObject:
  m_ObjectHideFlags: 0
  m_CorrespondingSourceObject: {fileID: 1868906257914926, guid: a900c08743a94c328074df8bbe3eb63c,
    type: 3}
  m_PrefabInstance: {fileID: 0}
  m_PrefabAsset: {fileID: 0}
  serializedVersion: 6
  m_Component:
  - component: {fileID: 1506663990}
  - component: {fileID: 1506663992}
  - component: {fileID: 1506663991}
  m_Layer: 5
  m_Name: DeviceTypes
  m_TagString: Untagged
  m_Icon: {fileID: 0}
  m_NavMeshLayer: 0
  m_StaticEditorFlags: 0
  m_IsActive: 1
--- !u!224 &1506663990
RectTransform:
  m_ObjectHideFlags: 0
  m_CorrespondingSourceObject: {fileID: 224748019550390170, guid: a900c08743a94c328074df8bbe3eb63c,
    type: 3}
  m_PrefabInstance: {fileID: 0}
  m_PrefabAsset: {fileID: 0}
  m_GameObject: {fileID: 1506663989}
  m_LocalRotation: {x: -0, y: -0, z: -0, w: 1}
  m_LocalPosition: {x: 0, y: 0, z: -0.019088}
  m_LocalScale: {x: 0.00050000026, y: 0.0005, z: 0.00050000026}
  m_Children: []
  m_Father: {fileID: 1626314868}
  m_RootOrder: 4
  m_LocalEulerAnglesHint: {x: 0, y: 0, z: 0}
  m_AnchorMin: {x: 0.5, y: 0.5}
  m_AnchorMax: {x: 0.5, y: 0.5}
  m_AnchoredPosition: {x: 0.1589, y: 0.4021}
  m_SizeDelta: {x: 471.4, y: 140.6}
  m_Pivot: {x: 0.5, y: 0.5}
--- !u!114 &1506663991
MonoBehaviour:
  m_ObjectHideFlags: 0
  m_CorrespondingSourceObject: {fileID: 114713125240876806, guid: a900c08743a94c328074df8bbe3eb63c,
    type: 3}
  m_PrefabInstance: {fileID: 0}
  m_PrefabAsset: {fileID: 0}
  m_GameObject: {fileID: 1506663989}
  m_Enabled: 1
  m_EditorHideFlags: 0
  m_Script: {fileID: 708705254, guid: f70555f144d8491a825f0804e09c671c, type: 3}
  m_Name: 
  m_EditorClassIdentifier: 
  m_Material: {fileID: 2100000, guid: 2a65a96aa29341b0a25ab4be7dff429a, type: 2}
  m_Color: {r: 1, g: 1, b: 1, a: 1}
  m_RaycastTarget: 1
  m_OnCullStateChanged:
    m_PersistentCalls:
      m_Calls: []
    m_TypeName: UnityEngine.UI.MaskableGraphic+CullStateChangedEvent, UnityEngine.UI,
      Version=1.0.0.0, Culture=neutral, PublicKeyToken=null
  m_FontData:
    m_Font: {fileID: 12800000, guid: e48b920555144c6da3ee2ab03f0fda88, type: 3}
    m_FontSize: 28
    m_FontStyle: 0
    m_BestFit: 0
    m_MinSize: 3
    m_MaxSize: 101
    m_Alignment: 2
    m_AlignByGeometry: 0
    m_RichText: 1
    m_HorizontalOverflow: 0
    m_VerticalOverflow: 0
    m_LineSpacing: 1
  m_Text: 'HoloLens

    Immersive headset'
--- !u!222 &1506663992
CanvasRenderer:
  m_ObjectHideFlags: 0
  m_CorrespondingSourceObject: {fileID: 222111402002760994, guid: a900c08743a94c328074df8bbe3eb63c,
    type: 3}
  m_PrefabInstance: {fileID: 0}
  m_PrefabAsset: {fileID: 0}
  m_GameObject: {fileID: 1506663989}
  m_CullTransparentMesh: 0
--- !u!1 &1524062329
GameObject:
  m_ObjectHideFlags: 0
  m_CorrespondingSourceObject: {fileID: 0}
  m_PrefabInstance: {fileID: 0}
  m_PrefabAsset: {fileID: 0}
  serializedVersion: 6
  m_Component:
  - component: {fileID: 1524062333}
  - component: {fileID: 1524062332}
  - component: {fileID: 1524062331}
  - component: {fileID: 1524062330}
  - component: {fileID: 1524062337}
  - component: {fileID: 1524062335}
  - component: {fileID: 1524062334}
  m_Layer: 0
  m_Name: Main Camera
  m_TagString: MainCamera
  m_Icon: {fileID: 0}
  m_NavMeshLayer: 0
  m_StaticEditorFlags: 0
  m_IsActive: 1
--- !u!81 &1524062330
AudioListener:
  m_ObjectHideFlags: 0
  m_CorrespondingSourceObject: {fileID: 0}
  m_PrefabInstance: {fileID: 0}
  m_PrefabAsset: {fileID: 0}
  m_GameObject: {fileID: 1524062329}
  m_Enabled: 1
--- !u!124 &1524062331
Behaviour:
  m_ObjectHideFlags: 0
  m_CorrespondingSourceObject: {fileID: 0}
  m_PrefabInstance: {fileID: 0}
  m_PrefabAsset: {fileID: 0}
  m_GameObject: {fileID: 1524062329}
  m_Enabled: 1
--- !u!20 &1524062332
Camera:
  m_ObjectHideFlags: 0
  m_CorrespondingSourceObject: {fileID: 0}
  m_PrefabInstance: {fileID: 0}
  m_PrefabAsset: {fileID: 0}
  m_GameObject: {fileID: 1524062329}
  m_Enabled: 1
  serializedVersion: 2
  m_ClearFlags: 1
  m_BackGroundColor: {r: 0, g: 0, b: 0, a: 1}
  m_projectionMatrixMode: 1
  m_SensorSize: {x: 36, y: 24}
  m_LensShift: {x: 0, y: 0}
  m_GateFitMode: 2
  m_FocalLength: 50
  m_NormalizedViewPortRect:
    serializedVersion: 2
    x: 0
    y: 0
    width: 1
    height: 1
  near clip plane: 0.1
  far clip plane: 1000
  field of view: 60
  orthographic: 0
  orthographic size: 5
  m_Depth: 0
  m_CullingMask:
    serializedVersion: 2
    m_Bits: 4294967295
  m_RenderingPath: -1
  m_TargetTexture: {fileID: 0}
  m_TargetDisplay: 0
  m_TargetEye: 3
  m_HDR: 1
  m_AllowMSAA: 1
  m_AllowDynamicResolution: 0
  m_ForceIntoRT: 0
  m_OcclusionCulling: 1
  m_StereoConvergence: 10
  m_StereoSeparation: 0.022
--- !u!4 &1524062333
Transform:
  m_ObjectHideFlags: 0
  m_CorrespondingSourceObject: {fileID: 0}
  m_PrefabInstance: {fileID: 0}
  m_PrefabAsset: {fileID: 0}
  m_GameObject: {fileID: 1524062329}
  m_LocalRotation: {x: -0, y: -0, z: -0, w: 1}
  m_LocalPosition: {x: 0, y: 0, z: 0}
  m_LocalScale: {x: 1, y: 1, z: 1}
  m_Children: []
  m_Father: {fileID: 123346580}
  m_RootOrder: 0
  m_LocalEulerAnglesHint: {x: 0, y: 0, z: 0}
--- !u!114 &1524062334
MonoBehaviour:
  m_ObjectHideFlags: 0
  m_CorrespondingSourceObject: {fileID: 0}
  m_PrefabInstance: {fileID: 0}
  m_PrefabAsset: {fileID: 0}
  m_GameObject: {fileID: 1524062329}
  m_Enabled: 1
  m_EditorHideFlags: 0
  m_Script: {fileID: 11500000, guid: bf98dd1206224111a38765365e98e207, type: 3}
  m_Name: 
  m_EditorClassIdentifier: 
  setCursorInvisibleWhenFocusLocked: 0
  maxGazeCollisionDistance: 10
  raycastLayerMasks:
  - serializedVersion: 2
    m_Bits: 4294967291
  stabilizer:
    storedStabilitySamples: 60
  gazeTransform: {fileID: 0}
  minHeadVelocityThreshold: 0.5
  maxHeadVelocityThreshold: 2
  useEyeTracking: 1
--- !u!114 &1524062335
MonoBehaviour:
  m_ObjectHideFlags: 0
  m_CorrespondingSourceObject: {fileID: 0}
  m_PrefabInstance: {fileID: 0}
  m_PrefabAsset: {fileID: 0}
  m_GameObject: {fileID: 1524062329}
  m_Enabled: 1
  m_EditorHideFlags: 0
  m_Script: {fileID: 11500000, guid: 7a21b486d0bb44444b1418aaa38b44de, type: 3}
  m_Name: 
  m_EditorClassIdentifier: 
  m_HorizontalAxis: Horizontal
  m_VerticalAxis: Vertical
  m_SubmitButton: Submit
  m_CancelButton: Cancel
  m_InputActionsPerSecond: 10
  m_RepeatDelay: 0.5
  m_ForceModuleActive: 0
--- !u!114 &1524062337
MonoBehaviour:
  m_ObjectHideFlags: 0
  m_CorrespondingSourceObject: {fileID: 0}
  m_PrefabInstance: {fileID: 0}
  m_PrefabAsset: {fileID: 0}
  m_GameObject: {fileID: 1524062329}
  m_Enabled: 1
  m_EditorHideFlags: 0
  m_Script: {fileID: -619905303, guid: f70555f144d8491a825f0804e09c671c, type: 3}
  m_Name: 
  m_EditorClassIdentifier: 
  m_FirstSelected: {fileID: 0}
  m_sendNavigationEvents: 1
  m_DragThreshold: 10
--- !u!1001 &1542015560
PrefabInstance:
  m_ObjectHideFlags: 0
  serializedVersion: 2
  m_Modification:
    m_TransformParent: {fileID: 1349317004}
    m_Modifications:
    - target: {fileID: 1083549605185280, guid: afaef0108a478c44a9eac26658bc29bf, type: 3}
      propertyPath: m_Name
      value: Simple Line ToolTip (3)
      objectReference: {fileID: 0}
    - target: {fileID: 1083549605185280, guid: afaef0108a478c44a9eac26658bc29bf, type: 3}
      propertyPath: m_IsActive
      value: 0
      objectReference: {fileID: 0}
    - target: {fileID: 4510122080978026, guid: afaef0108a478c44a9eac26658bc29bf, type: 3}
      propertyPath: m_LocalPosition.x
      value: 0
      objectReference: {fileID: 0}
    - target: {fileID: 4510122080978026, guid: afaef0108a478c44a9eac26658bc29bf, type: 3}
      propertyPath: m_LocalPosition.y
      value: 0
      objectReference: {fileID: 0}
    - target: {fileID: 4510122080978026, guid: afaef0108a478c44a9eac26658bc29bf, type: 3}
      propertyPath: m_LocalPosition.z
      value: 0
      objectReference: {fileID: 0}
    - target: {fileID: 4510122080978026, guid: afaef0108a478c44a9eac26658bc29bf, type: 3}
      propertyPath: m_LocalRotation.x
      value: 0
      objectReference: {fileID: 0}
    - target: {fileID: 4510122080978026, guid: afaef0108a478c44a9eac26658bc29bf, type: 3}
      propertyPath: m_LocalRotation.y
      value: -0.7071068
      objectReference: {fileID: 0}
    - target: {fileID: 4510122080978026, guid: afaef0108a478c44a9eac26658bc29bf, type: 3}
      propertyPath: m_LocalRotation.z
      value: 0
      objectReference: {fileID: 0}
    - target: {fileID: 4510122080978026, guid: afaef0108a478c44a9eac26658bc29bf, type: 3}
      propertyPath: m_LocalRotation.w
      value: 0.7071068
      objectReference: {fileID: 0}
    - target: {fileID: 4510122080978026, guid: afaef0108a478c44a9eac26658bc29bf, type: 3}
      propertyPath: m_RootOrder
      value: 3
      objectReference: {fileID: 0}
    - target: {fileID: 4510122080978026, guid: afaef0108a478c44a9eac26658bc29bf, type: 3}
      propertyPath: m_LocalEulerAnglesHint.x
      value: 0
      objectReference: {fileID: 0}
    - target: {fileID: 4510122080978026, guid: afaef0108a478c44a9eac26658bc29bf, type: 3}
      propertyPath: m_LocalEulerAnglesHint.y
      value: -90
      objectReference: {fileID: 0}
    - target: {fileID: 4510122080978026, guid: afaef0108a478c44a9eac26658bc29bf, type: 3}
      propertyPath: m_LocalEulerAnglesHint.z
      value: 0
      objectReference: {fileID: 0}
    - target: {fileID: 114071207091359978, guid: afaef0108a478c44a9eac26658bc29bf,
        type: 3}
      propertyPath: contentScale
      value: 1
      objectReference: {fileID: 0}
    - target: {fileID: 114071207091359978, guid: afaef0108a478c44a9eac26658bc29bf,
        type: 3}
      propertyPath: toolTipText
      value: Crust
      objectReference: {fileID: 0}
    - target: {fileID: 114071207091359978, guid: afaef0108a478c44a9eac26658bc29bf,
        type: 3}
      propertyPath: backgroundPadding.x
      value: 0.025
      objectReference: {fileID: 0}
    - target: {fileID: 114254035704318198, guid: afaef0108a478c44a9eac26658bc29bf,
        type: 3}
      propertyPath: startPoint.position.x
      value: 7.1054274e-15
      objectReference: {fileID: 0}
    - target: {fileID: 114254035704318198, guid: afaef0108a478c44a9eac26658bc29bf,
        type: 3}
      propertyPath: startPoint.position.y
      value: -0.00000005456924
      objectReference: {fileID: 0}
    - target: {fileID: 114254035704318198, guid: afaef0108a478c44a9eac26658bc29bf,
        type: 3}
      propertyPath: startPoint.position.z
      value: 0.00000006877312
      objectReference: {fileID: 0}
    - target: {fileID: 114254035704318198, guid: afaef0108a478c44a9eac26658bc29bf,
        type: 3}
      propertyPath: lineStartClamp
      value: 0.0001
      objectReference: {fileID: 0}
    - target: {fileID: 114254035704318198, guid: afaef0108a478c44a9eac26658bc29bf,
        type: 3}
      propertyPath: lineEndClamp
      value: 0.9999
      objectReference: {fileID: 0}
    - target: {fileID: 114254035704318198, guid: afaef0108a478c44a9eac26658bc29bf,
        type: 3}
      propertyPath: endPoint.position.x
      value: 0.06899995
      objectReference: {fileID: 0}
    - target: {fileID: 114254035704318198, guid: afaef0108a478c44a9eac26658bc29bf,
        type: 3}
      propertyPath: endPoint.position.y
      value: -0.033498567
      objectReference: {fileID: 0}
    - target: {fileID: 114254035704318198, guid: afaef0108a478c44a9eac26658bc29bf,
        type: 3}
      propertyPath: endPoint.position.z
      value: -0.05000005
      objectReference: {fileID: 0}
    - target: {fileID: 120256979407580908, guid: afaef0108a478c44a9eac26658bc29bf,
        type: 3}
      propertyPath: m_Enabled
      value: 0
      objectReference: {fileID: 0}
    - target: {fileID: 120256979407580908, guid: afaef0108a478c44a9eac26658bc29bf,
        type: 3}
      propertyPath: m_Positions.Array.data[0].x
      value: 0.8651086
      objectReference: {fileID: 0}
    - target: {fileID: 120256979407580908, guid: afaef0108a478c44a9eac26658bc29bf,
        type: 3}
      propertyPath: m_Positions.Array.data[0].y
      value: -0.10709
      objectReference: {fileID: 0}
    - target: {fileID: 120256979407580908, guid: afaef0108a478c44a9eac26658bc29bf,
        type: 3}
      propertyPath: m_Positions.Array.data[0].z
      value: 0.83108944
      objectReference: {fileID: 0}
    - target: {fileID: 120256979407580908, guid: afaef0108a478c44a9eac26658bc29bf,
        type: 3}
      propertyPath: m_Positions.Array.data[1].x
      value: 0.8646773
      objectReference: {fileID: 0}
    - target: {fileID: 120256979407580908, guid: afaef0108a478c44a9eac26658bc29bf,
        type: 3}
      propertyPath: m_Positions.Array.data[1].y
      value: -0.108947456
      objectReference: {fileID: 0}
    - target: {fileID: 120256979407580908, guid: afaef0108a478c44a9eac26658bc29bf,
        type: 3}
      propertyPath: m_Positions.Array.data[1].z
      value: 0.82759976
      objectReference: {fileID: 0}
    - target: {fileID: 120256979407580908, guid: afaef0108a478c44a9eac26658bc29bf,
        type: 3}
      propertyPath: m_Positions.Array.data[2].x
      value: 0.864246
      objectReference: {fileID: 0}
    - target: {fileID: 120256979407580908, guid: afaef0108a478c44a9eac26658bc29bf,
        type: 3}
      propertyPath: m_Positions.Array.data[2].y
      value: -0.110804975
      objectReference: {fileID: 0}
    - target: {fileID: 120256979407580908, guid: afaef0108a478c44a9eac26658bc29bf,
        type: 3}
      propertyPath: m_Positions.Array.data[2].z
      value: 0.8241102
      objectReference: {fileID: 0}
    - target: {fileID: 120256979407580908, guid: afaef0108a478c44a9eac26658bc29bf,
        type: 3}
      propertyPath: m_Positions.Array.data[3].x
      value: 0.86381483
      objectReference: {fileID: 0}
    - target: {fileID: 120256979407580908, guid: afaef0108a478c44a9eac26658bc29bf,
        type: 3}
      propertyPath: m_Positions.Array.data[3].y
      value: -0.112662494
      objectReference: {fileID: 0}
    - target: {fileID: 120256979407580908, guid: afaef0108a478c44a9eac26658bc29bf,
        type: 3}
      propertyPath: m_Positions.Array.data[3].z
      value: 0.82062066
      objectReference: {fileID: 0}
    - target: {fileID: 120256979407580908, guid: afaef0108a478c44a9eac26658bc29bf,
        type: 3}
      propertyPath: m_Positions.Array.data[4].x
      value: 0.8633834
      objectReference: {fileID: 0}
    - target: {fileID: 120256979407580908, guid: afaef0108a478c44a9eac26658bc29bf,
        type: 3}
      propertyPath: m_Positions.Array.data[4].y
      value: -0.114519954
      objectReference: {fileID: 0}
    - target: {fileID: 120256979407580908, guid: afaef0108a478c44a9eac26658bc29bf,
        type: 3}
      propertyPath: m_Positions.Array.data[4].z
      value: 0.817131
      objectReference: {fileID: 0}
    - target: {fileID: 120256979407580908, guid: afaef0108a478c44a9eac26658bc29bf,
        type: 3}
      propertyPath: m_Positions.Array.data[5].x
      value: 0.8629521
      objectReference: {fileID: 0}
    - target: {fileID: 120256979407580908, guid: afaef0108a478c44a9eac26658bc29bf,
        type: 3}
      propertyPath: m_Positions.Array.data[5].y
      value: -0.11637747
      objectReference: {fileID: 0}
    - target: {fileID: 120256979407580908, guid: afaef0108a478c44a9eac26658bc29bf,
        type: 3}
      propertyPath: m_Positions.Array.data[5].z
      value: 0.8136414
      objectReference: {fileID: 0}
    - target: {fileID: 120256979407580908, guid: afaef0108a478c44a9eac26658bc29bf,
        type: 3}
      propertyPath: m_Positions.Array.data[6].x
      value: 0.8625208
      objectReference: {fileID: 0}
    - target: {fileID: 120256979407580908, guid: afaef0108a478c44a9eac26658bc29bf,
        type: 3}
      propertyPath: m_Positions.Array.data[6].y
      value: -0.11823493
      objectReference: {fileID: 0}
    - target: {fileID: 120256979407580908, guid: afaef0108a478c44a9eac26658bc29bf,
        type: 3}
      propertyPath: m_Positions.Array.data[6].z
      value: 0.81015176
      objectReference: {fileID: 0}
    - target: {fileID: 120256979407580908, guid: afaef0108a478c44a9eac26658bc29bf,
        type: 3}
      propertyPath: m_Positions.Array.data[7].x
      value: 0.8620895
      objectReference: {fileID: 0}
    - target: {fileID: 120256979407580908, guid: afaef0108a478c44a9eac26658bc29bf,
        type: 3}
      propertyPath: m_Positions.Array.data[7].y
      value: -0.12009245
      objectReference: {fileID: 0}
    - target: {fileID: 120256979407580908, guid: afaef0108a478c44a9eac26658bc29bf,
        type: 3}
      propertyPath: m_Positions.Array.data[7].z
      value: 0.8066622
      objectReference: {fileID: 0}
    - target: {fileID: 120256979407580908, guid: afaef0108a478c44a9eac26658bc29bf,
        type: 3}
      propertyPath: m_Positions.Array.data[8].x
      value: 0.8616582
      objectReference: {fileID: 0}
    - target: {fileID: 120256979407580908, guid: afaef0108a478c44a9eac26658bc29bf,
        type: 3}
      propertyPath: m_Positions.Array.data[8].y
      value: -0.12194997
      objectReference: {fileID: 0}
    - target: {fileID: 120256979407580908, guid: afaef0108a478c44a9eac26658bc29bf,
        type: 3}
      propertyPath: m_Positions.Array.data[8].z
      value: 0.8031726
      objectReference: {fileID: 0}
    - target: {fileID: 120256979407580908, guid: afaef0108a478c44a9eac26658bc29bf,
        type: 3}
      propertyPath: m_Positions.Array.data[9].x
      value: 0.8612269
      objectReference: {fileID: 0}
    - target: {fileID: 120256979407580908, guid: afaef0108a478c44a9eac26658bc29bf,
        type: 3}
      propertyPath: m_Positions.Array.data[9].y
      value: -0.12380749
      objectReference: {fileID: 0}
    - target: {fileID: 120256979407580908, guid: afaef0108a478c44a9eac26658bc29bf,
        type: 3}
      propertyPath: m_Positions.Array.data[9].z
      value: 0.799683
      objectReference: {fileID: 0}
    - target: {fileID: 120256979407580908, guid: afaef0108a478c44a9eac26658bc29bf,
        type: 3}
      propertyPath: m_Positions.Array.data[10].x
      value: 0.8607956
      objectReference: {fileID: 0}
    - target: {fileID: 120256979407580908, guid: afaef0108a478c44a9eac26658bc29bf,
        type: 3}
      propertyPath: m_Positions.Array.data[10].y
      value: -0.12566495
      objectReference: {fileID: 0}
    - target: {fileID: 120256979407580908, guid: afaef0108a478c44a9eac26658bc29bf,
        type: 3}
      propertyPath: m_Positions.Array.data[10].z
      value: 0.79619336
      objectReference: {fileID: 0}
    - target: {fileID: 120256979407580908, guid: afaef0108a478c44a9eac26658bc29bf,
        type: 3}
      propertyPath: m_Positions.Array.data[11].x
      value: 0.86036444
      objectReference: {fileID: 0}
    - target: {fileID: 120256979407580908, guid: afaef0108a478c44a9eac26658bc29bf,
        type: 3}
      propertyPath: m_Positions.Array.data[11].y
      value: -0.12752247
      objectReference: {fileID: 0}
    - target: {fileID: 120256979407580908, guid: afaef0108a478c44a9eac26658bc29bf,
        type: 3}
      propertyPath: m_Positions.Array.data[11].z
      value: 0.79270375
      objectReference: {fileID: 0}
    - target: {fileID: 120256979407580908, guid: afaef0108a478c44a9eac26658bc29bf,
        type: 3}
      propertyPath: m_Positions.Array.data[12].x
      value: 0.859933
      objectReference: {fileID: 0}
    - target: {fileID: 120256979407580908, guid: afaef0108a478c44a9eac26658bc29bf,
        type: 3}
      propertyPath: m_Positions.Array.data[12].y
      value: -0.12937993
      objectReference: {fileID: 0}
    - target: {fileID: 120256979407580908, guid: afaef0108a478c44a9eac26658bc29bf,
        type: 3}
      propertyPath: m_Positions.Array.data[12].z
      value: 0.78921413
      objectReference: {fileID: 0}
    - target: {fileID: 120256979407580908, guid: afaef0108a478c44a9eac26658bc29bf,
        type: 3}
      propertyPath: m_Positions.Array.data[13].x
      value: 0.8595017
      objectReference: {fileID: 0}
    - target: {fileID: 120256979407580908, guid: afaef0108a478c44a9eac26658bc29bf,
        type: 3}
      propertyPath: m_Positions.Array.data[13].y
      value: -0.13123745
      objectReference: {fileID: 0}
    - target: {fileID: 120256979407580908, guid: afaef0108a478c44a9eac26658bc29bf,
        type: 3}
      propertyPath: m_Positions.Array.data[13].z
      value: 0.7857245
      objectReference: {fileID: 0}
    - target: {fileID: 120256979407580908, guid: afaef0108a478c44a9eac26658bc29bf,
        type: 3}
      propertyPath: m_Positions.Array.data[14].x
      value: 0.8590704
      objectReference: {fileID: 0}
    - target: {fileID: 120256979407580908, guid: afaef0108a478c44a9eac26658bc29bf,
        type: 3}
      propertyPath: m_Positions.Array.data[14].y
      value: -0.13309497
      objectReference: {fileID: 0}
    - target: {fileID: 120256979407580908, guid: afaef0108a478c44a9eac26658bc29bf,
        type: 3}
      propertyPath: m_Positions.Array.data[14].z
      value: 0.78223497
      objectReference: {fileID: 0}
    - target: {fileID: 120256979407580908, guid: afaef0108a478c44a9eac26658bc29bf,
        type: 3}
      propertyPath: m_Positions.Array.data[15].x
      value: 0.8586391
      objectReference: {fileID: 0}
    - target: {fileID: 120256979407580908, guid: afaef0108a478c44a9eac26658bc29bf,
        type: 3}
      propertyPath: m_Positions.Array.data[15].y
      value: -0.13495243
      objectReference: {fileID: 0}
    - target: {fileID: 120256979407580908, guid: afaef0108a478c44a9eac26658bc29bf,
        type: 3}
      propertyPath: m_Positions.Array.data[15].z
      value: 0.77874535
      objectReference: {fileID: 0}
    - target: {fileID: 120256979407580908, guid: afaef0108a478c44a9eac26658bc29bf,
        type: 3}
      propertyPath: m_Parameters.widthMultiplier
      value: 0.01
      objectReference: {fileID: 0}
    - target: {fileID: 120256979407580908, guid: afaef0108a478c44a9eac26658bc29bf,
        type: 3}
      propertyPath: m_Parameters.widthCurve.m_Curve.Array.data[0].value
      value: 0.09970856
      objectReference: {fileID: 0}
    - target: {fileID: 120256979407580908, guid: afaef0108a478c44a9eac26658bc29bf,
        type: 3}
      propertyPath: m_Parameters.widthCurve.m_Curve.Array.data[1].value
      value: 0.09970856
      objectReference: {fileID: 0}
    - target: {fileID: 4892726138630008, guid: afaef0108a478c44a9eac26658bc29bf, type: 3}
      propertyPath: m_LocalScale.x
      value: 0.062
      objectReference: {fileID: 0}
    - target: {fileID: 4983009381304104, guid: afaef0108a478c44a9eac26658bc29bf, type: 3}
      propertyPath: m_LocalPosition.y
      value: 0
      objectReference: {fileID: 0}
    - target: {fileID: 4983009381304104, guid: afaef0108a478c44a9eac26658bc29bf, type: 3}
      propertyPath: m_LocalPosition.x
      value: 0.03
      objectReference: {fileID: 0}
    - target: {fileID: 4983009381304104, guid: afaef0108a478c44a9eac26658bc29bf, type: 3}
      propertyPath: m_LocalPosition.z
      value: 0
      objectReference: {fileID: 0}
    - target: {fileID: 4599297741613436, guid: afaef0108a478c44a9eac26658bc29bf, type: 3}
      propertyPath: m_LocalPosition.x
      value: 0.1
      objectReference: {fileID: 0}
    - target: {fileID: 4599297741613436, guid: afaef0108a478c44a9eac26658bc29bf, type: 3}
      propertyPath: m_LocalPosition.z
      value: -0.05
      objectReference: {fileID: 0}
    - target: {fileID: 4599297741613436, guid: afaef0108a478c44a9eac26658bc29bf, type: 3}
      propertyPath: m_LocalPosition.y
      value: -0.05
      objectReference: {fileID: 0}
    - target: {fileID: 1486990241750050, guid: afaef0108a478c44a9eac26658bc29bf, type: 3}
      propertyPath: m_IsActive
      value: 1
      objectReference: {fileID: 0}
    - target: {fileID: 4411840848280898, guid: afaef0108a478c44a9eac26658bc29bf, type: 3}
      propertyPath: m_LocalScale.x
      value: 1
      objectReference: {fileID: 0}
    - target: {fileID: 4411840848280898, guid: afaef0108a478c44a9eac26658bc29bf, type: 3}
      propertyPath: m_LocalScale.y
      value: 1
      objectReference: {fileID: 0}
    - target: {fileID: 4411840848280898, guid: afaef0108a478c44a9eac26658bc29bf, type: 3}
      propertyPath: m_LocalScale.z
      value: 1
      objectReference: {fileID: 0}
<<<<<<< HEAD
    - target: {fileID: 114570207066485496, guid: afaef0108a478c44a9eac26658bc29bf,
        type: 3}
      propertyPath: widthMultiplier
      value: 0.01
      objectReference: {fileID: 0}
    - target: {fileID: 114570207066485496, guid: afaef0108a478c44a9eac26658bc29bf,
        type: 3}
      propertyPath: lineWidth.m_Curve.Array.data[0].value
      value: 0.09970856
      objectReference: {fileID: 0}
    - target: {fileID: 114570207066485496, guid: afaef0108a478c44a9eac26658bc29bf,
        type: 3}
      propertyPath: lineWidth.m_Curve.Array.data[1].value
      value: 0.09970856
      objectReference: {fileID: 0}
=======
>>>>>>> a20eb054
    - target: {fileID: 4363393872217298, guid: afaef0108a478c44a9eac26658bc29bf, type: 3}
      propertyPath: m_LocalRotation.w
      value: 1
      objectReference: {fileID: 0}
    - target: {fileID: 102171020286568432, guid: afaef0108a478c44a9eac26658bc29bf,
        type: 3}
      propertyPath: m_Text
      value: Crust
      objectReference: {fileID: 0}
    m_RemovedComponents: []
  m_SourcePrefab: {fileID: 100100000, guid: afaef0108a478c44a9eac26658bc29bf, type: 3}
--- !u!1 &1542015561 stripped
GameObject:
  m_CorrespondingSourceObject: {fileID: 1486990241750050, guid: afaef0108a478c44a9eac26658bc29bf,
    type: 3}
  m_PrefabInstance: {fileID: 1542015560}
  m_PrefabAsset: {fileID: 0}
--- !u!1 &1542015562 stripped
GameObject:
  m_CorrespondingSourceObject: {fileID: 1083549605185280, guid: afaef0108a478c44a9eac26658bc29bf,
    type: 3}
  m_PrefabInstance: {fileID: 1542015560}
  m_PrefabAsset: {fileID: 0}
--- !u!114 &1542015563
MonoBehaviour:
  m_ObjectHideFlags: 0
  m_CorrespondingSourceObject: {fileID: 0}
  m_PrefabInstance: {fileID: 0}
  m_PrefabAsset: {fileID: 0}
  m_GameObject: {fileID: 1542015561}
  m_Enabled: 1
  m_EditorHideFlags: 0
  m_Script: {fileID: 11500000, guid: 2547b4dd088644d6aaf64f45df657c79, type: 3}
  m_Name: 
  m_EditorClassIdentifier: 
  pivotAxis: 6
  targetTransform: {fileID: 0}
--- !u!1001 &1548110825
PrefabInstance:
  m_ObjectHideFlags: 0
  serializedVersion: 2
  m_Modification:
    m_TransformParent: {fileID: 1595493452}
    m_Modifications:
    - target: {fileID: 4505063462395242, guid: 44ac04f8e1e21474991e4b59809859f4, type: 3}
      propertyPath: m_LocalPosition.x
      value: -1.051
      objectReference: {fileID: 0}
    - target: {fileID: 4505063462395242, guid: 44ac04f8e1e21474991e4b59809859f4, type: 3}
      propertyPath: m_LocalPosition.y
      value: 3.639
      objectReference: {fileID: 0}
    - target: {fileID: 4505063462395242, guid: 44ac04f8e1e21474991e4b59809859f4, type: 3}
      propertyPath: m_LocalPosition.z
      value: 2.9073658
      objectReference: {fileID: 0}
    - target: {fileID: 4505063462395242, guid: 44ac04f8e1e21474991e4b59809859f4, type: 3}
      propertyPath: m_LocalRotation.x
      value: -0
      objectReference: {fileID: 0}
    - target: {fileID: 4505063462395242, guid: 44ac04f8e1e21474991e4b59809859f4, type: 3}
      propertyPath: m_LocalRotation.y
      value: -0
      objectReference: {fileID: 0}
    - target: {fileID: 4505063462395242, guid: 44ac04f8e1e21474991e4b59809859f4, type: 3}
      propertyPath: m_LocalRotation.z
      value: -0
      objectReference: {fileID: 0}
    - target: {fileID: 4505063462395242, guid: 44ac04f8e1e21474991e4b59809859f4, type: 3}
      propertyPath: m_LocalRotation.w
      value: 1
      objectReference: {fileID: 0}
    - target: {fileID: 4505063462395242, guid: 44ac04f8e1e21474991e4b59809859f4, type: 3}
      propertyPath: m_RootOrder
      value: 7
      objectReference: {fileID: 0}
    - target: {fileID: 4505063462395242, guid: 44ac04f8e1e21474991e4b59809859f4, type: 3}
      propertyPath: m_LocalScale.x
      value: 1
      objectReference: {fileID: 0}
    - target: {fileID: 4505063462395242, guid: 44ac04f8e1e21474991e4b59809859f4, type: 3}
      propertyPath: m_LocalScale.y
      value: 1
      objectReference: {fileID: 0}
    - target: {fileID: 4505063462395242, guid: 44ac04f8e1e21474991e4b59809859f4, type: 3}
      propertyPath: m_LocalScale.z
      value: 1
      objectReference: {fileID: 0}
    - target: {fileID: 114494227601126774, guid: 44ac04f8e1e21474991e4b59809859f4,
        type: 3}
      propertyPath: toolTipText
      value: Spline Tooltip
      objectReference: {fileID: 0}
    - target: {fileID: 114494227601126774, guid: 44ac04f8e1e21474991e4b59809859f4,
        type: 3}
      propertyPath: attachPointType
      value: 0
      objectReference: {fileID: 0}
    - target: {fileID: 114494227601126774, guid: 44ac04f8e1e21474991e4b59809859f4,
        type: 3}
      propertyPath: contentScale
      value: 1
      objectReference: {fileID: 0}
    - target: {fileID: 114494227601126774, guid: 44ac04f8e1e21474991e4b59809859f4,
        type: 3}
      propertyPath: fontSize
      value: 25
      objectReference: {fileID: 0}
    - target: {fileID: 114791554859771234, guid: 44ac04f8e1e21474991e4b59809859f4,
        type: 3}
      propertyPath: target
      value: 
      objectReference: {fileID: 775880690}
    - target: {fileID: 114469678959493348, guid: 44ac04f8e1e21474991e4b59809859f4,
        type: 3}
      propertyPath: controlPoints.Array.data[0].position.x
      value: 0.33470678
      objectReference: {fileID: 0}
    - target: {fileID: 114469678959493348, guid: 44ac04f8e1e21474991e4b59809859f4,
        type: 3}
      propertyPath: controlPoints.Array.data[0].position.y
      value: -0.002664566
      objectReference: {fileID: 0}
    - target: {fileID: 114469678959493348, guid: 44ac04f8e1e21474991e4b59809859f4,
        type: 3}
      propertyPath: controlPoints.Array.data[0].position.z
      value: 0.13939428
      objectReference: {fileID: 0}
    - target: {fileID: 114469678959493348, guid: 44ac04f8e1e21474991e4b59809859f4,
        type: 3}
      propertyPath: controlPoints.Array.data[1].position.x
      value: 0.33870926
      objectReference: {fileID: 0}
    - target: {fileID: 114469678959493348, guid: 44ac04f8e1e21474991e4b59809859f4,
        type: 3}
      propertyPath: controlPoints.Array.data[1].position.z
      value: 0.14525646
      objectReference: {fileID: 0}
    - target: {fileID: 114469678959493348, guid: 44ac04f8e1e21474991e4b59809859f4,
        type: 3}
      propertyPath: controlPoints.Array.data[2].position.x
      value: 0.12916034
      objectReference: {fileID: 0}
    - target: {fileID: 114469678959493348, guid: 44ac04f8e1e21474991e4b59809859f4,
        type: 3}
      propertyPath: controlPoints.Array.data[2].position.z
      value: 0.1988535
      objectReference: {fileID: 0}
    - target: {fileID: 114469678959493348, guid: 44ac04f8e1e21474991e4b59809859f4,
        type: 3}
      propertyPath: controlPoints.Array.data[3].position.x
      value: 0.19916034
      objectReference: {fileID: 0}
    - target: {fileID: 114469678959493348, guid: 44ac04f8e1e21474991e4b59809859f4,
        type: 3}
      propertyPath: controlPoints.Array.data[3].position.z
      value: 0.1988535
      objectReference: {fileID: 0}
    - target: {fileID: 114469678959493348, guid: 44ac04f8e1e21474991e4b59809859f4,
        type: 3}
      propertyPath: m_Enabled
      value: 1
      objectReference: {fileID: 0}
    - target: {fileID: 114469678959493348, guid: 44ac04f8e1e21474991e4b59809859f4,
        type: 3}
      propertyPath: controlPoints.Array.data[1].position.y
      value: 0.0046642423
      objectReference: {fileID: 0}
    - target: {fileID: 114469678959493348, guid: 44ac04f8e1e21474991e4b59809859f4,
        type: 3}
      propertyPath: controlPoints.Array.data[2].position.y
      value: 0.2266922
      objectReference: {fileID: 0}
    - target: {fileID: 114469678959493348, guid: 44ac04f8e1e21474991e4b59809859f4,
        type: 3}
      propertyPath: controlPoints.Array.data[3].position.y
      value: 0.2266922
      objectReference: {fileID: 0}
    - target: {fileID: 114469678959493348, guid: 44ac04f8e1e21474991e4b59809859f4,
        type: 3}
      propertyPath: distortionStrength.m_Curve.Array.data[0].value
      value: 0.500473
      objectReference: {fileID: 0}
    - target: {fileID: 114469678959493348, guid: 44ac04f8e1e21474991e4b59809859f4,
        type: 3}
      propertyPath: distortionStrength.m_Curve.Array.data[1].value
      value: 0.500473
      objectReference: {fileID: 0}
    - target: {fileID: 114469678959493348, guid: 44ac04f8e1e21474991e4b59809859f4,
        type: 3}
      propertyPath: uniformDistortionStrength
      value: 1
      objectReference: {fileID: 0}
    - target: {fileID: 114815262729593704, guid: 44ac04f8e1e21474991e4b59809859f4,
        type: 3}
      propertyPath: lineColor.key0.r
      value: 0
      objectReference: {fileID: 0}
    - target: {fileID: 114815262729593704, guid: 44ac04f8e1e21474991e4b59809859f4,
        type: 3}
      propertyPath: lineColor.key0.g
      value: 0.7005143
      objectReference: {fileID: 0}
    - target: {fileID: 114815262729593704, guid: 44ac04f8e1e21474991e4b59809859f4,
        type: 3}
      propertyPath: lineColor.key0.b
      value: 1
      objectReference: {fileID: 0}
    - target: {fileID: 114815262729593704, guid: 44ac04f8e1e21474991e4b59809859f4,
        type: 3}
      propertyPath: lineMaterial
      value: 
      objectReference: {fileID: 10306, guid: 0000000000000000f000000000000000, type: 0}
    - target: {fileID: 114815262729593704, guid: 44ac04f8e1e21474991e4b59809859f4,
        type: 3}
      propertyPath: lineColor.key1.r
      value: 0
      objectReference: {fileID: 0}
    - target: {fileID: 114815262729593704, guid: 44ac04f8e1e21474991e4b59809859f4,
        type: 3}
      propertyPath: lineColor.key1.g
      value: 1
      objectReference: {fileID: 0}
    - target: {fileID: 114815262729593704, guid: 44ac04f8e1e21474991e4b59809859f4,
        type: 3}
      propertyPath: lineColor.key1.b
      value: 0.09169221
      objectReference: {fileID: 0}
    - target: {fileID: 114815262729593704, guid: 44ac04f8e1e21474991e4b59809859f4,
        type: 3}
      propertyPath: lineColor.atime1
      value: 5783
      objectReference: {fileID: 0}
    - target: {fileID: 114815262729593704, guid: 44ac04f8e1e21474991e4b59809859f4,
        type: 3}
      propertyPath: lineColor.key2.a
      value: 1
      objectReference: {fileID: 0}
    - target: {fileID: 114815262729593704, guid: 44ac04f8e1e21474991e4b59809859f4,
        type: 3}
      propertyPath: lineColor.atime2
      value: 59367
      objectReference: {fileID: 0}
    - target: {fileID: 114815262729593704, guid: 44ac04f8e1e21474991e4b59809859f4,
        type: 3}
      propertyPath: lineColor.m_NumAlphaKeys
      value: 4
      objectReference: {fileID: 0}
    - target: {fileID: 114815262729593704, guid: 44ac04f8e1e21474991e4b59809859f4,
        type: 3}
      propertyPath: lineColor.atime3
      value: 65535
      objectReference: {fileID: 0}
    - target: {fileID: 114815262729593704, guid: 44ac04f8e1e21474991e4b59809859f4,
        type: 3}
      propertyPath: lineColor.key0.a
      value: 0
      objectReference: {fileID: 0}
    - target: {fileID: 114815262729593704, guid: 44ac04f8e1e21474991e4b59809859f4,
        type: 3}
      propertyPath: widthMultiplier
      value: 0.01
      objectReference: {fileID: 0}
    - target: {fileID: 114815262729593704, guid: 44ac04f8e1e21474991e4b59809859f4,
        type: 3}
      propertyPath: lineWidth.m_Curve.Array.data[0].value
      value: 0.5676012
      objectReference: {fileID: 0}
    - target: {fileID: 114815262729593704, guid: 44ac04f8e1e21474991e4b59809859f4,
        type: 3}
      propertyPath: lineWidth.m_Curve.Array.data[1].value
      value: 0.57154083
      objectReference: {fileID: 0}
    - target: {fileID: 114815262729593704, guid: 44ac04f8e1e21474991e4b59809859f4,
        type: 3}
      propertyPath: lineWidth.m_Curve.Array.data[0].time
      value: 0.081219845
      objectReference: {fileID: 0}
    - target: {fileID: 120134443969394850, guid: 44ac04f8e1e21474991e4b59809859f4,
        type: 3}
      propertyPath: m_Positions.Array.data[0].x
      value: -0.44329202
      objectReference: {fileID: 0}
    - target: {fileID: 120134443969394850, guid: 44ac04f8e1e21474991e4b59809859f4,
        type: 3}
      propertyPath: m_Positions.Array.data[0].y
      value: 0.046337664
      objectReference: {fileID: 0}
    - target: {fileID: 120134443969394850, guid: 44ac04f8e1e21474991e4b59809859f4,
        type: 3}
      propertyPath: m_Positions.Array.data[0].z
      value: 1.3777618
      objectReference: {fileID: 0}
    - target: {fileID: 120134443969394850, guid: 44ac04f8e1e21474991e4b59809859f4,
        type: 3}
      propertyPath: m_Positions.Array.data[1].x
      value: -0.44519976
      objectReference: {fileID: 0}
    - target: {fileID: 120134443969394850, guid: 44ac04f8e1e21474991e4b59809859f4,
        type: 3}
      propertyPath: m_Positions.Array.data[1].y
      value: 0.050543323
      objectReference: {fileID: 0}
    - target: {fileID: 120134443969394850, guid: 44ac04f8e1e21474991e4b59809859f4,
        type: 3}
      propertyPath: m_Positions.Array.data[1].z
      value: 1.379542
      objectReference: {fileID: 0}
    - target: {fileID: 120134443969394850, guid: 44ac04f8e1e21474991e4b59809859f4,
        type: 3}
      propertyPath: m_Positions.Array.data[2].x
      value: -0.4519225
      objectReference: {fileID: 0}
    - target: {fileID: 120134443969394850, guid: 44ac04f8e1e21474991e4b59809859f4,
        type: 3}
      propertyPath: m_Positions.Array.data[2].y
      value: 0.0596949
      objectReference: {fileID: 0}
    - target: {fileID: 120134443969394850, guid: 44ac04f8e1e21474991e4b59809859f4,
        type: 3}
      propertyPath: m_Positions.Array.data[2].z
      value: 1.3824143
      objectReference: {fileID: 0}
    - target: {fileID: 120134443969394850, guid: 44ac04f8e1e21474991e4b59809859f4,
        type: 3}
      propertyPath: m_Positions.Array.data[3].x
      value: -0.46258423
      objectReference: {fileID: 0}
    - target: {fileID: 120134443969394850, guid: 44ac04f8e1e21474991e4b59809859f4,
        type: 3}
      propertyPath: m_Positions.Array.data[3].y
      value: 0.07301646
      objectReference: {fileID: 0}
    - target: {fileID: 120134443969394850, guid: 44ac04f8e1e21474991e4b59809859f4,
        type: 3}
      propertyPath: m_Positions.Array.data[3].z
      value: 1.3861986
      objectReference: {fileID: 0}
    - target: {fileID: 120134443969394850, guid: 44ac04f8e1e21474991e4b59809859f4,
        type: 3}
      propertyPath: m_Positions.Array.data[4].x
      value: -0.47630873
      objectReference: {fileID: 0}
    - target: {fileID: 120134443969394850, guid: 44ac04f8e1e21474991e4b59809859f4,
        type: 3}
      propertyPath: m_Positions.Array.data[4].y
      value: 0.089732066
      objectReference: {fileID: 0}
    - target: {fileID: 120134443969394850, guid: 44ac04f8e1e21474991e4b59809859f4,
        type: 3}
      propertyPath: m_Positions.Array.data[4].z
      value: 1.390715
      objectReference: {fileID: 0}
    - target: {fileID: 120134443969394850, guid: 44ac04f8e1e21474991e4b59809859f4,
        type: 3}
      propertyPath: m_Positions.Array.data[5].x
      value: -0.4922199
      objectReference: {fileID: 0}
    - target: {fileID: 120134443969394850, guid: 44ac04f8e1e21474991e4b59809859f4,
        type: 3}
      propertyPath: m_Positions.Array.data[5].y
      value: 0.10906576
      objectReference: {fileID: 0}
    - target: {fileID: 120134443969394850, guid: 44ac04f8e1e21474991e4b59809859f4,
        type: 3}
      propertyPath: m_Positions.Array.data[5].z
      value: 1.3957834
      objectReference: {fileID: 0}
    - target: {fileID: 120134443969394850, guid: 44ac04f8e1e21474991e4b59809859f4,
        type: 3}
      propertyPath: m_Positions.Array.data[6].x
      value: -0.50944173
      objectReference: {fileID: 0}
    - target: {fileID: 120134443969394850, guid: 44ac04f8e1e21474991e4b59809859f4,
        type: 3}
      propertyPath: m_Positions.Array.data[6].y
      value: 0.13024163
      objectReference: {fileID: 0}
    - target: {fileID: 120134443969394850, guid: 44ac04f8e1e21474991e4b59809859f4,
        type: 3}
      propertyPath: m_Positions.Array.data[6].z
      value: 1.4012238
      objectReference: {fileID: 0}
    - target: {fileID: 120134443969394850, guid: 44ac04f8e1e21474991e4b59809859f4,
        type: 3}
      propertyPath: m_Positions.Array.data[7].x
      value: -0.5270981
      objectReference: {fileID: 0}
    - target: {fileID: 120134443969394850, guid: 44ac04f8e1e21474991e4b59809859f4,
        type: 3}
      propertyPath: m_Positions.Array.data[7].y
      value: 0.15248373
      objectReference: {fileID: 0}
    - target: {fileID: 120134443969394850, guid: 44ac04f8e1e21474991e4b59809859f4,
        type: 3}
      propertyPath: m_Positions.Array.data[7].z
      value: 1.4068561
      objectReference: {fileID: 0}
    - target: {fileID: 120134443969394850, guid: 44ac04f8e1e21474991e4b59809859f4,
        type: 3}
      propertyPath: m_Positions.Array.data[8].x
      value: -0.54431295
      objectReference: {fileID: 0}
    - target: {fileID: 120134443969394850, guid: 44ac04f8e1e21474991e4b59809859f4,
        type: 3}
      propertyPath: m_Positions.Array.data[8].y
      value: 0.17501615
      objectReference: {fileID: 0}
    - target: {fileID: 120134443969394850, guid: 44ac04f8e1e21474991e4b59809859f4,
        type: 3}
      propertyPath: m_Positions.Array.data[8].z
      value: 1.4125003
      objectReference: {fileID: 0}
    - target: {fileID: 120134443969394850, guid: 44ac04f8e1e21474991e4b59809859f4,
        type: 3}
      propertyPath: m_Positions.Array.data[9].x
      value: -0.5602101
      objectReference: {fileID: 0}
    - target: {fileID: 120134443969394850, guid: 44ac04f8e1e21474991e4b59809859f4,
        type: 3}
      propertyPath: m_Positions.Array.data[9].y
      value: 0.19706288
      objectReference: {fileID: 0}
    - target: {fileID: 120134443969394850, guid: 44ac04f8e1e21474991e4b59809859f4,
        type: 3}
      propertyPath: m_Positions.Array.data[9].z
      value: 1.4179764
      objectReference: {fileID: 0}
    - target: {fileID: 120134443969394850, guid: 44ac04f8e1e21474991e4b59809859f4,
        type: 3}
      propertyPath: m_Positions.Array.data[10].x
      value: -0.5739135
      objectReference: {fileID: 0}
    - target: {fileID: 120134443969394850, guid: 44ac04f8e1e21474991e4b59809859f4,
        type: 3}
      propertyPath: m_Positions.Array.data[10].y
      value: 0.21784805
      objectReference: {fileID: 0}
    - target: {fileID: 120134443969394850, guid: 44ac04f8e1e21474991e4b59809859f4,
        type: 3}
      propertyPath: m_Positions.Array.data[10].z
      value: 1.4231042
      objectReference: {fileID: 0}
    - target: {fileID: 120134443969394850, guid: 44ac04f8e1e21474991e4b59809859f4,
        type: 3}
      propertyPath: m_Positions.Array.data[11].x
      value: -0.58454704
      objectReference: {fileID: 0}
    - target: {fileID: 120134443969394850, guid: 44ac04f8e1e21474991e4b59809859f4,
        type: 3}
      propertyPath: m_Positions.Array.data[11].y
      value: 0.23659568
      objectReference: {fileID: 0}
    - target: {fileID: 120134443969394850, guid: 44ac04f8e1e21474991e4b59809859f4,
        type: 3}
      propertyPath: m_Positions.Array.data[11].z
      value: 1.4277039
      objectReference: {fileID: 0}
    - target: {fileID: 120134443969394850, guid: 44ac04f8e1e21474991e4b59809859f4,
        type: 3}
      propertyPath: m_Positions.Array.data[12].x
      value: -0.59123456
      objectReference: {fileID: 0}
    - target: {fileID: 120134443969394850, guid: 44ac04f8e1e21474991e4b59809859f4,
        type: 3}
      propertyPath: m_Positions.Array.data[12].y
      value: 0.25252983
      objectReference: {fileID: 0}
    - target: {fileID: 120134443969394850, guid: 44ac04f8e1e21474991e4b59809859f4,
        type: 3}
      propertyPath: m_Positions.Array.data[12].z
      value: 1.4315951
      objectReference: {fileID: 0}
    - target: {fileID: 120134443969394850, guid: 44ac04f8e1e21474991e4b59809859f4,
        type: 3}
      propertyPath: m_Positions.Array.data[13].x
      value: -0.59310013
      objectReference: {fileID: 0}
    - target: {fileID: 120134443969394850, guid: 44ac04f8e1e21474991e4b59809859f4,
        type: 3}
      propertyPath: m_Positions.Array.data[13].y
      value: 0.2648746
      objectReference: {fileID: 0}
    - target: {fileID: 120134443969394850, guid: 44ac04f8e1e21474991e4b59809859f4,
        type: 3}
      propertyPath: m_Positions.Array.data[13].z
      value: 1.4345982
      objectReference: {fileID: 0}
    - target: {fileID: 120134443969394850, guid: 44ac04f8e1e21474991e4b59809859f4,
        type: 3}
      propertyPath: m_Positions.Array.data[14].x
      value: -0.5892675
      objectReference: {fileID: 0}
    - target: {fileID: 120134443969394850, guid: 44ac04f8e1e21474991e4b59809859f4,
        type: 3}
      propertyPath: m_Positions.Array.data[14].y
      value: 0.27285406
      objectReference: {fileID: 0}
    - target: {fileID: 120134443969394850, guid: 44ac04f8e1e21474991e4b59809859f4,
        type: 3}
      propertyPath: m_Positions.Array.data[14].z
      value: 1.436533
      objectReference: {fileID: 0}
    - target: {fileID: 120134443969394850, guid: 44ac04f8e1e21474991e4b59809859f4,
        type: 3}
      propertyPath: m_Positions.Array.data[15].x
      value: -0.57886064
      objectReference: {fileID: 0}
    - target: {fileID: 120134443969394850, guid: 44ac04f8e1e21474991e4b59809859f4,
        type: 3}
      propertyPath: m_Positions.Array.data[15].y
      value: 0.27569222
      objectReference: {fileID: 0}
    - target: {fileID: 120134443969394850, guid: 44ac04f8e1e21474991e4b59809859f4,
        type: 3}
      propertyPath: m_Positions.Array.data[15].z
      value: 1.4372193
      objectReference: {fileID: 0}
    - target: {fileID: 120134443969394850, guid: 44ac04f8e1e21474991e4b59809859f4,
        type: 3}
      propertyPath: m_Parameters.colorGradient.key0.r
      value: 0
      objectReference: {fileID: 0}
    - target: {fileID: 120134443969394850, guid: 44ac04f8e1e21474991e4b59809859f4,
        type: 3}
      propertyPath: m_Parameters.colorGradient.key0.g
      value: 0.7005143
      objectReference: {fileID: 0}
    - target: {fileID: 120134443969394850, guid: 44ac04f8e1e21474991e4b59809859f4,
        type: 3}
      propertyPath: m_Parameters.colorGradient.key0.b
      value: 1
      objectReference: {fileID: 0}
    - target: {fileID: 120134443969394850, guid: 44ac04f8e1e21474991e4b59809859f4,
        type: 3}
      propertyPath: m_Materials.Array.data[0]
      value: 
      objectReference: {fileID: 10306, guid: 0000000000000000f000000000000000, type: 0}
    - target: {fileID: 120134443969394850, guid: 44ac04f8e1e21474991e4b59809859f4,
        type: 3}
      propertyPath: m_Parameters.colorGradient.key1.r
      value: 0
      objectReference: {fileID: 0}
    - target: {fileID: 120134443969394850, guid: 44ac04f8e1e21474991e4b59809859f4,
        type: 3}
      propertyPath: m_Parameters.colorGradient.key1.g
      value: 1
      objectReference: {fileID: 0}
    - target: {fileID: 120134443969394850, guid: 44ac04f8e1e21474991e4b59809859f4,
        type: 3}
      propertyPath: m_Parameters.colorGradient.key1.b
      value: 0.09169221
      objectReference: {fileID: 0}
    - target: {fileID: 120134443969394850, guid: 44ac04f8e1e21474991e4b59809859f4,
        type: 3}
      propertyPath: m_Enabled
      value: 1
      objectReference: {fileID: 0}
    - target: {fileID: 120134443969394850, guid: 44ac04f8e1e21474991e4b59809859f4,
        type: 3}
      propertyPath: m_Parameters.colorGradient.atime1
      value: 5783
      objectReference: {fileID: 0}
    - target: {fileID: 120134443969394850, guid: 44ac04f8e1e21474991e4b59809859f4,
        type: 3}
      propertyPath: m_Parameters.colorGradient.key2.a
      value: 1
      objectReference: {fileID: 0}
    - target: {fileID: 120134443969394850, guid: 44ac04f8e1e21474991e4b59809859f4,
        type: 3}
      propertyPath: m_Parameters.colorGradient.atime2
      value: 59367
      objectReference: {fileID: 0}
    - target: {fileID: 120134443969394850, guid: 44ac04f8e1e21474991e4b59809859f4,
        type: 3}
      propertyPath: m_Parameters.colorGradient.m_NumAlphaKeys
      value: 4
      objectReference: {fileID: 0}
    - target: {fileID: 120134443969394850, guid: 44ac04f8e1e21474991e4b59809859f4,
        type: 3}
      propertyPath: m_Parameters.colorGradient.atime3
      value: 65535
      objectReference: {fileID: 0}
    - target: {fileID: 120134443969394850, guid: 44ac04f8e1e21474991e4b59809859f4,
        type: 3}
      propertyPath: m_Parameters.colorGradient.key0.a
      value: 0
      objectReference: {fileID: 0}
    - target: {fileID: 120134443969394850, guid: 44ac04f8e1e21474991e4b59809859f4,
        type: 3}
      propertyPath: m_Parameters.widthMultiplier
      value: 0.01
      objectReference: {fileID: 0}
    - target: {fileID: 120134443969394850, guid: 44ac04f8e1e21474991e4b59809859f4,
        type: 3}
      propertyPath: m_Parameters.widthCurve.m_Curve.Array.data[0].value
      value: 0.5676012
      objectReference: {fileID: 0}
    - target: {fileID: 120134443969394850, guid: 44ac04f8e1e21474991e4b59809859f4,
        type: 3}
      propertyPath: m_Parameters.widthCurve.m_Curve.Array.data[1].value
      value: 0.57154083
      objectReference: {fileID: 0}
    - target: {fileID: 120134443969394850, guid: 44ac04f8e1e21474991e4b59809859f4,
        type: 3}
      propertyPath: m_Parameters.widthCurve.m_Curve.Array.data[1].time
      value: 1
      objectReference: {fileID: 0}
    - target: {fileID: 120134443969394850, guid: 44ac04f8e1e21474991e4b59809859f4,
        type: 3}
      propertyPath: m_Parameters.widthCurve.m_Curve.Array.data[0].time
      value: 0.081219845
      objectReference: {fileID: 0}
    - target: {fileID: 4582846533839986, guid: 44ac04f8e1e21474991e4b59809859f4, type: 3}
      propertyPath: m_LocalPosition.y
      value: -0.002664566
      objectReference: {fileID: 0}
    - target: {fileID: 4582846533839986, guid: 44ac04f8e1e21474991e4b59809859f4, type: 3}
      propertyPath: m_LocalPosition.x
      value: 0.33470678
      objectReference: {fileID: 0}
    - target: {fileID: 4582846533839986, guid: 44ac04f8e1e21474991e4b59809859f4, type: 3}
      propertyPath: m_LocalPosition.z
      value: 0.13939428
      objectReference: {fileID: 0}
    - target: {fileID: 4829571204916076, guid: 44ac04f8e1e21474991e4b59809859f4, type: 3}
      propertyPath: m_LocalPosition.x
      value: 0.19916034
      objectReference: {fileID: 0}
    - target: {fileID: 4829571204916076, guid: 44ac04f8e1e21474991e4b59809859f4, type: 3}
      propertyPath: m_LocalPosition.y
      value: 0.24250615
      objectReference: {fileID: 0}
    - target: {fileID: 4829571204916076, guid: 44ac04f8e1e21474991e4b59809859f4, type: 3}
      propertyPath: m_LocalPosition.z
      value: 0.1988535
      objectReference: {fileID: 0}
    - target: {fileID: 4357967319665148, guid: 44ac04f8e1e21474991e4b59809859f4, type: 3}
      propertyPath: m_LocalScale.x
      value: 0.1504012
      objectReference: {fileID: 0}
    - target: {fileID: 4357967319665148, guid: 44ac04f8e1e21474991e4b59809859f4, type: 3}
      propertyPath: m_LocalScale.y
      value: 0.031627957
      objectReference: {fileID: 0}
    - target: {fileID: 1582682964526084, guid: 44ac04f8e1e21474991e4b59809859f4, type: 3}
      propertyPath: m_IsActive
      value: 1
      objectReference: {fileID: 0}
    - target: {fileID: 3890974333494065211, guid: 44ac04f8e1e21474991e4b59809859f4,
        type: 3}
      propertyPath: m_Mesh
      value: 
      objectReference: {fileID: 0}
    - target: {fileID: 2397092349882615929, guid: 44ac04f8e1e21474991e4b59809859f4,
        type: 3}
      propertyPath: m_havePropertiesChanged
      value: 1
      objectReference: {fileID: 0}
    - target: {fileID: 2397092349882615929, guid: 44ac04f8e1e21474991e4b59809859f4,
        type: 3}
      propertyPath: m_isInputParsingRequired
      value: 1
      objectReference: {fileID: 0}
    - target: {fileID: 4961073448204456, guid: 44ac04f8e1e21474991e4b59809859f4, type: 3}
      propertyPath: m_LocalScale.x
      value: 1
      objectReference: {fileID: 0}
    - target: {fileID: 4961073448204456, guid: 44ac04f8e1e21474991e4b59809859f4, type: 3}
      propertyPath: m_LocalScale.y
      value: 1
      objectReference: {fileID: 0}
    - target: {fileID: 4961073448204456, guid: 44ac04f8e1e21474991e4b59809859f4, type: 3}
      propertyPath: m_LocalScale.z
      value: 1
      objectReference: {fileID: 0}
    - target: {fileID: 114806759146544950, guid: 44ac04f8e1e21474991e4b59809859f4,
        type: 3}
      propertyPath: m_Enabled
      value: 0
      objectReference: {fileID: 0}
    - target: {fileID: 102543753078190256, guid: 44ac04f8e1e21474991e4b59809859f4,
        type: 3}
      propertyPath: m_Text
      value: Light
      objectReference: {fileID: 0}
    - target: {fileID: 102543753078190256, guid: 44ac04f8e1e21474991e4b59809859f4,
        type: 3}
      propertyPath: m_FontSize
      value: 30
      objectReference: {fileID: 0}
    - target: {fileID: 4716276006897694, guid: 44ac04f8e1e21474991e4b59809859f4, type: 3}
      propertyPath: m_LocalRotation.x
      value: -0
      objectReference: {fileID: 0}
    - target: {fileID: 4716276006897694, guid: 44ac04f8e1e21474991e4b59809859f4, type: 3}
      propertyPath: m_LocalRotation.y
      value: -0
      objectReference: {fileID: 0}
    - target: {fileID: 4716276006897694, guid: 44ac04f8e1e21474991e4b59809859f4, type: 3}
      propertyPath: m_LocalRotation.z
      value: -0
      objectReference: {fileID: 0}
    m_RemovedComponents: []
  m_SourcePrefab: {fileID: 100100000, guid: 44ac04f8e1e21474991e4b59809859f4, type: 3}
--- !u!1 &1595493450
GameObject:
  m_ObjectHideFlags: 0
  m_CorrespondingSourceObject: {fileID: 0}
  m_PrefabInstance: {fileID: 0}
  m_PrefabAsset: {fileID: 0}
  serializedVersion: 6
  m_Component:
  - component: {fileID: 1595493452}
  m_Layer: 2
  m_Name: SceneContents
  m_TagString: Untagged
  m_Icon: {fileID: 0}
  m_NavMeshLayer: 0
  m_StaticEditorFlags: 0
  m_IsActive: 1
--- !u!4 &1595493452
Transform:
  m_ObjectHideFlags: 0
  m_CorrespondingSourceObject: {fileID: 0}
  m_PrefabInstance: {fileID: 0}
  m_PrefabAsset: {fileID: 0}
  m_GameObject: {fileID: 1595493450}
  m_LocalRotation: {x: -0, y: -0, z: -0, w: 1}
  m_LocalPosition: {x: 0.273, y: -3.59, z: -1.669}
  m_LocalScale: {x: 1, y: 1, z: 1}
  m_Children:
  - {fileID: 392948878}
  - {fileID: 120013084}
  - {fileID: 1849891555}
  - {fileID: 870272561}
  - {fileID: 1220608071}
  - {fileID: 1286762433}
  - {fileID: 532207851}
  - {fileID: 2071898284}
  - {fileID: 38932431}
  - {fileID: 775880684}
  - {fileID: 1349317003}
  m_Father: {fileID: 0}
  m_RootOrder: 2
  m_LocalEulerAnglesHint: {x: 0, y: 0, z: 0}
--- !u!1 &1606036649
GameObject:
  m_ObjectHideFlags: 0
  m_CorrespondingSourceObject: {fileID: 0}
  m_PrefabInstance: {fileID: 0}
  m_PrefabAsset: {fileID: 0}
  serializedVersion: 6
  m_Component:
  - component: {fileID: 1606036650}
  - component: {fileID: 1606036652}
  - component: {fileID: 1606036651}
  m_Layer: 0
  m_Name: Platonic
  m_TagString: Untagged
  m_Icon: {fileID: 0}
  m_NavMeshLayer: 0
  m_StaticEditorFlags: 0
  m_IsActive: 1
--- !u!4 &1606036650
Transform:
  m_ObjectHideFlags: 0
  m_CorrespondingSourceObject: {fileID: 0}
  m_PrefabInstance: {fileID: 0}
  m_PrefabAsset: {fileID: 0}
  m_GameObject: {fileID: 1606036649}
  m_LocalRotation: {x: -0, y: -0, z: -0, w: 1}
  m_LocalPosition: {x: 0, y: 0, z: 0}
  m_LocalScale: {x: 0.1, y: 0.1, z: 0.1}
  m_Children: []
  m_Father: {fileID: 1220608071}
  m_RootOrder: 0
  m_LocalEulerAnglesHint: {x: 0, y: 0, z: 0}
--- !u!23 &1606036651
MeshRenderer:
  m_ObjectHideFlags: 0
  m_CorrespondingSourceObject: {fileID: 0}
  m_PrefabInstance: {fileID: 0}
  m_PrefabAsset: {fileID: 0}
  m_GameObject: {fileID: 1606036649}
  m_Enabled: 1
  m_CastShadows: 1
  m_ReceiveShadows: 1
  m_DynamicOccludee: 1
  m_MotionVectors: 1
  m_LightProbeUsage: 1
  m_ReflectionProbeUsage: 1
  m_RenderingLayerMask: 4294967295
  m_RendererPriority: 0
  m_Materials:
  - {fileID: 2100000, guid: b0fcdc3322e34d9ea83e8399bd9f4031, type: 2}
  m_StaticBatchInfo:
    firstSubMesh: 0
    subMeshCount: 0
  m_StaticBatchRoot: {fileID: 0}
  m_ProbeAnchor: {fileID: 0}
  m_LightProbeVolumeOverride: {fileID: 0}
  m_ScaleInLightmap: 1
  m_PreserveUVs: 0
  m_IgnoreNormalsForChartDetection: 0
  m_ImportantGI: 0
  m_StitchLightmapSeams: 0
  m_SelectedEditorRenderState: 3
  m_MinimumChartSize: 4
  m_AutoUVMaxDistance: 0.5
  m_AutoUVMaxAngle: 89
  m_LightmapParameters: {fileID: 0}
  m_SortingLayerID: 0
  m_SortingLayer: 0
  m_SortingOrder: 0
--- !u!33 &1606036652
MeshFilter:
  m_ObjectHideFlags: 0
  m_CorrespondingSourceObject: {fileID: 0}
  m_PrefabInstance: {fileID: 0}
  m_PrefabAsset: {fileID: 0}
  m_GameObject: {fileID: 1606036649}
  m_Mesh: {fileID: 4300000, guid: 40bb9772594a93140a43a9a4f5cf9356, type: 3}
--- !u!1 &1626314867
GameObject:
  m_ObjectHideFlags: 0
  m_CorrespondingSourceObject: {fileID: 1592014444585556, guid: a900c08743a94c328074df8bbe3eb63c,
    type: 3}
  m_PrefabInstance: {fileID: 0}
  m_PrefabAsset: {fileID: 0}
  serializedVersion: 6
  m_Component:
  - component: {fileID: 1626314868}
  - component: {fileID: 1626314871}
  - component: {fileID: 1626314870}
  - component: {fileID: 1626314869}
  - component: {fileID: 1626314872}
  m_Layer: 0
  m_Name: TextContent
  m_TagString: Untagged
  m_Icon: {fileID: 0}
  m_NavMeshLayer: 0
  m_StaticEditorFlags: 0
  m_IsActive: 1
--- !u!224 &1626314868
RectTransform:
  m_ObjectHideFlags: 0
  m_CorrespondingSourceObject: {fileID: 224158120979208096, guid: a900c08743a94c328074df8bbe3eb63c,
    type: 3}
  m_PrefabInstance: {fileID: 0}
  m_PrefabAsset: {fileID: 0}
  m_GameObject: {fileID: 1626314867}
  m_LocalRotation: {x: -0, y: -0, z: -0, w: 1}
  m_LocalPosition: {x: 0, y: 0, z: 0}
  m_LocalScale: {x: 1, y: 1, z: 1}
  m_Children:
  - {fileID: 1349932061}
  - {fileID: 1736250033}
  - {fileID: 281803364}
  - {fileID: 944840463}
  - {fileID: 1506663990}
  - {fileID: 651834226}
  - {fileID: 863205416}
  m_Father: {fileID: 792227568}
  m_RootOrder: 0
  m_LocalEulerAnglesHint: {x: 0, y: 0, z: 0}
  m_AnchorMin: {x: 0, y: 0}
  m_AnchorMax: {x: 0, y: 0}
  m_AnchoredPosition: {x: 0, y: 0}
  m_SizeDelta: {x: 1, y: 1}
  m_Pivot: {x: 0.5, y: 0.5}
--- !u!114 &1626314869
MonoBehaviour:
  m_ObjectHideFlags: 0
  m_CorrespondingSourceObject: {fileID: 114357532906082780, guid: a900c08743a94c328074df8bbe3eb63c,
    type: 3}
  m_PrefabInstance: {fileID: 0}
  m_PrefabAsset: {fileID: 0}
  m_GameObject: {fileID: 1626314867}
  m_Enabled: 1
  m_EditorHideFlags: 0
  m_Script: {fileID: 1301386320, guid: f70555f144d8491a825f0804e09c671c, type: 3}
  m_Name: 
  m_EditorClassIdentifier: 
  m_IgnoreReversedGraphics: 1
  m_BlockingObjects: 0
  m_BlockingMask:
    serializedVersion: 2
    m_Bits: 4294967295
--- !u!114 &1626314870
MonoBehaviour:
  m_ObjectHideFlags: 0
  m_CorrespondingSourceObject: {fileID: 114536515707475070, guid: a900c08743a94c328074df8bbe3eb63c,
    type: 3}
  m_PrefabInstance: {fileID: 0}
  m_PrefabAsset: {fileID: 0}
  m_GameObject: {fileID: 1626314867}
  m_Enabled: 1
  m_EditorHideFlags: 0
  m_Script: {fileID: 1980459831, guid: f70555f144d8491a825f0804e09c671c, type: 3}
  m_Name: 
  m_EditorClassIdentifier: 
  m_UiScaleMode: 0
  m_ReferencePixelsPerUnit: 100
  m_ScaleFactor: 1
  m_ReferenceResolution: {x: 800, y: 600}
  m_ScreenMatchMode: 0
  m_MatchWidthOrHeight: 0
  m_PhysicalUnit: 3
  m_FallbackScreenDPI: 96
  m_DefaultSpriteDPI: 96
  m_DynamicPixelsPerUnit: 1
--- !u!223 &1626314871
Canvas:
  m_ObjectHideFlags: 0
  m_CorrespondingSourceObject: {fileID: 223739930357392652, guid: a900c08743a94c328074df8bbe3eb63c,
    type: 3}
  m_PrefabInstance: {fileID: 0}
  m_PrefabAsset: {fileID: 0}
  m_GameObject: {fileID: 1626314867}
  m_Enabled: 1
  serializedVersion: 3
  m_RenderMode: 2
  m_Camera: {fileID: 0}
  m_PlaneDistance: 100
  m_PixelPerfect: 0
  m_ReceivesEvents: 1
  m_OverrideSorting: 0
  m_OverridePixelPerfect: 0
  m_SortingBucketNormalizedSize: 0
  m_AdditionalShaderChannelsFlag: 0
  m_SortingLayerID: 0
  m_SortingOrder: 0
  m_TargetDisplay: 0
--- !u!114 &1626314872
MonoBehaviour:
  m_ObjectHideFlags: 0
  m_CorrespondingSourceObject: {fileID: 0}
  m_PrefabInstance: {fileID: 0}
  m_PrefabAsset: {fileID: 0}
  m_GameObject: {fileID: 1626314867}
  m_Enabled: 1
  m_EditorHideFlags: 0
  m_Script: {fileID: 11500000, guid: ff4e3b9019304b5aaec5664de0778d21, type: 3}
  m_Name: 
  m_EditorClassIdentifier: 
--- !u!1 &1635786677
GameObject:
  m_ObjectHideFlags: 0
  m_CorrespondingSourceObject: {fileID: 1834654755453802, guid: a900c08743a94c328074df8bbe3eb63c,
    type: 3}
  m_PrefabInstance: {fileID: 0}
  m_PrefabAsset: {fileID: 0}
  serializedVersion: 6
  m_Component:
  - component: {fileID: 1635786678}
  - component: {fileID: 1635786682}
  - component: {fileID: 1635786681}
  - component: {fileID: 1635786680}
  - component: {fileID: 1635786679}
  m_Layer: 0
  m_Name: Backpanel
  m_TagString: Untagged
  m_Icon: {fileID: 0}
  m_NavMeshLayer: 0
  m_StaticEditorFlags: 0
  m_IsActive: 1
--- !u!4 &1635786678
Transform:
  m_ObjectHideFlags: 0
  m_CorrespondingSourceObject: {fileID: 4774059059315698, guid: a900c08743a94c328074df8bbe3eb63c,
    type: 3}
  m_PrefabInstance: {fileID: 0}
  m_PrefabAsset: {fileID: 0}
  m_GameObject: {fileID: 1635786677}
  m_LocalRotation: {x: -0, y: 0.7071068, z: -0, w: 0.7071068}
  m_LocalPosition: {x: 0, y: 0.2571, z: -0.004582405}
  m_LocalScale: {x: 0.013220016, y: 0.4703426, z: 0.61351055}
  m_Children: []
  m_Father: {fileID: 792227568}
  m_RootOrder: 1
  m_LocalEulerAnglesHint: {x: 0, y: 180, z: 0}
--- !u!54 &1635786679
Rigidbody:
  m_ObjectHideFlags: 0
  m_CorrespondingSourceObject: {fileID: 54096681509170594, guid: a900c08743a94c328074df8bbe3eb63c,
    type: 3}
  m_PrefabInstance: {fileID: 0}
  m_PrefabAsset: {fileID: 0}
  m_GameObject: {fileID: 1635786677}
  serializedVersion: 2
  m_Mass: 100
  m_Drag: 0
  m_AngularDrag: 0.05
  m_UseGravity: 0
  m_IsKinematic: 1
  m_Interpolate: 0
  m_Constraints: 126
  m_CollisionDetection: 0
--- !u!23 &1635786680
MeshRenderer:
  m_ObjectHideFlags: 0
  m_CorrespondingSourceObject: {fileID: 23231535970581566, guid: a900c08743a94c328074df8bbe3eb63c,
    type: 3}
  m_PrefabInstance: {fileID: 0}
  m_PrefabAsset: {fileID: 0}
  m_GameObject: {fileID: 1635786677}
  m_Enabled: 1
  m_CastShadows: 1
  m_ReceiveShadows: 1
  m_DynamicOccludee: 1
  m_MotionVectors: 1
  m_LightProbeUsage: 1
  m_ReflectionProbeUsage: 1
  m_RenderingLayerMask: 4294967295
  m_RendererPriority: 0
  m_Materials:
  - {fileID: 2100000, guid: a8de2758c4b4460cae694f0d50d94fbb, type: 2}
  m_StaticBatchInfo:
    firstSubMesh: 0
    subMeshCount: 0
  m_StaticBatchRoot: {fileID: 0}
  m_ProbeAnchor: {fileID: 0}
  m_LightProbeVolumeOverride: {fileID: 0}
  m_ScaleInLightmap: 1
  m_PreserveUVs: 1
  m_IgnoreNormalsForChartDetection: 0
  m_ImportantGI: 0
  m_StitchLightmapSeams: 0
  m_SelectedEditorRenderState: 3
  m_MinimumChartSize: 4
  m_AutoUVMaxDistance: 0.5
  m_AutoUVMaxAngle: 89
  m_LightmapParameters: {fileID: 0}
  m_SortingLayerID: 0
  m_SortingLayer: 0
  m_SortingOrder: 0
--- !u!65 &1635786681
BoxCollider:
  m_ObjectHideFlags: 0
  m_CorrespondingSourceObject: {fileID: 65558302673774340, guid: a900c08743a94c328074df8bbe3eb63c,
    type: 3}
  m_PrefabInstance: {fileID: 0}
  m_PrefabAsset: {fileID: 0}
  m_GameObject: {fileID: 1635786677}
  m_Material: {fileID: 0}
  m_IsTrigger: 0
  m_Enabled: 1
  serializedVersion: 2
  m_Size: {x: 1, y: 1, z: 1}
  m_Center: {x: 0, y: 0, z: 0}
--- !u!33 &1635786682
MeshFilter:
  m_ObjectHideFlags: 0
  m_CorrespondingSourceObject: {fileID: 33596316461071866, guid: a900c08743a94c328074df8bbe3eb63c,
    type: 3}
  m_PrefabInstance: {fileID: 0}
  m_PrefabAsset: {fileID: 0}
  m_GameObject: {fileID: 1635786677}
  m_Mesh: {fileID: 10202, guid: 0000000000000000e000000000000000, type: 0}
--- !u!1 &1736250032
GameObject:
  m_ObjectHideFlags: 0
  m_CorrespondingSourceObject: {fileID: 1845854001926388, guid: a900c08743a94c328074df8bbe3eb63c,
    type: 3}
  m_PrefabInstance: {fileID: 0}
  m_PrefabAsset: {fileID: 0}
  serializedVersion: 6
  m_Component:
  - component: {fileID: 1736250033}
  - component: {fileID: 1736250035}
  - component: {fileID: 1736250034}
  m_Layer: 5
  m_Name: Description
  m_TagString: Untagged
  m_Icon: {fileID: 0}
  m_NavMeshLayer: 0
  m_StaticEditorFlags: 0
  m_IsActive: 1
--- !u!224 &1736250033
RectTransform:
  m_ObjectHideFlags: 0
  m_CorrespondingSourceObject: {fileID: 224802402503016246, guid: a900c08743a94c328074df8bbe3eb63c,
    type: 3}
  m_PrefabInstance: {fileID: 0}
  m_PrefabAsset: {fileID: 0}
  m_GameObject: {fileID: 1736250032}
  m_LocalRotation: {x: -0, y: -0, z: -0, w: 1}
  m_LocalPosition: {x: 0, y: 0, z: -0.019086}
  m_LocalScale: {x: 0.00050000026, y: 0.0005, z: 0.00050000026}
  m_Children: []
  m_Father: {fileID: 1626314868}
  m_RootOrder: 1
  m_LocalEulerAnglesHint: {x: 0, y: 0, z: 0}
  m_AnchorMin: {x: 0.5, y: 0.5}
  m_AnchorMax: {x: 0.5, y: 0.5}
  m_AnchoredPosition: {x: 0, y: 0.1736}
  m_SizeDelta: {x: 1107.8, y: 498.1254}
  m_Pivot: {x: 0.5, y: 0.5}
--- !u!114 &1736250034
MonoBehaviour:
  m_ObjectHideFlags: 0
  m_CorrespondingSourceObject: {fileID: 114995780653097258, guid: a900c08743a94c328074df8bbe3eb63c,
    type: 3}
  m_PrefabInstance: {fileID: 0}
  m_PrefabAsset: {fileID: 0}
  m_GameObject: {fileID: 1736250032}
  m_Enabled: 1
  m_EditorHideFlags: 0
  m_Script: {fileID: 708705254, guid: f70555f144d8491a825f0804e09c671c, type: 3}
  m_Name: 
  m_EditorClassIdentifier: 
  m_Material: {fileID: 2100000, guid: 2a65a96aa29341b0a25ab4be7dff429a, type: 2}
  m_Color: {r: 1, g: 1, b: 1, a: 1}
  m_RaycastTarget: 1
  m_OnCullStateChanged:
    m_PersistentCalls:
      m_Calls: []
    m_TypeName: UnityEngine.UI.MaskableGraphic+CullStateChangedEvent, UnityEngine.UI,
      Version=1.0.0.0, Culture=neutral, PublicKeyToken=null
  m_FontData:
    m_Font: {fileID: 12800000, guid: e48b920555144c6da3ee2ab03f0fda88, type: 3}
    m_FontSize: 34
    m_FontStyle: 0
    m_BestFit: 0
    m_MinSize: 3
    m_MaxSize: 101
    m_Alignment: 0
    m_AlignByGeometry: 0
    m_RichText: 1
    m_HorizontalOverflow: 0
    m_VerticalOverflow: 0
    m_LineSpacing: 1
  m_Text: 'This example scene demonstrates an implementation of the Tooltip user interface
    element. Tooltips are usually used to convey a hint or extra information upon
    closer inspection of an object. Tooltip can be used to annotate objects in the
    physical environment.


    Tooltips utilize the LineDataProvider concept allowing for straight lines, parabola
    lines and spline lines. You can utilize a variety of colors for lines.


    Please refer to the MRTK documentation for the technical details.

    http://aka.ms/mrtkdocs'
--- !u!222 &1736250035
CanvasRenderer:
  m_ObjectHideFlags: 0
  m_CorrespondingSourceObject: {fileID: 222673219472482608, guid: a900c08743a94c328074df8bbe3eb63c,
    type: 3}
  m_PrefabInstance: {fileID: 0}
  m_PrefabAsset: {fileID: 0}
  m_GameObject: {fileID: 1736250032}
  m_CullTransparentMesh: 0
--- !u!1001 &1782835024
PrefabInstance:
  m_ObjectHideFlags: 0
  serializedVersion: 2
  m_Modification:
    m_TransformParent: {fileID: 0}
    m_Modifications:
    - target: {fileID: 100000, guid: 902b4366116e1184aaee744612f65d77, type: 3}
      propertyPath: m_Name
      value: MarsCuriosityRover
      objectReference: {fileID: 0}
    - target: {fileID: 400000, guid: 902b4366116e1184aaee744612f65d77, type: 3}
      propertyPath: m_LocalPosition.x
      value: -0
      objectReference: {fileID: 0}
    - target: {fileID: 400000, guid: 902b4366116e1184aaee744612f65d77, type: 3}
      propertyPath: m_LocalPosition.y
      value: 0
      objectReference: {fileID: 0}
    - target: {fileID: 400000, guid: 902b4366116e1184aaee744612f65d77, type: 3}
      propertyPath: m_LocalPosition.z
      value: 0
      objectReference: {fileID: 0}
    - target: {fileID: 400000, guid: 902b4366116e1184aaee744612f65d77, type: 3}
      propertyPath: m_LocalRotation.x
      value: 0.000000021855696
      objectReference: {fileID: 0}
    - target: {fileID: 400000, guid: 902b4366116e1184aaee744612f65d77, type: 3}
      propertyPath: m_LocalRotation.y
      value: 0
      objectReference: {fileID: 0}
    - target: {fileID: 400000, guid: 902b4366116e1184aaee744612f65d77, type: 3}
      propertyPath: m_LocalRotation.z
      value: -0
      objectReference: {fileID: 0}
    - target: {fileID: 400000, guid: 902b4366116e1184aaee744612f65d77, type: 3}
      propertyPath: m_LocalRotation.w
      value: 1
      objectReference: {fileID: 0}
    - target: {fileID: 400000, guid: 902b4366116e1184aaee744612f65d77, type: 3}
      propertyPath: m_RootOrder
      value: 4
      objectReference: {fileID: 0}
    - target: {fileID: 400000, guid: 902b4366116e1184aaee744612f65d77, type: 3}
      propertyPath: m_LocalEulerAnglesHint.x
      value: 0
      objectReference: {fileID: 0}
    - target: {fileID: 400000, guid: 902b4366116e1184aaee744612f65d77, type: 3}
      propertyPath: m_LocalEulerAnglesHint.y
      value: 0
      objectReference: {fileID: 0}
    - target: {fileID: 400000, guid: 902b4366116e1184aaee744612f65d77, type: 3}
      propertyPath: m_LocalEulerAnglesHint.z
      value: 0
      objectReference: {fileID: 0}
    - target: {fileID: 2300002, guid: 902b4366116e1184aaee744612f65d77, type: 3}
      propertyPath: m_Materials.Array.data[0]
      value: 
      objectReference: {fileID: 2100000, guid: bfc246c5506b90144bf15735519c217c, type: 2}
    - target: {fileID: 2300004, guid: 902b4366116e1184aaee744612f65d77, type: 3}
      propertyPath: m_Materials.Array.data[0]
      value: 
      objectReference: {fileID: 2100000, guid: 0393ac2b971eddd4785463e9f09c243c, type: 2}
    - target: {fileID: 2300006, guid: 902b4366116e1184aaee744612f65d77, type: 3}
      propertyPath: m_Materials.Array.data[0]
      value: 
      objectReference: {fileID: 2100000, guid: bc50df427b3cb4b48931176cb316d8ab, type: 2}
    - target: {fileID: 2300008, guid: 902b4366116e1184aaee744612f65d77, type: 3}
      propertyPath: m_Materials.Array.data[0]
      value: 
      objectReference: {fileID: 2100000, guid: 0b03c720042dbe146afee09a803c4c9b, type: 2}
    - target: {fileID: 2300010, guid: 902b4366116e1184aaee744612f65d77, type: 3}
      propertyPath: m_Materials.Array.data[0]
      value: 
      objectReference: {fileID: 2100000, guid: 1c8a9561fb418d140bd508ccf24fe2a5, type: 2}
    - target: {fileID: 2300012, guid: 902b4366116e1184aaee744612f65d77, type: 3}
      propertyPath: m_Materials.Array.data[0]
      value: 
      objectReference: {fileID: 2100000, guid: 1c8a9561fb418d140bd508ccf24fe2a5, type: 2}
    - target: {fileID: 2300014, guid: 902b4366116e1184aaee744612f65d77, type: 3}
      propertyPath: m_Materials.Array.data[0]
      value: 
      objectReference: {fileID: 2100000, guid: 1c8a9561fb418d140bd508ccf24fe2a5, type: 2}
    - target: {fileID: 2300016, guid: 902b4366116e1184aaee744612f65d77, type: 3}
      propertyPath: m_Materials.Array.data[0]
      value: 
      objectReference: {fileID: 2100000, guid: 1c8a9561fb418d140bd508ccf24fe2a5, type: 2}
    - target: {fileID: 2300018, guid: 902b4366116e1184aaee744612f65d77, type: 3}
      propertyPath: m_Materials.Array.data[0]
      value: 
      objectReference: {fileID: 2100000, guid: 1c8a9561fb418d140bd508ccf24fe2a5, type: 2}
    m_RemovedComponents: []
  m_SourcePrefab: {fileID: 100100000, guid: 902b4366116e1184aaee744612f65d77, type: 3}
--- !u!1001 &1808134389
PrefabInstance:
  m_ObjectHideFlags: 0
  serializedVersion: 2
  m_Modification:
    m_TransformParent: {fileID: 532207851}
    m_Modifications:
    - target: {fileID: 1083549605185280, guid: afaef0108a478c44a9eac26658bc29bf, type: 3}
      propertyPath: m_Name
      value: Simple Line ToolTip (1)
      objectReference: {fileID: 0}
    - target: {fileID: 4510122080978026, guid: afaef0108a478c44a9eac26658bc29bf, type: 3}
      propertyPath: m_LocalPosition.x
      value: 0.13654363
      objectReference: {fileID: 0}
    - target: {fileID: 4510122080978026, guid: afaef0108a478c44a9eac26658bc29bf, type: 3}
      propertyPath: m_LocalPosition.y
      value: 0.06496531
      objectReference: {fileID: 0}
    - target: {fileID: 4510122080978026, guid: afaef0108a478c44a9eac26658bc29bf, type: 3}
      propertyPath: m_LocalPosition.z
      value: -0.2569098
      objectReference: {fileID: 0}
    - target: {fileID: 4510122080978026, guid: afaef0108a478c44a9eac26658bc29bf, type: 3}
      propertyPath: m_LocalRotation.x
      value: -0
      objectReference: {fileID: 0}
    - target: {fileID: 4510122080978026, guid: afaef0108a478c44a9eac26658bc29bf, type: 3}
      propertyPath: m_LocalRotation.y
      value: -0
      objectReference: {fileID: 0}
    - target: {fileID: 4510122080978026, guid: afaef0108a478c44a9eac26658bc29bf, type: 3}
      propertyPath: m_LocalRotation.z
      value: -0
      objectReference: {fileID: 0}
    - target: {fileID: 4510122080978026, guid: afaef0108a478c44a9eac26658bc29bf, type: 3}
      propertyPath: m_LocalRotation.w
      value: 1
      objectReference: {fileID: 0}
    - target: {fileID: 4510122080978026, guid: afaef0108a478c44a9eac26658bc29bf, type: 3}
      propertyPath: m_RootOrder
      value: 2
      objectReference: {fileID: 0}
    - target: {fileID: 4510122080978026, guid: afaef0108a478c44a9eac26658bc29bf, type: 3}
      propertyPath: m_LocalEulerAnglesHint.x
      value: 0
      objectReference: {fileID: 0}
    - target: {fileID: 4510122080978026, guid: afaef0108a478c44a9eac26658bc29bf, type: 3}
      propertyPath: m_LocalEulerAnglesHint.y
      value: 0
      objectReference: {fileID: 0}
    - target: {fileID: 4510122080978026, guid: afaef0108a478c44a9eac26658bc29bf, type: 3}
      propertyPath: m_LocalEulerAnglesHint.z
      value: 0
      objectReference: {fileID: 0}
    - target: {fileID: 114071207091359978, guid: afaef0108a478c44a9eac26658bc29bf,
        type: 3}
      propertyPath: toolTipText
      value: Wheels
      objectReference: {fileID: 0}
    - target: {fileID: 114071207091359978, guid: afaef0108a478c44a9eac26658bc29bf,
        type: 3}
      propertyPath: contentScale
      value: 1.5
      objectReference: {fileID: 0}
    - target: {fileID: 114254035704318198, guid: afaef0108a478c44a9eac26658bc29bf,
        type: 3}
      propertyPath: startPoint.position.x
      value: 0.11845641
      objectReference: {fileID: 0}
    - target: {fileID: 114254035704318198, guid: afaef0108a478c44a9eac26658bc29bf,
        type: 3}
      propertyPath: startPoint.position.y
      value: -0.22496533
      objectReference: {fileID: 0}
    - target: {fileID: 114254035704318198, guid: afaef0108a478c44a9eac26658bc29bf,
        type: 3}
      propertyPath: endPoint.position.x
      value: 0.29732135
      objectReference: {fileID: 0}
    - target: {fileID: 114254035704318198, guid: afaef0108a478c44a9eac26658bc29bf,
        type: 3}
      propertyPath: endPoint.position.y
      value: -0.01277709
      objectReference: {fileID: 0}
    - target: {fileID: 114254035704318198, guid: afaef0108a478c44a9eac26658bc29bf,
        type: 3}
      propertyPath: startPoint.position.z
      value: -0.042090263
      objectReference: {fileID: 0}
    - target: {fileID: 114254035704318198, guid: afaef0108a478c44a9eac26658bc29bf,
        type: 3}
      propertyPath: endPoint.position.z
      value: -0.0291157
      objectReference: {fileID: 0}
    - target: {fileID: 114254035704318198, guid: afaef0108a478c44a9eac26658bc29bf,
        type: 3}
      propertyPath: endPoint.rotation.x
      value: 0.36593047
      objectReference: {fileID: 0}
    - target: {fileID: 114254035704318198, guid: afaef0108a478c44a9eac26658bc29bf,
        type: 3}
      propertyPath: endPoint.rotation.y
      value: -0.4629579
      objectReference: {fileID: 0}
    - target: {fileID: 114254035704318198, guid: afaef0108a478c44a9eac26658bc29bf,
        type: 3}
      propertyPath: endPoint.rotation.z
      value: -0.20031464
      objectReference: {fileID: 0}
    - target: {fileID: 114254035704318198, guid: afaef0108a478c44a9eac26658bc29bf,
        type: 3}
      propertyPath: endPoint.rotation.w
      value: 0.78207344
      objectReference: {fileID: 0}
    - target: {fileID: 120256979407580908, guid: afaef0108a478c44a9eac26658bc29bf,
        type: 3}
      propertyPath: m_Enabled
      value: 1
      objectReference: {fileID: 0}
    - target: {fileID: 120256979407580908, guid: afaef0108a478c44a9eac26658bc29bf,
        type: 3}
      propertyPath: m_Positions.Array.data[0].x
      value: 0.22133406
      objectReference: {fileID: 0}
    - target: {fileID: 120256979407580908, guid: afaef0108a478c44a9eac26658bc29bf,
        type: 3}
      propertyPath: m_Positions.Array.data[0].y
      value: -0.855
      objectReference: {fileID: 0}
    - target: {fileID: 120256979407580908, guid: afaef0108a478c44a9eac26658bc29bf,
        type: 3}
      propertyPath: m_Positions.Array.data[1].x
      value: 0.3740942
      objectReference: {fileID: 0}
    - target: {fileID: 120256979407580908, guid: afaef0108a478c44a9eac26658bc29bf,
        type: 3}
      propertyPath: m_Positions.Array.data[1].y
      value: -0.6428118
      objectReference: {fileID: 0}
    - target: {fileID: 120256979407580908, guid: afaef0108a478c44a9eac26658bc29bf,
        type: 3}
      propertyPath: m_Positions.Array.data[0].z
      value: 0.8963616
      objectReference: {fileID: 0}
    - target: {fileID: 120256979407580908, guid: afaef0108a478c44a9eac26658bc29bf,
        type: 3}
      propertyPath: m_Positions.Array.data[1].z
      value: 0.80241823
      objectReference: {fileID: 0}
    - target: {fileID: 4892726138630008, guid: afaef0108a478c44a9eac26658bc29bf, type: 3}
      propertyPath: m_LocalScale.x
      value: 0.12324326
      objectReference: {fileID: 0}
    - target: {fileID: 114957968741241876, guid: afaef0108a478c44a9eac26658bc29bf,
        type: 3}
      propertyPath: target
      value: 
      objectReference: {fileID: 2075292254}
    - target: {fileID: 7446970764068212843, guid: afaef0108a478c44a9eac26658bc29bf,
        type: 3}
      propertyPath: m_text
      value: Wheels
      objectReference: {fileID: 0}
    - target: {fileID: 7446970764068212843, guid: afaef0108a478c44a9eac26658bc29bf,
        type: 3}
      propertyPath: m_textInfo.characterCount
      value: 6
      objectReference: {fileID: 0}
    - target: {fileID: 7446970764068212843, guid: afaef0108a478c44a9eac26658bc29bf,
        type: 3}
      propertyPath: m_textInfo.spaceCount
      value: 0
      objectReference: {fileID: 0}
    - target: {fileID: 7446970764068212843, guid: afaef0108a478c44a9eac26658bc29bf,
        type: 3}
      propertyPath: m_textInfo.wordCount
      value: 1
      objectReference: {fileID: 0}
    - target: {fileID: 7446970764068212843, guid: afaef0108a478c44a9eac26658bc29bf,
        type: 3}
      propertyPath: m_havePropertiesChanged
      value: 1
      objectReference: {fileID: 0}
    - target: {fileID: 7446970764068212843, guid: afaef0108a478c44a9eac26658bc29bf,
        type: 3}
      propertyPath: m_isInputParsingRequired
      value: 1
      objectReference: {fileID: 0}
    - target: {fileID: 4983009381304104, guid: afaef0108a478c44a9eac26658bc29bf, type: 3}
      propertyPath: m_LocalPosition.x
      value: 0.11845639
      objectReference: {fileID: 0}
    - target: {fileID: 4983009381304104, guid: afaef0108a478c44a9eac26658bc29bf, type: 3}
      propertyPath: m_LocalPosition.y
      value: -0.2249654
      objectReference: {fileID: 0}
    - target: {fileID: 4983009381304104, guid: afaef0108a478c44a9eac26658bc29bf, type: 3}
      propertyPath: m_LocalPosition.z
      value: -0.042090237
      objectReference: {fileID: 0}
    - target: {fileID: 4599297741613436, guid: afaef0108a478c44a9eac26658bc29bf, type: 3}
      propertyPath: m_LocalPosition.y
      value: 0.013437927
      objectReference: {fileID: 0}
    - target: {fileID: 4599297741613436, guid: afaef0108a478c44a9eac26658bc29bf, type: 3}
      propertyPath: m_LocalPosition.x
      value: 0.3897537
      objectReference: {fileID: 0}
    - target: {fileID: 4599297741613436, guid: afaef0108a478c44a9eac26658bc29bf, type: 3}
      propertyPath: m_LocalPosition.z
      value: -0.029115498
      objectReference: {fileID: 0}
    - target: {fileID: 1486990241750050, guid: afaef0108a478c44a9eac26658bc29bf, type: 3}
      propertyPath: m_IsActive
      value: 1
      objectReference: {fileID: 0}
    - target: {fileID: 8935381897906158519, guid: afaef0108a478c44a9eac26658bc29bf,
        type: 3}
      propertyPath: m_Mesh
      value: 
      objectReference: {fileID: 0}
    - target: {fileID: 4411840848280898, guid: afaef0108a478c44a9eac26658bc29bf, type: 3}
      propertyPath: m_LocalScale.x
      value: 1.5
      objectReference: {fileID: 0}
    - target: {fileID: 4411840848280898, guid: afaef0108a478c44a9eac26658bc29bf, type: 3}
      propertyPath: m_LocalScale.y
      value: 1.5
      objectReference: {fileID: 0}
    - target: {fileID: 4411840848280898, guid: afaef0108a478c44a9eac26658bc29bf, type: 3}
      propertyPath: m_LocalScale.z
      value: 1.5
      objectReference: {fileID: 0}
    m_RemovedComponents: []
  m_SourcePrefab: {fileID: 100100000, guid: afaef0108a478c44a9eac26658bc29bf, type: 3}
--- !u!4 &1808134390 stripped
Transform:
  m_CorrespondingSourceObject: {fileID: 4510122080978026, guid: afaef0108a478c44a9eac26658bc29bf,
    type: 3}
  m_PrefabInstance: {fileID: 1808134389}
  m_PrefabAsset: {fileID: 0}
--- !u!1001 &1833938185
PrefabInstance:
  m_ObjectHideFlags: 0
  serializedVersion: 2
  m_Modification:
    m_TransformParent: {fileID: 1349317004}
    m_Modifications:
    - target: {fileID: 1083549605185280, guid: afaef0108a478c44a9eac26658bc29bf, type: 3}
      propertyPath: m_Name
      value: Simple Line ToolTip (1)
      objectReference: {fileID: 0}
    - target: {fileID: 1083549605185280, guid: afaef0108a478c44a9eac26658bc29bf, type: 3}
      propertyPath: m_IsActive
      value: 0
      objectReference: {fileID: 0}
    - target: {fileID: 4510122080978026, guid: afaef0108a478c44a9eac26658bc29bf, type: 3}
      propertyPath: m_LocalPosition.x
      value: 0
      objectReference: {fileID: 0}
    - target: {fileID: 4510122080978026, guid: afaef0108a478c44a9eac26658bc29bf, type: 3}
      propertyPath: m_LocalPosition.y
      value: 0
      objectReference: {fileID: 0}
    - target: {fileID: 4510122080978026, guid: afaef0108a478c44a9eac26658bc29bf, type: 3}
      propertyPath: m_LocalPosition.z
      value: 0
      objectReference: {fileID: 0}
    - target: {fileID: 4510122080978026, guid: afaef0108a478c44a9eac26658bc29bf, type: 3}
      propertyPath: m_LocalRotation.x
      value: 0
      objectReference: {fileID: 0}
    - target: {fileID: 4510122080978026, guid: afaef0108a478c44a9eac26658bc29bf, type: 3}
      propertyPath: m_LocalRotation.y
      value: -0.7071068
      objectReference: {fileID: 0}
    - target: {fileID: 4510122080978026, guid: afaef0108a478c44a9eac26658bc29bf, type: 3}
      propertyPath: m_LocalRotation.z
      value: 0
      objectReference: {fileID: 0}
    - target: {fileID: 4510122080978026, guid: afaef0108a478c44a9eac26658bc29bf, type: 3}
      propertyPath: m_LocalRotation.w
      value: 0.7071068
      objectReference: {fileID: 0}
    - target: {fileID: 4510122080978026, guid: afaef0108a478c44a9eac26658bc29bf, type: 3}
      propertyPath: m_RootOrder
      value: 1
      objectReference: {fileID: 0}
    - target: {fileID: 4510122080978026, guid: afaef0108a478c44a9eac26658bc29bf, type: 3}
      propertyPath: m_LocalEulerAnglesHint.x
      value: 0
      objectReference: {fileID: 0}
    - target: {fileID: 4510122080978026, guid: afaef0108a478c44a9eac26658bc29bf, type: 3}
      propertyPath: m_LocalEulerAnglesHint.y
      value: -90
      objectReference: {fileID: 0}
    - target: {fileID: 4510122080978026, guid: afaef0108a478c44a9eac26658bc29bf, type: 3}
      propertyPath: m_LocalEulerAnglesHint.z
      value: 0
      objectReference: {fileID: 0}
    - target: {fileID: 114071207091359978, guid: afaef0108a478c44a9eac26658bc29bf,
        type: 3}
      propertyPath: contentScale
      value: 1
      objectReference: {fileID: 0}
    - target: {fileID: 114071207091359978, guid: afaef0108a478c44a9eac26658bc29bf,
        type: 3}
      propertyPath: toolTipText
      value: Outer Core
      objectReference: {fileID: 0}
    - target: {fileID: 114071207091359978, guid: afaef0108a478c44a9eac26658bc29bf,
        type: 3}
      propertyPath: backgroundPadding.x
      value: 0.025
      objectReference: {fileID: 0}
    - target: {fileID: 114254035704318198, guid: afaef0108a478c44a9eac26658bc29bf,
        type: 3}
      propertyPath: startPoint.position.x
      value: 7.1054274e-15
      objectReference: {fileID: 0}
    - target: {fileID: 114254035704318198, guid: afaef0108a478c44a9eac26658bc29bf,
        type: 3}
      propertyPath: startPoint.position.y
      value: -0.00000005456924
      objectReference: {fileID: 0}
    - target: {fileID: 114254035704318198, guid: afaef0108a478c44a9eac26658bc29bf,
        type: 3}
      propertyPath: startPoint.position.z
      value: 0.00000006877312
      objectReference: {fileID: 0}
    - target: {fileID: 114254035704318198, guid: afaef0108a478c44a9eac26658bc29bf,
        type: 3}
      propertyPath: lineStartClamp
      value: 0.0001
      objectReference: {fileID: 0}
    - target: {fileID: 114254035704318198, guid: afaef0108a478c44a9eac26658bc29bf,
        type: 3}
      propertyPath: lineEndClamp
      value: 0.9999
      objectReference: {fileID: 0}
    - target: {fileID: 114254035704318198, guid: afaef0108a478c44a9eac26658bc29bf,
        type: 3}
      propertyPath: endPoint.position.x
      value: 0.16900003
      objectReference: {fileID: 0}
    - target: {fileID: 114254035704318198, guid: afaef0108a478c44a9eac26658bc29bf,
        type: 3}
      propertyPath: endPoint.position.y
      value: 0.17349853
      objectReference: {fileID: 0}
    - target: {fileID: 114254035704318198, guid: afaef0108a478c44a9eac26658bc29bf,
        type: 3}
      propertyPath: endPoint.position.z
      value: -0.10000009
      objectReference: {fileID: 0}
    - target: {fileID: 120256979407580908, guid: afaef0108a478c44a9eac26658bc29bf,
        type: 3}
      propertyPath: m_Enabled
      value: 0
      objectReference: {fileID: 0}
    - target: {fileID: 120256979407580908, guid: afaef0108a478c44a9eac26658bc29bf,
        type: 3}
      propertyPath: m_Positions.Array.data[0].x
      value: 0.8651116
      objectReference: {fileID: 0}
    - target: {fileID: 120256979407580908, guid: afaef0108a478c44a9eac26658bc29bf,
        type: 3}
      propertyPath: m_Positions.Array.data[0].y
      value: -0.04052612
      objectReference: {fileID: 0}
    - target: {fileID: 120256979407580908, guid: afaef0108a478c44a9eac26658bc29bf,
        type: 3}
      propertyPath: m_Positions.Array.data[0].z
      value: 0.8546084
      objectReference: {fileID: 0}
    - target: {fileID: 120256979407580908, guid: afaef0108a478c44a9eac26658bc29bf,
        type: 3}
      propertyPath: m_Positions.Array.data[1].x
      value: 0.8666407
      objectReference: {fileID: 0}
    - target: {fileID: 120256979407580908, guid: afaef0108a478c44a9eac26658bc29bf,
        type: 3}
      propertyPath: m_Positions.Array.data[1].y
      value: -0.03534162
      objectReference: {fileID: 0}
    - target: {fileID: 120256979407580908, guid: afaef0108a478c44a9eac26658bc29bf,
        type: 3}
      propertyPath: m_Positions.Array.data[1].z
      value: 0.8436691
      objectReference: {fileID: 0}
    - target: {fileID: 120256979407580908, guid: afaef0108a478c44a9eac26658bc29bf,
        type: 3}
      propertyPath: m_Positions.Array.data[2].x
      value: 0.8681699
      objectReference: {fileID: 0}
    - target: {fileID: 120256979407580908, guid: afaef0108a478c44a9eac26658bc29bf,
        type: 3}
      propertyPath: m_Positions.Array.data[2].y
      value: -0.030157119
      objectReference: {fileID: 0}
    - target: {fileID: 120256979407580908, guid: afaef0108a478c44a9eac26658bc29bf,
        type: 3}
      propertyPath: m_Positions.Array.data[2].z
      value: 0.8327297
      objectReference: {fileID: 0}
    - target: {fileID: 120256979407580908, guid: afaef0108a478c44a9eac26658bc29bf,
        type: 3}
      propertyPath: m_Positions.Array.data[3].x
      value: 0.869699
      objectReference: {fileID: 0}
    - target: {fileID: 120256979407580908, guid: afaef0108a478c44a9eac26658bc29bf,
        type: 3}
      propertyPath: m_Positions.Array.data[3].y
      value: -0.024972647
      objectReference: {fileID: 0}
    - target: {fileID: 120256979407580908, guid: afaef0108a478c44a9eac26658bc29bf,
        type: 3}
      propertyPath: m_Positions.Array.data[3].z
      value: 0.8217904
      objectReference: {fileID: 0}
    - target: {fileID: 120256979407580908, guid: afaef0108a478c44a9eac26658bc29bf,
        type: 3}
      propertyPath: m_Positions.Array.data[4].x
      value: 0.8712282
      objectReference: {fileID: 0}
    - target: {fileID: 120256979407580908, guid: afaef0108a478c44a9eac26658bc29bf,
        type: 3}
      propertyPath: m_Positions.Array.data[4].y
      value: -0.019788146
      objectReference: {fileID: 0}
    - target: {fileID: 120256979407580908, guid: afaef0108a478c44a9eac26658bc29bf,
        type: 3}
      propertyPath: m_Positions.Array.data[4].z
      value: 0.8108511
      objectReference: {fileID: 0}
    - target: {fileID: 120256979407580908, guid: afaef0108a478c44a9eac26658bc29bf,
        type: 3}
      propertyPath: m_Positions.Array.data[5].x
      value: 0.8727573
      objectReference: {fileID: 0}
    - target: {fileID: 120256979407580908, guid: afaef0108a478c44a9eac26658bc29bf,
        type: 3}
      propertyPath: m_Positions.Array.data[5].y
      value: -0.014603645
      objectReference: {fileID: 0}
    - target: {fileID: 120256979407580908, guid: afaef0108a478c44a9eac26658bc29bf,
        type: 3}
      propertyPath: m_Positions.Array.data[5].z
      value: 0.79991174
      objectReference: {fileID: 0}
    - target: {fileID: 120256979407580908, guid: afaef0108a478c44a9eac26658bc29bf,
        type: 3}
      propertyPath: m_Positions.Array.data[6].x
      value: 0.8742864
      objectReference: {fileID: 0}
    - target: {fileID: 120256979407580908, guid: afaef0108a478c44a9eac26658bc29bf,
        type: 3}
      propertyPath: m_Positions.Array.data[6].y
      value: -0.009419173
      objectReference: {fileID: 0}
    - target: {fileID: 120256979407580908, guid: afaef0108a478c44a9eac26658bc29bf,
        type: 3}
      propertyPath: m_Positions.Array.data[6].z
      value: 0.7889724
      objectReference: {fileID: 0}
    - target: {fileID: 120256979407580908, guid: afaef0108a478c44a9eac26658bc29bf,
        type: 3}
      propertyPath: m_Positions.Array.data[7].x
      value: 0.87581563
      objectReference: {fileID: 0}
    - target: {fileID: 120256979407580908, guid: afaef0108a478c44a9eac26658bc29bf,
        type: 3}
      propertyPath: m_Positions.Array.data[7].y
      value: -0.0042346716
      objectReference: {fileID: 0}
    - target: {fileID: 120256979407580908, guid: afaef0108a478c44a9eac26658bc29bf,
        type: 3}
      propertyPath: m_Positions.Array.data[7].z
      value: 0.778033
      objectReference: {fileID: 0}
    - target: {fileID: 120256979407580908, guid: afaef0108a478c44a9eac26658bc29bf,
        type: 3}
      propertyPath: m_Positions.Array.data[8].x
      value: 0.87734485
      objectReference: {fileID: 0}
    - target: {fileID: 120256979407580908, guid: afaef0108a478c44a9eac26658bc29bf,
        type: 3}
      propertyPath: m_Positions.Array.data[8].y
      value: 0.0009498298
      objectReference: {fileID: 0}
    - target: {fileID: 120256979407580908, guid: afaef0108a478c44a9eac26658bc29bf,
        type: 3}
      propertyPath: m_Positions.Array.data[8].z
      value: 0.76709366
      objectReference: {fileID: 0}
    - target: {fileID: 120256979407580908, guid: afaef0108a478c44a9eac26658bc29bf,
        type: 3}
      propertyPath: m_Positions.Array.data[9].x
      value: 0.87887394
      objectReference: {fileID: 0}
    - target: {fileID: 120256979407580908, guid: afaef0108a478c44a9eac26658bc29bf,
        type: 3}
      propertyPath: m_Positions.Array.data[9].y
      value: 0.006134331
      objectReference: {fileID: 0}
    - target: {fileID: 120256979407580908, guid: afaef0108a478c44a9eac26658bc29bf,
        type: 3}
      propertyPath: m_Positions.Array.data[9].z
      value: 0.75615436
      objectReference: {fileID: 0}
    - target: {fileID: 120256979407580908, guid: afaef0108a478c44a9eac26658bc29bf,
        type: 3}
      propertyPath: m_Positions.Array.data[10].x
      value: 0.88040316
      objectReference: {fileID: 0}
    - target: {fileID: 120256979407580908, guid: afaef0108a478c44a9eac26658bc29bf,
        type: 3}
      propertyPath: m_Positions.Array.data[10].y
      value: 0.011318803
      objectReference: {fileID: 0}
    - target: {fileID: 120256979407580908, guid: afaef0108a478c44a9eac26658bc29bf,
        type: 3}
      propertyPath: m_Positions.Array.data[10].z
      value: 0.74521506
      objectReference: {fileID: 0}
    - target: {fileID: 120256979407580908, guid: afaef0108a478c44a9eac26658bc29bf,
        type: 3}
      propertyPath: m_Positions.Array.data[11].x
      value: 0.88193226
      objectReference: {fileID: 0}
    - target: {fileID: 120256979407580908, guid: afaef0108a478c44a9eac26658bc29bf,
        type: 3}
      propertyPath: m_Positions.Array.data[11].y
      value: 0.016503304
      objectReference: {fileID: 0}
    - target: {fileID: 120256979407580908, guid: afaef0108a478c44a9eac26658bc29bf,
        type: 3}
      propertyPath: m_Positions.Array.data[11].z
      value: 0.7342757
      objectReference: {fileID: 0}
    - target: {fileID: 120256979407580908, guid: afaef0108a478c44a9eac26658bc29bf,
        type: 3}
      propertyPath: m_Positions.Array.data[12].x
      value: 0.8834615
      objectReference: {fileID: 0}
    - target: {fileID: 120256979407580908, guid: afaef0108a478c44a9eac26658bc29bf,
        type: 3}
      propertyPath: m_Positions.Array.data[12].y
      value: 0.021687806
      objectReference: {fileID: 0}
    - target: {fileID: 120256979407580908, guid: afaef0108a478c44a9eac26658bc29bf,
        type: 3}
      propertyPath: m_Positions.Array.data[12].z
      value: 0.72333634
      objectReference: {fileID: 0}
    - target: {fileID: 120256979407580908, guid: afaef0108a478c44a9eac26658bc29bf,
        type: 3}
      propertyPath: m_Positions.Array.data[13].x
      value: 0.8849906
      objectReference: {fileID: 0}
    - target: {fileID: 120256979407580908, guid: afaef0108a478c44a9eac26658bc29bf,
        type: 3}
      propertyPath: m_Positions.Array.data[13].y
      value: 0.026872307
      objectReference: {fileID: 0}
    - target: {fileID: 120256979407580908, guid: afaef0108a478c44a9eac26658bc29bf,
        type: 3}
      propertyPath: m_Positions.Array.data[13].z
      value: 0.712397
      objectReference: {fileID: 0}
    - target: {fileID: 120256979407580908, guid: afaef0108a478c44a9eac26658bc29bf,
        type: 3}
      propertyPath: m_Positions.Array.data[14].x
      value: 0.8865198
      objectReference: {fileID: 0}
    - target: {fileID: 120256979407580908, guid: afaef0108a478c44a9eac26658bc29bf,
        type: 3}
      propertyPath: m_Positions.Array.data[14].y
      value: 0.03205678
      objectReference: {fileID: 0}
    - target: {fileID: 120256979407580908, guid: afaef0108a478c44a9eac26658bc29bf,
        type: 3}
      propertyPath: m_Positions.Array.data[14].z
      value: 0.7014576
      objectReference: {fileID: 0}
    - target: {fileID: 120256979407580908, guid: afaef0108a478c44a9eac26658bc29bf,
        type: 3}
      propertyPath: m_Positions.Array.data[15].x
      value: 0.8880489
      objectReference: {fileID: 0}
    - target: {fileID: 120256979407580908, guid: afaef0108a478c44a9eac26658bc29bf,
        type: 3}
      propertyPath: m_Positions.Array.data[15].y
      value: 0.03724128
      objectReference: {fileID: 0}
    - target: {fileID: 120256979407580908, guid: afaef0108a478c44a9eac26658bc29bf,
        type: 3}
      propertyPath: m_Positions.Array.data[15].z
      value: 0.6905183
      objectReference: {fileID: 0}
    - target: {fileID: 120256979407580908, guid: afaef0108a478c44a9eac26658bc29bf,
        type: 3}
      propertyPath: m_Parameters.widthMultiplier
      value: 0.01
      objectReference: {fileID: 0}
    - target: {fileID: 120256979407580908, guid: afaef0108a478c44a9eac26658bc29bf,
        type: 3}
      propertyPath: m_Parameters.widthCurve.m_Curve.Array.data[0].value
      value: 0.09970856
      objectReference: {fileID: 0}
    - target: {fileID: 120256979407580908, guid: afaef0108a478c44a9eac26658bc29bf,
        type: 3}
      propertyPath: m_Parameters.widthCurve.m_Curve.Array.data[1].value
      value: 0.09970856
      objectReference: {fileID: 0}
    - target: {fileID: 4892726138630008, guid: afaef0108a478c44a9eac26658bc29bf, type: 3}
      propertyPath: m_LocalScale.x
      value: 0.102
      objectReference: {fileID: 0}
    - target: {fileID: 4983009381304104, guid: afaef0108a478c44a9eac26658bc29bf, type: 3}
      propertyPath: m_LocalPosition.y
      value: 0.08
      objectReference: {fileID: 0}
    - target: {fileID: 4983009381304104, guid: afaef0108a478c44a9eac26658bc29bf, type: 3}
      propertyPath: m_LocalPosition.x
      value: 0.01
      objectReference: {fileID: 0}
    - target: {fileID: 4983009381304104, guid: afaef0108a478c44a9eac26658bc29bf, type: 3}
      propertyPath: m_LocalPosition.z
      value: 0.02
      objectReference: {fileID: 0}
    - target: {fileID: 4599297741613436, guid: afaef0108a478c44a9eac26658bc29bf, type: 3}
      propertyPath: m_LocalPosition.x
      value: 0.22
      objectReference: {fileID: 0}
    - target: {fileID: 4599297741613436, guid: afaef0108a478c44a9eac26658bc29bf, type: 3}
      propertyPath: m_LocalPosition.z
      value: -0.1
      objectReference: {fileID: 0}
    - target: {fileID: 4599297741613436, guid: afaef0108a478c44a9eac26658bc29bf, type: 3}
      propertyPath: m_LocalPosition.y
      value: 0.19
      objectReference: {fileID: 0}
    - target: {fileID: 1486990241750050, guid: afaef0108a478c44a9eac26658bc29bf, type: 3}
      propertyPath: m_IsActive
      value: 1
      objectReference: {fileID: 0}
    - target: {fileID: 4411840848280898, guid: afaef0108a478c44a9eac26658bc29bf, type: 3}
      propertyPath: m_LocalScale.x
      value: 1
      objectReference: {fileID: 0}
    - target: {fileID: 4411840848280898, guid: afaef0108a478c44a9eac26658bc29bf, type: 3}
      propertyPath: m_LocalScale.y
      value: 1
      objectReference: {fileID: 0}
    - target: {fileID: 4411840848280898, guid: afaef0108a478c44a9eac26658bc29bf, type: 3}
      propertyPath: m_LocalScale.z
      value: 1
      objectReference: {fileID: 0}
<<<<<<< HEAD
    - target: {fileID: 114570207066485496, guid: afaef0108a478c44a9eac26658bc29bf,
        type: 3}
      propertyPath: widthMultiplier
      value: 0.01
      objectReference: {fileID: 0}
    - target: {fileID: 114570207066485496, guid: afaef0108a478c44a9eac26658bc29bf,
        type: 3}
      propertyPath: lineWidth.m_Curve.Array.data[0].value
      value: 0.09970856
      objectReference: {fileID: 0}
    - target: {fileID: 114570207066485496, guid: afaef0108a478c44a9eac26658bc29bf,
        type: 3}
      propertyPath: lineWidth.m_Curve.Array.data[1].value
      value: 0.09970856
      objectReference: {fileID: 0}
=======
>>>>>>> a20eb054
    - target: {fileID: 4363393872217298, guid: afaef0108a478c44a9eac26658bc29bf, type: 3}
      propertyPath: m_LocalRotation.w
      value: 1
      objectReference: {fileID: 0}
    - target: {fileID: 102171020286568432, guid: afaef0108a478c44a9eac26658bc29bf,
        type: 3}
      propertyPath: m_Text
      value: Outer Core
      objectReference: {fileID: 0}
    m_RemovedComponents: []
  m_SourcePrefab: {fileID: 100100000, guid: afaef0108a478c44a9eac26658bc29bf, type: 3}
--- !u!1 &1833938186 stripped
GameObject:
  m_CorrespondingSourceObject: {fileID: 1486990241750050, guid: afaef0108a478c44a9eac26658bc29bf,
    type: 3}
  m_PrefabInstance: {fileID: 1833938185}
  m_PrefabAsset: {fileID: 0}
--- !u!1 &1833938187 stripped
GameObject:
  m_CorrespondingSourceObject: {fileID: 1083549605185280, guid: afaef0108a478c44a9eac26658bc29bf,
    type: 3}
  m_PrefabInstance: {fileID: 1833938185}
  m_PrefabAsset: {fileID: 0}
--- !u!114 &1833938188
MonoBehaviour:
  m_ObjectHideFlags: 0
  m_CorrespondingSourceObject: {fileID: 0}
  m_PrefabInstance: {fileID: 0}
  m_PrefabAsset: {fileID: 0}
  m_GameObject: {fileID: 1833938186}
  m_Enabled: 1
  m_EditorHideFlags: 0
  m_Script: {fileID: 11500000, guid: 2547b4dd088644d6aaf64f45df657c79, type: 3}
  m_Name: 
  m_EditorClassIdentifier: 
  pivotAxis: 6
  targetTransform: {fileID: 0}
--- !u!1 &1849891554
GameObject:
  m_ObjectHideFlags: 0
  m_CorrespondingSourceObject: {fileID: 0}
  m_PrefabInstance: {fileID: 0}
  m_PrefabAsset: {fileID: 0}
  serializedVersion: 6
  m_Component:
  - component: {fileID: 1849891555}
  - component: {fileID: 1849891556}
  - component: {fileID: 1849891559}
  - component: {fileID: 1849891558}
  - component: {fileID: 1849891557}
  m_Layer: 0
  m_Name: Label
  m_TagString: Untagged
  m_Icon: {fileID: 0}
  m_NavMeshLayer: 0
  m_StaticEditorFlags: 0
  m_IsActive: 1
--- !u!224 &1849891555
RectTransform:
  m_ObjectHideFlags: 0
  m_CorrespondingSourceObject: {fileID: 0}
  m_PrefabInstance: {fileID: 0}
  m_PrefabAsset: {fileID: 0}
  m_GameObject: {fileID: 1849891554}
  m_LocalRotation: {x: -0, y: 0.000000059604645, z: -0, w: 1}
  m_LocalPosition: {x: 0, y: 0, z: 2.9392002}
  m_LocalScale: {x: 0.004, y: 0.004, z: 0.004}
  m_Children: []
  m_Father: {fileID: 1595493452}
  m_RootOrder: 2
  m_LocalEulerAnglesHint: {x: 0, y: 90, z: 0}
  m_AnchorMin: {x: 0.5, y: 0.5}
  m_AnchorMax: {x: 0.5, y: 0.5}
  m_AnchoredPosition: {x: -0.12893, y: 3.4138}
  m_SizeDelta: {x: 60, y: 5}
  m_Pivot: {x: 0.5, y: 0.5}
--- !u!23 &1849891556
MeshRenderer:
  m_ObjectHideFlags: 0
  m_CorrespondingSourceObject: {fileID: 0}
  m_PrefabInstance: {fileID: 0}
  m_PrefabAsset: {fileID: 0}
  m_GameObject: {fileID: 1849891554}
  m_Enabled: 1
  m_CastShadows: 0
  m_ReceiveShadows: 0
  m_DynamicOccludee: 1
  m_MotionVectors: 1
  m_LightProbeUsage: 1
  m_ReflectionProbeUsage: 1
  m_RenderingLayerMask: 4294967295
  m_RendererPriority: 0
  m_Materials:
  - {fileID: 21340371490990018, guid: afc8299d5d5bbd440a0616c8ecbc7217, type: 2}
  m_StaticBatchInfo:
    firstSubMesh: 0
    subMeshCount: 0
  m_StaticBatchRoot: {fileID: 0}
  m_ProbeAnchor: {fileID: 0}
  m_LightProbeVolumeOverride: {fileID: 0}
  m_ScaleInLightmap: 1
  m_PreserveUVs: 0
  m_IgnoreNormalsForChartDetection: 0
  m_ImportantGI: 0
  m_StitchLightmapSeams: 0
  m_SelectedEditorRenderState: 3
  m_MinimumChartSize: 4
  m_AutoUVMaxDistance: 0.5
  m_AutoUVMaxAngle: 89
  m_LightmapParameters: {fileID: 0}
  m_SortingLayerID: 0
  m_SortingLayer: 0
  m_SortingOrder: 0
--- !u!114 &1849891557
MonoBehaviour:
  m_ObjectHideFlags: 0
  m_CorrespondingSourceObject: {fileID: 0}
  m_PrefabInstance: {fileID: 0}
  m_PrefabAsset: {fileID: 0}
  m_GameObject: {fileID: 1849891554}
  m_Enabled: 1
  m_EditorHideFlags: 0
  m_Script: {fileID: 11500000, guid: 9541d86e2fd84c1d9990edf0852d74ab, type: 3}
  m_Name: 
  m_EditorClassIdentifier: 
  m_Material: {fileID: 0}
  m_Color: {r: 1, g: 1, b: 1, a: 1}
  m_RaycastTarget: 1
  m_OnCullStateChanged:
    m_PersistentCalls:
      m_Calls: []
    m_TypeName: UnityEngine.UI.MaskableGraphic+CullStateChangedEvent, UnityEngine.UI,
      Version=1.0.0.0, Culture=neutral, PublicKeyToken=null
  m_text: Show on Press
  m_isRightToLeft: 0
  m_fontAsset: {fileID: 11400000, guid: afc8299d5d5bbd440a0616c8ecbc7217, type: 2}
  m_sharedMaterial: {fileID: 21340371490990018, guid: afc8299d5d5bbd440a0616c8ecbc7217,
    type: 2}
  m_fontSharedMaterials: []
  m_fontMaterial: {fileID: 0}
  m_fontMaterials: []
  m_fontColor32:
    serializedVersion: 2
    rgba: 4294967295
  m_fontColor: {r: 1, g: 1, b: 1, a: 1}
  m_enableVertexGradient: 0
  m_colorMode: 3
  m_fontColorGradient:
    topLeft: {r: 1, g: 1, b: 1, a: 1}
    topRight: {r: 1, g: 1, b: 1, a: 1}
    bottomLeft: {r: 1, g: 1, b: 1, a: 1}
    bottomRight: {r: 1, g: 1, b: 1, a: 1}
  m_fontColorGradientPreset: {fileID: 0}
  m_spriteAsset: {fileID: 0}
  m_tintAllSprites: 0
  m_overrideHtmlColors: 0
  m_faceColor:
    serializedVersion: 2
    rgba: 4294967295
  m_outlineColor:
    serializedVersion: 2
    rgba: 4278190080
  m_fontSize: 70
  m_fontSizeBase: 70
  m_fontWeight: 400
  m_enableAutoSizing: 0
  m_fontSizeMin: 18
  m_fontSizeMax: 72
  m_fontStyle: 1
  m_textAlignment: 257
  m_characterSpacing: 0
  m_wordSpacing: 0
  m_lineSpacing: 1
  m_lineSpacingMax: 0
  m_paragraphSpacing: 0
  m_charWidthMaxAdj: 0
  m_enableWordWrapping: 1
  m_wordWrappingRatios: 0.4
  m_overflowMode: 0
  m_firstOverflowCharacterIndex: 0
  m_linkedTextComponent: {fileID: 0}
  m_isLinkedTextComponent: 0
  m_isTextTruncated: 0
  m_enableKerning: 1
  m_enableExtraPadding: 0
  checkPaddingRequired: 0
  m_isRichText: 1
  m_parseCtrlCharacters: 1
  m_isOrthographic: 0
  m_isCullingEnabled: 0
  m_ignoreRectMaskCulling: 0
  m_ignoreCulling: 1
  m_horizontalMapping: 0
  m_verticalMapping: 0
  m_uvLineOffset: 0
  m_geometrySortingOrder: 0
  m_VertexBufferAutoSizeReduction: 1
  m_firstVisibleCharacter: 0
  m_useMaxVisibleDescender: 1
  m_pageToDisplay: 1
  m_margin: {x: 0, y: 0, z: 0, w: 0}
  m_textInfo:
    textComponent: {fileID: 1849891557}
    characterCount: 13
    spriteCount: 0
    spaceCount: 2
    wordCount: 3
    linkCount: 0
    lineCount: 1
    pageCount: 1
    materialCount: 1
  m_isUsingLegacyAnimationComponent: 0
  m_isVolumetricText: 0
  m_spriteAnimator: {fileID: 0}
  m_hasFontAssetChanged: 0
  m_renderer: {fileID: 1849891556}
  m_subTextObjects:
  - {fileID: 0}
  - {fileID: 0}
  - {fileID: 0}
  - {fileID: 0}
  - {fileID: 0}
  - {fileID: 0}
  - {fileID: 0}
  - {fileID: 0}
  m_maskType: 0
--- !u!222 &1849891558
CanvasRenderer:
  m_ObjectHideFlags: 2
  m_CorrespondingSourceObject: {fileID: 0}
  m_PrefabInstance: {fileID: 0}
  m_PrefabAsset: {fileID: 0}
  m_GameObject: {fileID: 1849891554}
  m_CullTransparentMesh: 0
--- !u!33 &1849891559
MeshFilter:
  m_ObjectHideFlags: 2
  m_CorrespondingSourceObject: {fileID: 0}
  m_PrefabInstance: {fileID: 0}
  m_PrefabAsset: {fileID: 0}
  m_GameObject: {fileID: 1849891554}
  m_Mesh: {fileID: 0}
<<<<<<< HEAD
--- !u!1 &1978387418
GameObject:
  m_ObjectHideFlags: 0
  m_CorrespondingSourceObject: {fileID: 0}
  m_PrefabInstance: {fileID: 0}
  m_PrefabAsset: {fileID: 0}
  serializedVersion: 6
  m_Component:
  - component: {fileID: 1978387419}
  m_Layer: 0
  m_Name: MixedRealityPlayspace
  m_TagString: Untagged
  m_Icon: {fileID: 0}
  m_NavMeshLayer: 0
  m_StaticEditorFlags: 0
  m_IsActive: 1
--- !u!4 &1978387419
Transform:
  m_ObjectHideFlags: 0
  m_CorrespondingSourceObject: {fileID: 0}
  m_PrefabInstance: {fileID: 0}
  m_PrefabAsset: {fileID: 0}
  m_GameObject: {fileID: 1978387418}
  m_LocalRotation: {x: 0, y: 0, z: 0, w: 1}
  m_LocalPosition: {x: 0, y: 0, z: 0}
  m_LocalScale: {x: 1, y: 1, z: 1}
  m_Children:
  - {fileID: 375210845}
  m_Father: {fileID: 0}
  m_RootOrder: 6
  m_LocalEulerAnglesHint: {x: 0, y: 0, z: 0}
=======
>>>>>>> a20eb054
--- !u!4 &2071898284 stripped
Transform:
  m_CorrespondingSourceObject: {fileID: 4505063462395242, guid: 44ac04f8e1e21474991e4b59809859f4,
    type: 3}
  m_PrefabInstance: {fileID: 1548110825}
  m_PrefabAsset: {fileID: 0}
--- !u!1 &2075292254
GameObject:
  m_ObjectHideFlags: 0
  m_CorrespondingSourceObject: {fileID: 0}
  m_PrefabInstance: {fileID: 0}
  m_PrefabAsset: {fileID: 0}
  serializedVersion: 6
  m_Component:
  - component: {fileID: 2075292258}
  - component: {fileID: 2075292257}
  - component: {fileID: 2075292256}
  - component: {fileID: 2075292255}
  m_Layer: 0
  m_Name: POI-Wheels
  m_TagString: Untagged
  m_Icon: {fileID: 0}
  m_NavMeshLayer: 0
  m_StaticEditorFlags: 0
  m_IsActive: 1
--- !u!135 &2075292255
SphereCollider:
  m_ObjectHideFlags: 0
  m_CorrespondingSourceObject: {fileID: 0}
  m_PrefabInstance: {fileID: 0}
  m_PrefabAsset: {fileID: 0}
  m_GameObject: {fileID: 2075292254}
  m_Material: {fileID: 0}
  m_IsTrigger: 0
  m_Enabled: 1
  serializedVersion: 2
  m_Radius: 0.5
  m_Center: {x: 0, y: 0, z: 0}
--- !u!23 &2075292256
MeshRenderer:
  m_ObjectHideFlags: 0
  m_CorrespondingSourceObject: {fileID: 0}
  m_PrefabInstance: {fileID: 0}
  m_PrefabAsset: {fileID: 0}
  m_GameObject: {fileID: 2075292254}
  m_Enabled: 1
  m_CastShadows: 1
  m_ReceiveShadows: 1
  m_DynamicOccludee: 1
  m_MotionVectors: 1
  m_LightProbeUsage: 1
  m_ReflectionProbeUsage: 1
  m_RenderingLayerMask: 1
  m_RendererPriority: 0
  m_Materials:
  - {fileID: 2100000, guid: a50237e3265fe9149a16e889fd8d8b4c, type: 2}
  m_StaticBatchInfo:
    firstSubMesh: 0
    subMeshCount: 0
  m_StaticBatchRoot: {fileID: 0}
  m_ProbeAnchor: {fileID: 0}
  m_LightProbeVolumeOverride: {fileID: 0}
  m_ScaleInLightmap: 1
  m_PreserveUVs: 0
  m_IgnoreNormalsForChartDetection: 0
  m_ImportantGI: 0
  m_StitchLightmapSeams: 0
  m_SelectedEditorRenderState: 3
  m_MinimumChartSize: 4
  m_AutoUVMaxDistance: 0.5
  m_AutoUVMaxAngle: 89
  m_LightmapParameters: {fileID: 0}
  m_SortingLayerID: 0
  m_SortingLayer: 0
  m_SortingOrder: 0
--- !u!33 &2075292257
MeshFilter:
  m_ObjectHideFlags: 0
  m_CorrespondingSourceObject: {fileID: 0}
  m_PrefabInstance: {fileID: 0}
  m_PrefabAsset: {fileID: 0}
  m_GameObject: {fileID: 2075292254}
  m_Mesh: {fileID: 10207, guid: 0000000000000000e000000000000000, type: 0}
--- !u!4 &2075292258
Transform:
  m_ObjectHideFlags: 0
  m_CorrespondingSourceObject: {fileID: 0}
  m_PrefabInstance: {fileID: 0}
  m_PrefabAsset: {fileID: 0}
  m_GameObject: {fileID: 2075292254}
  m_LocalRotation: {x: -0.000000006514282, y: 0.936183, z: -0.000000020008214, w: 0.35151315}
  m_LocalPosition: {x: -0.255, y: -0.16, z: 0.299}
  m_LocalScale: {x: 0.012321502, y: 0.0123215, z: 0.012321502}
  m_Children: []
  m_Father: {fileID: 92468370}
  m_RootOrder: 2
  m_LocalEulerAnglesHint: {x: 0, y: 0, z: 0}<|MERGE_RESOLUTION|>--- conflicted
+++ resolved
@@ -539,37 +539,6 @@
   m_PrefabAsset: {fileID: 0}
   m_GameObject: {fileID: 120013083}
   m_Mesh: {fileID: 0}
---- !u!1 &123346579
-GameObject:
-  m_ObjectHideFlags: 0
-  m_CorrespondingSourceObject: {fileID: 0}
-  m_PrefabInstance: {fileID: 0}
-  m_PrefabAsset: {fileID: 0}
-  serializedVersion: 6
-  m_Component:
-  - component: {fileID: 123346580}
-  m_Layer: 0
-  m_Name: MixedRealityPlayspace
-  m_TagString: Untagged
-  m_Icon: {fileID: 0}
-  m_NavMeshLayer: 0
-  m_StaticEditorFlags: 0
-  m_IsActive: 1
---- !u!4 &123346580
-Transform:
-  m_ObjectHideFlags: 0
-  m_CorrespondingSourceObject: {fileID: 0}
-  m_PrefabInstance: {fileID: 0}
-  m_PrefabAsset: {fileID: 0}
-  m_GameObject: {fileID: 123346579}
-  m_LocalRotation: {x: 0, y: 0, z: 0, w: 1}
-  m_LocalPosition: {x: 0, y: 0, z: 0}
-  m_LocalScale: {x: 1, y: 1, z: 1}
-  m_Children:
-  - {fileID: 1524062333}
-  m_Father: {fileID: 0}
-  m_RootOrder: 3
-  m_LocalEulerAnglesHint: {x: 0, y: 0, z: 0}
 --- !u!114 &125058000 stripped
 MonoBehaviour:
   m_CorrespondingSourceObject: {fileID: 114794069409157716, guid: 4e88d209b9ebe8b42a4d4748bd9b7141,
@@ -732,15 +701,60 @@
       propertyPath: m_Positions.Array.data[1].z
       value: 1.2415972
       objectReference: {fileID: 0}
+    - target: {fileID: 4983009381304104, guid: afaef0108a478c44a9eac26658bc29bf, type: 3}
+      propertyPath: m_LocalPosition.x
+      value: -0.060543656
+      objectReference: {fileID: 0}
+    - target: {fileID: 4983009381304104, guid: afaef0108a478c44a9eac26658bc29bf, type: 3}
+      propertyPath: m_LocalPosition.y
+      value: -0.00066524744
+      objectReference: {fileID: 0}
+    - target: {fileID: 4983009381304104, guid: afaef0108a478c44a9eac26658bc29bf, type: 3}
+      propertyPath: m_LocalPosition.z
+      value: -0.009790212
+      objectReference: {fileID: 0}
+    - target: {fileID: 4599297741613436, guid: afaef0108a478c44a9eac26658bc29bf, type: 3}
+      propertyPath: m_LocalPosition.x
+      value: 0.1597122
+      objectReference: {fileID: 0}
+    - target: {fileID: 4599297741613436, guid: afaef0108a478c44a9eac26658bc29bf, type: 3}
+      propertyPath: m_LocalPosition.y
+      value: 0.21006268
+      objectReference: {fileID: 0}
+    - target: {fileID: 4599297741613436, guid: afaef0108a478c44a9eac26658bc29bf, type: 3}
+      propertyPath: m_LocalPosition.z
+      value: 0.3071882
+      objectReference: {fileID: 0}
     - target: {fileID: 4892726138630008, guid: afaef0108a478c44a9eac26658bc29bf, type: 3}
       propertyPath: m_LocalScale.x
       value: 0.19592485
       objectReference: {fileID: 0}
+    - target: {fileID: 1486990241750050, guid: afaef0108a478c44a9eac26658bc29bf, type: 3}
+      propertyPath: m_IsActive
+      value: 1
+      objectReference: {fileID: 0}
+    - target: {fileID: 4411840848280898, guid: afaef0108a478c44a9eac26658bc29bf, type: 3}
+      propertyPath: m_LocalScale.x
+      value: 1.5
+      objectReference: {fileID: 0}
+    - target: {fileID: 4411840848280898, guid: afaef0108a478c44a9eac26658bc29bf, type: 3}
+      propertyPath: m_LocalScale.y
+      value: 1.5
+      objectReference: {fileID: 0}
+    - target: {fileID: 4411840848280898, guid: afaef0108a478c44a9eac26658bc29bf, type: 3}
+      propertyPath: m_LocalScale.z
+      value: 1.5
+      objectReference: {fileID: 0}
     - target: {fileID: 114957968741241876, guid: afaef0108a478c44a9eac26658bc29bf,
         type: 3}
       propertyPath: target
       value: 
       objectReference: {fileID: 394629843}
+    - target: {fileID: 8935381897906158519, guid: afaef0108a478c44a9eac26658bc29bf,
+        type: 3}
+      propertyPath: m_Mesh
+      value: 
+      objectReference: {fileID: 0}
     - target: {fileID: 7446970764068212843, guid: afaef0108a478c44a9eac26658bc29bf,
         type: 3}
       propertyPath: m_text
@@ -770,51 +784,6 @@
         type: 3}
       propertyPath: m_isInputParsingRequired
       value: 1
-      objectReference: {fileID: 0}
-    - target: {fileID: 4983009381304104, guid: afaef0108a478c44a9eac26658bc29bf, type: 3}
-      propertyPath: m_LocalPosition.x
-      value: -0.060543656
-      objectReference: {fileID: 0}
-    - target: {fileID: 4983009381304104, guid: afaef0108a478c44a9eac26658bc29bf, type: 3}
-      propertyPath: m_LocalPosition.y
-      value: -0.00066524744
-      objectReference: {fileID: 0}
-    - target: {fileID: 4983009381304104, guid: afaef0108a478c44a9eac26658bc29bf, type: 3}
-      propertyPath: m_LocalPosition.z
-      value: -0.009790212
-      objectReference: {fileID: 0}
-    - target: {fileID: 4599297741613436, guid: afaef0108a478c44a9eac26658bc29bf, type: 3}
-      propertyPath: m_LocalPosition.x
-      value: 0.1597122
-      objectReference: {fileID: 0}
-    - target: {fileID: 4599297741613436, guid: afaef0108a478c44a9eac26658bc29bf, type: 3}
-      propertyPath: m_LocalPosition.y
-      value: 0.21006268
-      objectReference: {fileID: 0}
-    - target: {fileID: 4599297741613436, guid: afaef0108a478c44a9eac26658bc29bf, type: 3}
-      propertyPath: m_LocalPosition.z
-      value: 0.3071882
-      objectReference: {fileID: 0}
-    - target: {fileID: 1486990241750050, guid: afaef0108a478c44a9eac26658bc29bf, type: 3}
-      propertyPath: m_IsActive
-      value: 1
-      objectReference: {fileID: 0}
-    - target: {fileID: 8935381897906158519, guid: afaef0108a478c44a9eac26658bc29bf,
-        type: 3}
-      propertyPath: m_Mesh
-      value: 
-      objectReference: {fileID: 0}
-    - target: {fileID: 4411840848280898, guid: afaef0108a478c44a9eac26658bc29bf, type: 3}
-      propertyPath: m_LocalScale.x
-      value: 1.5
-      objectReference: {fileID: 0}
-    - target: {fileID: 4411840848280898, guid: afaef0108a478c44a9eac26658bc29bf, type: 3}
-      propertyPath: m_LocalScale.y
-      value: 1.5
-      objectReference: {fileID: 0}
-    - target: {fileID: 4411840848280898, guid: afaef0108a478c44a9eac26658bc29bf, type: 3}
-      propertyPath: m_LocalScale.z
-      value: 1.5
       objectReference: {fileID: 0}
     m_RemovedComponents: []
   m_SourcePrefab: {fileID: 100100000, guid: afaef0108a478c44a9eac26658bc29bf, type: 3}
@@ -1411,27 +1380,22 @@
       propertyPath: m_Parameters.widthCurve.m_Curve.Array.data[1].value
       value: 0.09970856
       objectReference: {fileID: 0}
+    - target: {fileID: 4983009381304104, guid: afaef0108a478c44a9eac26658bc29bf, type: 3}
+      propertyPath: m_LocalPosition.y
+      value: 0.1
+      objectReference: {fileID: 0}
+    - target: {fileID: 4599297741613436, guid: afaef0108a478c44a9eac26658bc29bf, type: 3}
+      propertyPath: m_LocalPosition.x
+      value: 0.15
+      objectReference: {fileID: 0}
+    - target: {fileID: 4599297741613436, guid: afaef0108a478c44a9eac26658bc29bf, type: 3}
+      propertyPath: m_LocalPosition.z
+      value: -0.1
+      objectReference: {fileID: 0}
     - target: {fileID: 4892726138630008, guid: afaef0108a478c44a9eac26658bc29bf, type: 3}
       propertyPath: m_LocalScale.x
       value: 0.0985
       objectReference: {fileID: 0}
-    - target: {fileID: 4983009381304104, guid: afaef0108a478c44a9eac26658bc29bf, type: 3}
-      propertyPath: m_LocalPosition.y
-      value: 0.1
-      objectReference: {fileID: 0}
-    - target: {fileID: 4599297741613436, guid: afaef0108a478c44a9eac26658bc29bf, type: 3}
-      propertyPath: m_LocalPosition.x
-      value: 0.15
-      objectReference: {fileID: 0}
-    - target: {fileID: 4599297741613436, guid: afaef0108a478c44a9eac26658bc29bf, type: 3}
-      propertyPath: m_LocalPosition.z
-      value: -0.1
-      objectReference: {fileID: 0}
-<<<<<<< HEAD
-    - target: {fileID: 4892726138630008, guid: afaef0108a478c44a9eac26658bc29bf, type: 3}
-      propertyPath: m_LocalScale.x
-      value: 0.0985
-      objectReference: {fileID: 0}
     - target: {fileID: 1486990241750050, guid: afaef0108a478c44a9eac26658bc29bf, type: 3}
       propertyPath: m_IsActive
       value: 1
@@ -1454,9 +1418,6 @@
       value: 0.01
       objectReference: {fileID: 0}
     - target: {fileID: 114570207066485496, guid: afaef0108a478c44a9eac26658bc29bf,
-=======
-    - target: {fileID: 23685411902306870, guid: afaef0108a478c44a9eac26658bc29bf,
->>>>>>> a20eb054
         type: 3}
       propertyPath: m_Enabled
       value: 1
@@ -1481,7 +1442,6 @@
       propertyPath: m_Enabled
       value: 0
       objectReference: {fileID: 0}
-<<<<<<< HEAD
     - target: {fileID: 4363393872217298, guid: afaef0108a478c44a9eac26658bc29bf, type: 3}
       propertyPath: m_LocalRotation.w
       value: 1
@@ -1490,19 +1450,6 @@
         type: 3}
       propertyPath: m_Text
       value: Inner Core
-=======
-    - target: {fileID: 4411840848280898, guid: afaef0108a478c44a9eac26658bc29bf, type: 3}
-      propertyPath: m_LocalScale.x
-      value: 1
-      objectReference: {fileID: 0}
-    - target: {fileID: 4411840848280898, guid: afaef0108a478c44a9eac26658bc29bf, type: 3}
-      propertyPath: m_LocalScale.y
-      value: 1
-      objectReference: {fileID: 0}
-    - target: {fileID: 4411840848280898, guid: afaef0108a478c44a9eac26658bc29bf, type: 3}
-      propertyPath: m_LocalScale.z
-      value: 1
->>>>>>> a20eb054
       objectReference: {fileID: 0}
     - target: {fileID: 1969122736175639554, guid: afaef0108a478c44a9eac26658bc29bf,
         type: 3}
@@ -1628,15 +1575,6 @@
         type: 3}
       propertyPath: m_Positions.Array.data[7].z
       value: 0.7306503
-      objectReference: {fileID: 0}
-    - target: {fileID: 4363393872217298, guid: afaef0108a478c44a9eac26658bc29bf, type: 3}
-      propertyPath: m_LocalRotation.w
-      value: 1
-      objectReference: {fileID: 0}
-    - target: {fileID: 102171020286568432, guid: afaef0108a478c44a9eac26658bc29bf,
-        type: 3}
-      propertyPath: m_Text
-      value: Inner Core
       objectReference: {fileID: 0}
     m_RemovedComponents: []
   m_SourcePrefab: {fileID: 100100000, guid: afaef0108a478c44a9eac26658bc29bf, type: 3}
@@ -1816,15 +1754,60 @@
       propertyPath: m_Positions.Array.data[1].z
       value: 1.0686715
       objectReference: {fileID: 0}
+    - target: {fileID: 4983009381304104, guid: afaef0108a478c44a9eac26658bc29bf, type: 3}
+      propertyPath: m_LocalPosition.x
+      value: 0
+      objectReference: {fileID: 0}
+    - target: {fileID: 4983009381304104, guid: afaef0108a478c44a9eac26658bc29bf, type: 3}
+      propertyPath: m_LocalPosition.y
+      value: 0
+      objectReference: {fileID: 0}
+    - target: {fileID: 4983009381304104, guid: afaef0108a478c44a9eac26658bc29bf, type: 3}
+      propertyPath: m_LocalPosition.z
+      value: 0
+      objectReference: {fileID: 0}
+    - target: {fileID: 4599297741613436, guid: afaef0108a478c44a9eac26658bc29bf, type: 3}
+      propertyPath: m_LocalPosition.x
+      value: -0.32012585
+      objectReference: {fileID: 0}
+    - target: {fileID: 4599297741613436, guid: afaef0108a478c44a9eac26658bc29bf, type: 3}
+      propertyPath: m_LocalPosition.y
+      value: 0.19063044
+      objectReference: {fileID: 0}
+    - target: {fileID: 4599297741613436, guid: afaef0108a478c44a9eac26658bc29bf, type: 3}
+      propertyPath: m_LocalPosition.z
+      value: 0.10566814
+      objectReference: {fileID: 0}
     - target: {fileID: 4892726138630008, guid: afaef0108a478c44a9eac26658bc29bf, type: 3}
       propertyPath: m_LocalScale.x
       value: 0.12509291
       objectReference: {fileID: 0}
+    - target: {fileID: 1486990241750050, guid: afaef0108a478c44a9eac26658bc29bf, type: 3}
+      propertyPath: m_IsActive
+      value: 1
+      objectReference: {fileID: 0}
+    - target: {fileID: 4411840848280898, guid: afaef0108a478c44a9eac26658bc29bf, type: 3}
+      propertyPath: m_LocalScale.x
+      value: 1.5
+      objectReference: {fileID: 0}
+    - target: {fileID: 4411840848280898, guid: afaef0108a478c44a9eac26658bc29bf, type: 3}
+      propertyPath: m_LocalScale.y
+      value: 1.5
+      objectReference: {fileID: 0}
+    - target: {fileID: 4411840848280898, guid: afaef0108a478c44a9eac26658bc29bf, type: 3}
+      propertyPath: m_LocalScale.z
+      value: 1.5
+      objectReference: {fileID: 0}
     - target: {fileID: 114957968741241876, guid: afaef0108a478c44a9eac26658bc29bf,
         type: 3}
       propertyPath: target
       value: 
       objectReference: {fileID: 297573103}
+    - target: {fileID: 8935381897906158519, guid: afaef0108a478c44a9eac26658bc29bf,
+        type: 3}
+      propertyPath: m_Mesh
+      value: 
+      objectReference: {fileID: 0}
     - target: {fileID: 7446970764068212843, guid: afaef0108a478c44a9eac26658bc29bf,
         type: 3}
       propertyPath: m_text
@@ -1854,51 +1837,6 @@
         type: 3}
       propertyPath: m_isInputParsingRequired
       value: 1
-      objectReference: {fileID: 0}
-    - target: {fileID: 4983009381304104, guid: afaef0108a478c44a9eac26658bc29bf, type: 3}
-      propertyPath: m_LocalPosition.x
-      value: 0
-      objectReference: {fileID: 0}
-    - target: {fileID: 4983009381304104, guid: afaef0108a478c44a9eac26658bc29bf, type: 3}
-      propertyPath: m_LocalPosition.y
-      value: 0
-      objectReference: {fileID: 0}
-    - target: {fileID: 4983009381304104, guid: afaef0108a478c44a9eac26658bc29bf, type: 3}
-      propertyPath: m_LocalPosition.z
-      value: 0
-      objectReference: {fileID: 0}
-    - target: {fileID: 4599297741613436, guid: afaef0108a478c44a9eac26658bc29bf, type: 3}
-      propertyPath: m_LocalPosition.x
-      value: -0.32012585
-      objectReference: {fileID: 0}
-    - target: {fileID: 4599297741613436, guid: afaef0108a478c44a9eac26658bc29bf, type: 3}
-      propertyPath: m_LocalPosition.y
-      value: 0.19063044
-      objectReference: {fileID: 0}
-    - target: {fileID: 4599297741613436, guid: afaef0108a478c44a9eac26658bc29bf, type: 3}
-      propertyPath: m_LocalPosition.z
-      value: 0.10566814
-      objectReference: {fileID: 0}
-    - target: {fileID: 1486990241750050, guid: afaef0108a478c44a9eac26658bc29bf, type: 3}
-      propertyPath: m_IsActive
-      value: 1
-      objectReference: {fileID: 0}
-    - target: {fileID: 8935381897906158519, guid: afaef0108a478c44a9eac26658bc29bf,
-        type: 3}
-      propertyPath: m_Mesh
-      value: 
-      objectReference: {fileID: 0}
-    - target: {fileID: 4411840848280898, guid: afaef0108a478c44a9eac26658bc29bf, type: 3}
-      propertyPath: m_LocalScale.x
-      value: 1.5
-      objectReference: {fileID: 0}
-    - target: {fileID: 4411840848280898, guid: afaef0108a478c44a9eac26658bc29bf, type: 3}
-      propertyPath: m_LocalScale.y
-      value: 1.5
-      objectReference: {fileID: 0}
-    - target: {fileID: 4411840848280898, guid: afaef0108a478c44a9eac26658bc29bf, type: 3}
-      propertyPath: m_LocalScale.z
-      value: 1.5
       objectReference: {fileID: 0}
     m_RemovedComponents: []
   m_SourcePrefab: {fileID: 100100000, guid: afaef0108a478c44a9eac26658bc29bf, type: 3}
@@ -2394,6 +2332,7 @@
   oneHandRotationModeFar: 6
   releaseBehavior: 3
   constraintOnRotation: 2
+  useLocalSpaceForConstraint: 0
   constraintOnMovement: 0
   smoothingActive: 1
   smoothingAmountOneHandManip: 0.001
@@ -3549,6 +3488,30 @@
       propertyPath: m_Positions.Array.data[1].z
       value: 0.73401856
       objectReference: {fileID: 0}
+    - target: {fileID: 4983009381304104, guid: afaef0108a478c44a9eac26658bc29bf, type: 3}
+      propertyPath: m_LocalPosition.x
+      value: -0.053943604
+      objectReference: {fileID: 0}
+    - target: {fileID: 4983009381304104, guid: afaef0108a478c44a9eac26658bc29bf, type: 3}
+      propertyPath: m_LocalPosition.y
+      value: 0.084534585
+      objectReference: {fileID: 0}
+    - target: {fileID: 4983009381304104, guid: afaef0108a478c44a9eac26658bc29bf, type: 3}
+      propertyPath: m_LocalPosition.z
+      value: -0.48329026
+      objectReference: {fileID: 0}
+    - target: {fileID: 4599297741613436, guid: afaef0108a478c44a9eac26658bc29bf, type: 3}
+      propertyPath: m_LocalPosition.x
+      value: -0.3814255
+      objectReference: {fileID: 0}
+    - target: {fileID: 4599297741613436, guid: afaef0108a478c44a9eac26658bc29bf, type: 3}
+      propertyPath: m_LocalPosition.y
+      value: -0.08421832
+      objectReference: {fileID: 0}
+    - target: {fileID: 4599297741613436, guid: afaef0108a478c44a9eac26658bc29bf, type: 3}
+      propertyPath: m_LocalPosition.z
+      value: -0.5133417
+      objectReference: {fileID: 0}
     - target: {fileID: 4892726138630008, guid: afaef0108a478c44a9eac26658bc29bf, type: 3}
       propertyPath: m_LocalScale.x
       value: 0.16393583
@@ -3557,11 +3520,32 @@
       propertyPath: m_LocalScale.y
       value: 0.0549071
       objectReference: {fileID: 0}
+    - target: {fileID: 1486990241750050, guid: afaef0108a478c44a9eac26658bc29bf, type: 3}
+      propertyPath: m_IsActive
+      value: 1
+      objectReference: {fileID: 0}
+    - target: {fileID: 4411840848280898, guid: afaef0108a478c44a9eac26658bc29bf, type: 3}
+      propertyPath: m_LocalScale.x
+      value: 1.5
+      objectReference: {fileID: 0}
+    - target: {fileID: 4411840848280898, guid: afaef0108a478c44a9eac26658bc29bf, type: 3}
+      propertyPath: m_LocalScale.y
+      value: 1.5
+      objectReference: {fileID: 0}
+    - target: {fileID: 4411840848280898, guid: afaef0108a478c44a9eac26658bc29bf, type: 3}
+      propertyPath: m_LocalScale.z
+      value: 1.5
+      objectReference: {fileID: 0}
     - target: {fileID: 114957968741241876, guid: afaef0108a478c44a9eac26658bc29bf,
         type: 3}
       propertyPath: target
       value: 
       objectReference: {fileID: 1494250749}
+    - target: {fileID: 8935381897906158519, guid: afaef0108a478c44a9eac26658bc29bf,
+        type: 3}
+      propertyPath: m_Mesh
+      value: 
+      objectReference: {fileID: 0}
     - target: {fileID: 7446970764068212843, guid: afaef0108a478c44a9eac26658bc29bf,
         type: 3}
       propertyPath: m_text
@@ -3603,51 +3587,6 @@
         type: 3}
       propertyPath: m_isInputParsingRequired
       value: 1
-      objectReference: {fileID: 0}
-    - target: {fileID: 4983009381304104, guid: afaef0108a478c44a9eac26658bc29bf, type: 3}
-      propertyPath: m_LocalPosition.x
-      value: -0.053943604
-      objectReference: {fileID: 0}
-    - target: {fileID: 4983009381304104, guid: afaef0108a478c44a9eac26658bc29bf, type: 3}
-      propertyPath: m_LocalPosition.y
-      value: 0.084534585
-      objectReference: {fileID: 0}
-    - target: {fileID: 4983009381304104, guid: afaef0108a478c44a9eac26658bc29bf, type: 3}
-      propertyPath: m_LocalPosition.z
-      value: -0.48329026
-      objectReference: {fileID: 0}
-    - target: {fileID: 4599297741613436, guid: afaef0108a478c44a9eac26658bc29bf, type: 3}
-      propertyPath: m_LocalPosition.x
-      value: -0.3814255
-      objectReference: {fileID: 0}
-    - target: {fileID: 4599297741613436, guid: afaef0108a478c44a9eac26658bc29bf, type: 3}
-      propertyPath: m_LocalPosition.y
-      value: -0.08421832
-      objectReference: {fileID: 0}
-    - target: {fileID: 4599297741613436, guid: afaef0108a478c44a9eac26658bc29bf, type: 3}
-      propertyPath: m_LocalPosition.z
-      value: -0.5133417
-      objectReference: {fileID: 0}
-    - target: {fileID: 1486990241750050, guid: afaef0108a478c44a9eac26658bc29bf, type: 3}
-      propertyPath: m_IsActive
-      value: 1
-      objectReference: {fileID: 0}
-    - target: {fileID: 8935381897906158519, guid: afaef0108a478c44a9eac26658bc29bf,
-        type: 3}
-      propertyPath: m_Mesh
-      value: 
-      objectReference: {fileID: 0}
-    - target: {fileID: 4411840848280898, guid: afaef0108a478c44a9eac26658bc29bf, type: 3}
-      propertyPath: m_LocalScale.x
-      value: 1.5
-      objectReference: {fileID: 0}
-    - target: {fileID: 4411840848280898, guid: afaef0108a478c44a9eac26658bc29bf, type: 3}
-      propertyPath: m_LocalScale.y
-      value: 1.5
-      objectReference: {fileID: 0}
-    - target: {fileID: 4411840848280898, guid: afaef0108a478c44a9eac26658bc29bf, type: 3}
-      propertyPath: m_LocalScale.z
-      value: 1.5
       objectReference: {fileID: 0}
     m_RemovedComponents: []
   m_SourcePrefab: {fileID: 100100000, guid: afaef0108a478c44a9eac26658bc29bf, type: 3}
@@ -4329,7 +4268,7 @@
     - target: {fileID: 8503270331930508642, guid: c0931c4da6d91ea429abedb10290dd16,
         type: 3}
       propertyPath: m_RootOrder
-      value: 5
+      value: 4
       objectReference: {fileID: 0}
     - target: {fileID: 8503270331930508642, guid: c0931c4da6d91ea429abedb10290dd16,
         type: 3}
@@ -4657,15 +4596,60 @@
       propertyPath: m_Positions.Array.data[1].z
       value: 1.3282838
       objectReference: {fileID: 0}
+    - target: {fileID: 4983009381304104, guid: afaef0108a478c44a9eac26658bc29bf, type: 3}
+      propertyPath: m_LocalPosition.x
+      value: -0.22854364
+      objectReference: {fileID: 0}
+    - target: {fileID: 4983009381304104, guid: afaef0108a478c44a9eac26658bc29bf, type: 3}
+      propertyPath: m_LocalPosition.y
+      value: 0.079034746
+      objectReference: {fileID: 0}
+    - target: {fileID: 4983009381304104, guid: afaef0108a478c44a9eac26658bc29bf, type: 3}
+      propertyPath: m_LocalPosition.z
+      value: 0.14890978
+      objectReference: {fileID: 0}
+    - target: {fileID: 4599297741613436, guid: afaef0108a478c44a9eac26658bc29bf, type: 3}
+      propertyPath: m_LocalPosition.x
+      value: -0.39968842
+      objectReference: {fileID: 0}
+    - target: {fileID: 4599297741613436, guid: afaef0108a478c44a9eac26658bc29bf, type: 3}
+      propertyPath: m_LocalPosition.y
+      value: 0.23967808
+      objectReference: {fileID: 0}
+    - target: {fileID: 4599297741613436, guid: afaef0108a478c44a9eac26658bc29bf, type: 3}
+      propertyPath: m_LocalPosition.z
+      value: 0.20942968
+      objectReference: {fileID: 0}
     - target: {fileID: 4892726138630008, guid: afaef0108a478c44a9eac26658bc29bf, type: 3}
       propertyPath: m_LocalScale.x
       value: 0.17092907
       objectReference: {fileID: 0}
+    - target: {fileID: 1486990241750050, guid: afaef0108a478c44a9eac26658bc29bf, type: 3}
+      propertyPath: m_IsActive
+      value: 1
+      objectReference: {fileID: 0}
+    - target: {fileID: 4411840848280898, guid: afaef0108a478c44a9eac26658bc29bf, type: 3}
+      propertyPath: m_LocalScale.x
+      value: 1.5
+      objectReference: {fileID: 0}
+    - target: {fileID: 4411840848280898, guid: afaef0108a478c44a9eac26658bc29bf, type: 3}
+      propertyPath: m_LocalScale.y
+      value: 1.5
+      objectReference: {fileID: 0}
+    - target: {fileID: 4411840848280898, guid: afaef0108a478c44a9eac26658bc29bf, type: 3}
+      propertyPath: m_LocalScale.z
+      value: 1.5
+      objectReference: {fileID: 0}
     - target: {fileID: 114957968741241876, guid: afaef0108a478c44a9eac26658bc29bf,
         type: 3}
       propertyPath: target
       value: 
       objectReference: {fileID: 104267335}
+    - target: {fileID: 8935381897906158519, guid: afaef0108a478c44a9eac26658bc29bf,
+        type: 3}
+      propertyPath: m_Mesh
+      value: 
+      objectReference: {fileID: 0}
     - target: {fileID: 7446970764068212843, guid: afaef0108a478c44a9eac26658bc29bf,
         type: 3}
       propertyPath: m_text
@@ -4695,51 +4679,6 @@
         type: 3}
       propertyPath: m_isInputParsingRequired
       value: 1
-      objectReference: {fileID: 0}
-    - target: {fileID: 4983009381304104, guid: afaef0108a478c44a9eac26658bc29bf, type: 3}
-      propertyPath: m_LocalPosition.x
-      value: -0.22854364
-      objectReference: {fileID: 0}
-    - target: {fileID: 4983009381304104, guid: afaef0108a478c44a9eac26658bc29bf, type: 3}
-      propertyPath: m_LocalPosition.y
-      value: 0.079034746
-      objectReference: {fileID: 0}
-    - target: {fileID: 4983009381304104, guid: afaef0108a478c44a9eac26658bc29bf, type: 3}
-      propertyPath: m_LocalPosition.z
-      value: 0.14890978
-      objectReference: {fileID: 0}
-    - target: {fileID: 4599297741613436, guid: afaef0108a478c44a9eac26658bc29bf, type: 3}
-      propertyPath: m_LocalPosition.x
-      value: -0.39968842
-      objectReference: {fileID: 0}
-    - target: {fileID: 4599297741613436, guid: afaef0108a478c44a9eac26658bc29bf, type: 3}
-      propertyPath: m_LocalPosition.y
-      value: 0.23967808
-      objectReference: {fileID: 0}
-    - target: {fileID: 4599297741613436, guid: afaef0108a478c44a9eac26658bc29bf, type: 3}
-      propertyPath: m_LocalPosition.z
-      value: 0.20942968
-      objectReference: {fileID: 0}
-    - target: {fileID: 1486990241750050, guid: afaef0108a478c44a9eac26658bc29bf, type: 3}
-      propertyPath: m_IsActive
-      value: 1
-      objectReference: {fileID: 0}
-    - target: {fileID: 8935381897906158519, guid: afaef0108a478c44a9eac26658bc29bf,
-        type: 3}
-      propertyPath: m_Mesh
-      value: 
-      objectReference: {fileID: 0}
-    - target: {fileID: 4411840848280898, guid: afaef0108a478c44a9eac26658bc29bf, type: 3}
-      propertyPath: m_LocalScale.x
-      value: 1.5
-      objectReference: {fileID: 0}
-    - target: {fileID: 4411840848280898, guid: afaef0108a478c44a9eac26658bc29bf, type: 3}
-      propertyPath: m_LocalScale.y
-      value: 1.5
-      objectReference: {fileID: 0}
-    - target: {fileID: 4411840848280898, guid: afaef0108a478c44a9eac26658bc29bf, type: 3}
-      propertyPath: m_LocalScale.z
-      value: 1.5
       objectReference: {fileID: 0}
     m_RemovedComponents: []
   m_SourcePrefab: {fileID: 100100000, guid: afaef0108a478c44a9eac26658bc29bf, type: 3}
@@ -5112,6 +5051,7 @@
   oneHandRotationModeFar: 6
   releaseBehavior: 3
   constraintOnRotation: 0
+  useLocalSpaceForConstraint: 0
   constraintOnMovement: 0
   smoothingActive: 1
   smoothingAmountOneHandManip: 0.001
@@ -5813,41 +5753,34 @@
       propertyPath: m_Parameters.widthCurve.m_Curve.Array.data[1].value
       value: 0.09970856
       objectReference: {fileID: 0}
+    - target: {fileID: 4983009381304104, guid: afaef0108a478c44a9eac26658bc29bf, type: 3}
+      propertyPath: m_LocalPosition.y
+      value: 0.04
+      objectReference: {fileID: 0}
+    - target: {fileID: 4983009381304104, guid: afaef0108a478c44a9eac26658bc29bf, type: 3}
+      propertyPath: m_LocalPosition.x
+      value: 0.05
+      objectReference: {fileID: 0}
+    - target: {fileID: 4983009381304104, guid: afaef0108a478c44a9eac26658bc29bf, type: 3}
+      propertyPath: m_LocalPosition.z
+      value: 0
+      objectReference: {fileID: 0}
+    - target: {fileID: 4599297741613436, guid: afaef0108a478c44a9eac26658bc29bf, type: 3}
+      propertyPath: m_LocalPosition.x
+      value: 0.15
+      objectReference: {fileID: 0}
+    - target: {fileID: 4599297741613436, guid: afaef0108a478c44a9eac26658bc29bf, type: 3}
+      propertyPath: m_LocalPosition.z
+      value: -0.05
+      objectReference: {fileID: 0}
+    - target: {fileID: 4599297741613436, guid: afaef0108a478c44a9eac26658bc29bf, type: 3}
+      propertyPath: m_LocalPosition.y
+      value: 0
+      objectReference: {fileID: 0}
     - target: {fileID: 4892726138630008, guid: afaef0108a478c44a9eac26658bc29bf, type: 3}
       propertyPath: m_LocalScale.x
       value: 0.075
       objectReference: {fileID: 0}
-    - target: {fileID: 4983009381304104, guid: afaef0108a478c44a9eac26658bc29bf, type: 3}
-      propertyPath: m_LocalPosition.y
-      value: 0.04
-      objectReference: {fileID: 0}
-    - target: {fileID: 4983009381304104, guid: afaef0108a478c44a9eac26658bc29bf, type: 3}
-      propertyPath: m_LocalPosition.x
-      value: 0.05
-      objectReference: {fileID: 0}
-    - target: {fileID: 4983009381304104, guid: afaef0108a478c44a9eac26658bc29bf, type: 3}
-      propertyPath: m_LocalPosition.z
-      value: 0
-      objectReference: {fileID: 0}
-    - target: {fileID: 4599297741613436, guid: afaef0108a478c44a9eac26658bc29bf, type: 3}
-      propertyPath: m_LocalPosition.x
-      value: 0.15
-      objectReference: {fileID: 0}
-    - target: {fileID: 4599297741613436, guid: afaef0108a478c44a9eac26658bc29bf, type: 3}
-      propertyPath: m_LocalPosition.z
-      value: -0.05
-      objectReference: {fileID: 0}
-    - target: {fileID: 4599297741613436, guid: afaef0108a478c44a9eac26658bc29bf, type: 3}
-      propertyPath: m_LocalPosition.y
-      value: 0
-      objectReference: {fileID: 0}
-<<<<<<< HEAD
-    - target: {fileID: 4892726138630008, guid: afaef0108a478c44a9eac26658bc29bf, type: 3}
-      propertyPath: m_LocalScale.x
-      value: 0.075
-      objectReference: {fileID: 0}
-=======
->>>>>>> a20eb054
     - target: {fileID: 1486990241750050, guid: afaef0108a478c44a9eac26658bc29bf, type: 3}
       propertyPath: m_IsActive
       value: 1
@@ -5864,7 +5797,6 @@
       propertyPath: m_LocalScale.z
       value: 1
       objectReference: {fileID: 0}
-<<<<<<< HEAD
     - target: {fileID: 114570207066485496, guid: afaef0108a478c44a9eac26658bc29bf,
         type: 3}
       propertyPath: widthMultiplier
@@ -5880,8 +5812,6 @@
       propertyPath: lineWidth.m_Curve.Array.data[1].value
       value: 0.09970856
       objectReference: {fileID: 0}
-=======
->>>>>>> a20eb054
     - target: {fileID: 4363393872217298, guid: afaef0108a478c44a9eac26658bc29bf, type: 3}
       propertyPath: m_LocalRotation.w
       value: 1
@@ -6095,157 +6025,6 @@
   m_PrefabAsset: {fileID: 0}
   m_GameObject: {fileID: 1506663989}
   m_CullTransparentMesh: 0
---- !u!1 &1524062329
-GameObject:
-  m_ObjectHideFlags: 0
-  m_CorrespondingSourceObject: {fileID: 0}
-  m_PrefabInstance: {fileID: 0}
-  m_PrefabAsset: {fileID: 0}
-  serializedVersion: 6
-  m_Component:
-  - component: {fileID: 1524062333}
-  - component: {fileID: 1524062332}
-  - component: {fileID: 1524062331}
-  - component: {fileID: 1524062330}
-  - component: {fileID: 1524062337}
-  - component: {fileID: 1524062335}
-  - component: {fileID: 1524062334}
-  m_Layer: 0
-  m_Name: Main Camera
-  m_TagString: MainCamera
-  m_Icon: {fileID: 0}
-  m_NavMeshLayer: 0
-  m_StaticEditorFlags: 0
-  m_IsActive: 1
---- !u!81 &1524062330
-AudioListener:
-  m_ObjectHideFlags: 0
-  m_CorrespondingSourceObject: {fileID: 0}
-  m_PrefabInstance: {fileID: 0}
-  m_PrefabAsset: {fileID: 0}
-  m_GameObject: {fileID: 1524062329}
-  m_Enabled: 1
---- !u!124 &1524062331
-Behaviour:
-  m_ObjectHideFlags: 0
-  m_CorrespondingSourceObject: {fileID: 0}
-  m_PrefabInstance: {fileID: 0}
-  m_PrefabAsset: {fileID: 0}
-  m_GameObject: {fileID: 1524062329}
-  m_Enabled: 1
---- !u!20 &1524062332
-Camera:
-  m_ObjectHideFlags: 0
-  m_CorrespondingSourceObject: {fileID: 0}
-  m_PrefabInstance: {fileID: 0}
-  m_PrefabAsset: {fileID: 0}
-  m_GameObject: {fileID: 1524062329}
-  m_Enabled: 1
-  serializedVersion: 2
-  m_ClearFlags: 1
-  m_BackGroundColor: {r: 0, g: 0, b: 0, a: 1}
-  m_projectionMatrixMode: 1
-  m_SensorSize: {x: 36, y: 24}
-  m_LensShift: {x: 0, y: 0}
-  m_GateFitMode: 2
-  m_FocalLength: 50
-  m_NormalizedViewPortRect:
-    serializedVersion: 2
-    x: 0
-    y: 0
-    width: 1
-    height: 1
-  near clip plane: 0.1
-  far clip plane: 1000
-  field of view: 60
-  orthographic: 0
-  orthographic size: 5
-  m_Depth: 0
-  m_CullingMask:
-    serializedVersion: 2
-    m_Bits: 4294967295
-  m_RenderingPath: -1
-  m_TargetTexture: {fileID: 0}
-  m_TargetDisplay: 0
-  m_TargetEye: 3
-  m_HDR: 1
-  m_AllowMSAA: 1
-  m_AllowDynamicResolution: 0
-  m_ForceIntoRT: 0
-  m_OcclusionCulling: 1
-  m_StereoConvergence: 10
-  m_StereoSeparation: 0.022
---- !u!4 &1524062333
-Transform:
-  m_ObjectHideFlags: 0
-  m_CorrespondingSourceObject: {fileID: 0}
-  m_PrefabInstance: {fileID: 0}
-  m_PrefabAsset: {fileID: 0}
-  m_GameObject: {fileID: 1524062329}
-  m_LocalRotation: {x: -0, y: -0, z: -0, w: 1}
-  m_LocalPosition: {x: 0, y: 0, z: 0}
-  m_LocalScale: {x: 1, y: 1, z: 1}
-  m_Children: []
-  m_Father: {fileID: 123346580}
-  m_RootOrder: 0
-  m_LocalEulerAnglesHint: {x: 0, y: 0, z: 0}
---- !u!114 &1524062334
-MonoBehaviour:
-  m_ObjectHideFlags: 0
-  m_CorrespondingSourceObject: {fileID: 0}
-  m_PrefabInstance: {fileID: 0}
-  m_PrefabAsset: {fileID: 0}
-  m_GameObject: {fileID: 1524062329}
-  m_Enabled: 1
-  m_EditorHideFlags: 0
-  m_Script: {fileID: 11500000, guid: bf98dd1206224111a38765365e98e207, type: 3}
-  m_Name: 
-  m_EditorClassIdentifier: 
-  setCursorInvisibleWhenFocusLocked: 0
-  maxGazeCollisionDistance: 10
-  raycastLayerMasks:
-  - serializedVersion: 2
-    m_Bits: 4294967291
-  stabilizer:
-    storedStabilitySamples: 60
-  gazeTransform: {fileID: 0}
-  minHeadVelocityThreshold: 0.5
-  maxHeadVelocityThreshold: 2
-  useEyeTracking: 1
---- !u!114 &1524062335
-MonoBehaviour:
-  m_ObjectHideFlags: 0
-  m_CorrespondingSourceObject: {fileID: 0}
-  m_PrefabInstance: {fileID: 0}
-  m_PrefabAsset: {fileID: 0}
-  m_GameObject: {fileID: 1524062329}
-  m_Enabled: 1
-  m_EditorHideFlags: 0
-  m_Script: {fileID: 11500000, guid: 7a21b486d0bb44444b1418aaa38b44de, type: 3}
-  m_Name: 
-  m_EditorClassIdentifier: 
-  m_HorizontalAxis: Horizontal
-  m_VerticalAxis: Vertical
-  m_SubmitButton: Submit
-  m_CancelButton: Cancel
-  m_InputActionsPerSecond: 10
-  m_RepeatDelay: 0.5
-  m_ForceModuleActive: 0
---- !u!114 &1524062337
-MonoBehaviour:
-  m_ObjectHideFlags: 0
-  m_CorrespondingSourceObject: {fileID: 0}
-  m_PrefabInstance: {fileID: 0}
-  m_PrefabAsset: {fileID: 0}
-  m_GameObject: {fileID: 1524062329}
-  m_Enabled: 1
-  m_EditorHideFlags: 0
-  m_Script: {fileID: -619905303, guid: f70555f144d8491a825f0804e09c671c, type: 3}
-  m_Name: 
-  m_EditorClassIdentifier: 
-  m_FirstSelected: {fileID: 0}
-  m_sendNavigationEvents: 1
-  m_DragThreshold: 10
 --- !u!1001 &1542015560
 PrefabInstance:
   m_ObjectHideFlags: 0
@@ -6620,34 +6399,34 @@
       propertyPath: m_Parameters.widthCurve.m_Curve.Array.data[1].value
       value: 0.09970856
       objectReference: {fileID: 0}
+    - target: {fileID: 4983009381304104, guid: afaef0108a478c44a9eac26658bc29bf, type: 3}
+      propertyPath: m_LocalPosition.y
+      value: 0
+      objectReference: {fileID: 0}
+    - target: {fileID: 4983009381304104, guid: afaef0108a478c44a9eac26658bc29bf, type: 3}
+      propertyPath: m_LocalPosition.x
+      value: 0.03
+      objectReference: {fileID: 0}
+    - target: {fileID: 4983009381304104, guid: afaef0108a478c44a9eac26658bc29bf, type: 3}
+      propertyPath: m_LocalPosition.z
+      value: 0
+      objectReference: {fileID: 0}
+    - target: {fileID: 4599297741613436, guid: afaef0108a478c44a9eac26658bc29bf, type: 3}
+      propertyPath: m_LocalPosition.x
+      value: 0.1
+      objectReference: {fileID: 0}
+    - target: {fileID: 4599297741613436, guid: afaef0108a478c44a9eac26658bc29bf, type: 3}
+      propertyPath: m_LocalPosition.z
+      value: -0.05
+      objectReference: {fileID: 0}
+    - target: {fileID: 4599297741613436, guid: afaef0108a478c44a9eac26658bc29bf, type: 3}
+      propertyPath: m_LocalPosition.y
+      value: -0.05
+      objectReference: {fileID: 0}
     - target: {fileID: 4892726138630008, guid: afaef0108a478c44a9eac26658bc29bf, type: 3}
       propertyPath: m_LocalScale.x
       value: 0.062
       objectReference: {fileID: 0}
-    - target: {fileID: 4983009381304104, guid: afaef0108a478c44a9eac26658bc29bf, type: 3}
-      propertyPath: m_LocalPosition.y
-      value: 0
-      objectReference: {fileID: 0}
-    - target: {fileID: 4983009381304104, guid: afaef0108a478c44a9eac26658bc29bf, type: 3}
-      propertyPath: m_LocalPosition.x
-      value: 0.03
-      objectReference: {fileID: 0}
-    - target: {fileID: 4983009381304104, guid: afaef0108a478c44a9eac26658bc29bf, type: 3}
-      propertyPath: m_LocalPosition.z
-      value: 0
-      objectReference: {fileID: 0}
-    - target: {fileID: 4599297741613436, guid: afaef0108a478c44a9eac26658bc29bf, type: 3}
-      propertyPath: m_LocalPosition.x
-      value: 0.1
-      objectReference: {fileID: 0}
-    - target: {fileID: 4599297741613436, guid: afaef0108a478c44a9eac26658bc29bf, type: 3}
-      propertyPath: m_LocalPosition.z
-      value: -0.05
-      objectReference: {fileID: 0}
-    - target: {fileID: 4599297741613436, guid: afaef0108a478c44a9eac26658bc29bf, type: 3}
-      propertyPath: m_LocalPosition.y
-      value: -0.05
-      objectReference: {fileID: 0}
     - target: {fileID: 1486990241750050, guid: afaef0108a478c44a9eac26658bc29bf, type: 3}
       propertyPath: m_IsActive
       value: 1
@@ -6664,7 +6443,6 @@
       propertyPath: m_LocalScale.z
       value: 1
       objectReference: {fileID: 0}
-<<<<<<< HEAD
     - target: {fileID: 114570207066485496, guid: afaef0108a478c44a9eac26658bc29bf,
         type: 3}
       propertyPath: widthMultiplier
@@ -6680,8 +6458,6 @@
       propertyPath: lineWidth.m_Curve.Array.data[1].value
       value: 0.09970856
       objectReference: {fileID: 0}
-=======
->>>>>>> a20eb054
     - target: {fileID: 4363393872217298, guid: afaef0108a478c44a9eac26658bc29bf, type: 3}
       propertyPath: m_LocalRotation.w
       value: 1
@@ -7878,7 +7654,7 @@
       objectReference: {fileID: 0}
     - target: {fileID: 400000, guid: 902b4366116e1184aaee744612f65d77, type: 3}
       propertyPath: m_RootOrder
-      value: 4
+      value: 3
       objectReference: {fileID: 0}
     - target: {fileID: 400000, guid: 902b4366116e1184aaee744612f65d77, type: 3}
       propertyPath: m_LocalEulerAnglesHint.x
@@ -8080,15 +7856,60 @@
       propertyPath: m_Positions.Array.data[1].z
       value: 0.80241823
       objectReference: {fileID: 0}
+    - target: {fileID: 4983009381304104, guid: afaef0108a478c44a9eac26658bc29bf, type: 3}
+      propertyPath: m_LocalPosition.x
+      value: 0.11845639
+      objectReference: {fileID: 0}
+    - target: {fileID: 4983009381304104, guid: afaef0108a478c44a9eac26658bc29bf, type: 3}
+      propertyPath: m_LocalPosition.y
+      value: -0.2249654
+      objectReference: {fileID: 0}
+    - target: {fileID: 4983009381304104, guid: afaef0108a478c44a9eac26658bc29bf, type: 3}
+      propertyPath: m_LocalPosition.z
+      value: -0.042090237
+      objectReference: {fileID: 0}
+    - target: {fileID: 4599297741613436, guid: afaef0108a478c44a9eac26658bc29bf, type: 3}
+      propertyPath: m_LocalPosition.y
+      value: 0.013437927
+      objectReference: {fileID: 0}
+    - target: {fileID: 4599297741613436, guid: afaef0108a478c44a9eac26658bc29bf, type: 3}
+      propertyPath: m_LocalPosition.x
+      value: 0.3897537
+      objectReference: {fileID: 0}
+    - target: {fileID: 4599297741613436, guid: afaef0108a478c44a9eac26658bc29bf, type: 3}
+      propertyPath: m_LocalPosition.z
+      value: -0.029115498
+      objectReference: {fileID: 0}
     - target: {fileID: 4892726138630008, guid: afaef0108a478c44a9eac26658bc29bf, type: 3}
       propertyPath: m_LocalScale.x
       value: 0.12324326
       objectReference: {fileID: 0}
+    - target: {fileID: 1486990241750050, guid: afaef0108a478c44a9eac26658bc29bf, type: 3}
+      propertyPath: m_IsActive
+      value: 1
+      objectReference: {fileID: 0}
+    - target: {fileID: 4411840848280898, guid: afaef0108a478c44a9eac26658bc29bf, type: 3}
+      propertyPath: m_LocalScale.x
+      value: 1.5
+      objectReference: {fileID: 0}
+    - target: {fileID: 4411840848280898, guid: afaef0108a478c44a9eac26658bc29bf, type: 3}
+      propertyPath: m_LocalScale.y
+      value: 1.5
+      objectReference: {fileID: 0}
+    - target: {fileID: 4411840848280898, guid: afaef0108a478c44a9eac26658bc29bf, type: 3}
+      propertyPath: m_LocalScale.z
+      value: 1.5
+      objectReference: {fileID: 0}
     - target: {fileID: 114957968741241876, guid: afaef0108a478c44a9eac26658bc29bf,
         type: 3}
       propertyPath: target
       value: 
       objectReference: {fileID: 2075292254}
+    - target: {fileID: 8935381897906158519, guid: afaef0108a478c44a9eac26658bc29bf,
+        type: 3}
+      propertyPath: m_Mesh
+      value: 
+      objectReference: {fileID: 0}
     - target: {fileID: 7446970764068212843, guid: afaef0108a478c44a9eac26658bc29bf,
         type: 3}
       propertyPath: m_text
@@ -8118,51 +7939,6 @@
         type: 3}
       propertyPath: m_isInputParsingRequired
       value: 1
-      objectReference: {fileID: 0}
-    - target: {fileID: 4983009381304104, guid: afaef0108a478c44a9eac26658bc29bf, type: 3}
-      propertyPath: m_LocalPosition.x
-      value: 0.11845639
-      objectReference: {fileID: 0}
-    - target: {fileID: 4983009381304104, guid: afaef0108a478c44a9eac26658bc29bf, type: 3}
-      propertyPath: m_LocalPosition.y
-      value: -0.2249654
-      objectReference: {fileID: 0}
-    - target: {fileID: 4983009381304104, guid: afaef0108a478c44a9eac26658bc29bf, type: 3}
-      propertyPath: m_LocalPosition.z
-      value: -0.042090237
-      objectReference: {fileID: 0}
-    - target: {fileID: 4599297741613436, guid: afaef0108a478c44a9eac26658bc29bf, type: 3}
-      propertyPath: m_LocalPosition.y
-      value: 0.013437927
-      objectReference: {fileID: 0}
-    - target: {fileID: 4599297741613436, guid: afaef0108a478c44a9eac26658bc29bf, type: 3}
-      propertyPath: m_LocalPosition.x
-      value: 0.3897537
-      objectReference: {fileID: 0}
-    - target: {fileID: 4599297741613436, guid: afaef0108a478c44a9eac26658bc29bf, type: 3}
-      propertyPath: m_LocalPosition.z
-      value: -0.029115498
-      objectReference: {fileID: 0}
-    - target: {fileID: 1486990241750050, guid: afaef0108a478c44a9eac26658bc29bf, type: 3}
-      propertyPath: m_IsActive
-      value: 1
-      objectReference: {fileID: 0}
-    - target: {fileID: 8935381897906158519, guid: afaef0108a478c44a9eac26658bc29bf,
-        type: 3}
-      propertyPath: m_Mesh
-      value: 
-      objectReference: {fileID: 0}
-    - target: {fileID: 4411840848280898, guid: afaef0108a478c44a9eac26658bc29bf, type: 3}
-      propertyPath: m_LocalScale.x
-      value: 1.5
-      objectReference: {fileID: 0}
-    - target: {fileID: 4411840848280898, guid: afaef0108a478c44a9eac26658bc29bf, type: 3}
-      propertyPath: m_LocalScale.y
-      value: 1.5
-      objectReference: {fileID: 0}
-    - target: {fileID: 4411840848280898, guid: afaef0108a478c44a9eac26658bc29bf, type: 3}
-      propertyPath: m_LocalScale.z
-      value: 1.5
       objectReference: {fileID: 0}
     m_RemovedComponents: []
   m_SourcePrefab: {fileID: 100100000, guid: afaef0108a478c44a9eac26658bc29bf, type: 3}
@@ -8546,34 +8322,34 @@
       propertyPath: m_Parameters.widthCurve.m_Curve.Array.data[1].value
       value: 0.09970856
       objectReference: {fileID: 0}
+    - target: {fileID: 4983009381304104, guid: afaef0108a478c44a9eac26658bc29bf, type: 3}
+      propertyPath: m_LocalPosition.y
+      value: 0.08
+      objectReference: {fileID: 0}
+    - target: {fileID: 4983009381304104, guid: afaef0108a478c44a9eac26658bc29bf, type: 3}
+      propertyPath: m_LocalPosition.x
+      value: 0.01
+      objectReference: {fileID: 0}
+    - target: {fileID: 4983009381304104, guid: afaef0108a478c44a9eac26658bc29bf, type: 3}
+      propertyPath: m_LocalPosition.z
+      value: 0.02
+      objectReference: {fileID: 0}
+    - target: {fileID: 4599297741613436, guid: afaef0108a478c44a9eac26658bc29bf, type: 3}
+      propertyPath: m_LocalPosition.x
+      value: 0.22
+      objectReference: {fileID: 0}
+    - target: {fileID: 4599297741613436, guid: afaef0108a478c44a9eac26658bc29bf, type: 3}
+      propertyPath: m_LocalPosition.z
+      value: -0.1
+      objectReference: {fileID: 0}
+    - target: {fileID: 4599297741613436, guid: afaef0108a478c44a9eac26658bc29bf, type: 3}
+      propertyPath: m_LocalPosition.y
+      value: 0.19
+      objectReference: {fileID: 0}
     - target: {fileID: 4892726138630008, guid: afaef0108a478c44a9eac26658bc29bf, type: 3}
       propertyPath: m_LocalScale.x
       value: 0.102
       objectReference: {fileID: 0}
-    - target: {fileID: 4983009381304104, guid: afaef0108a478c44a9eac26658bc29bf, type: 3}
-      propertyPath: m_LocalPosition.y
-      value: 0.08
-      objectReference: {fileID: 0}
-    - target: {fileID: 4983009381304104, guid: afaef0108a478c44a9eac26658bc29bf, type: 3}
-      propertyPath: m_LocalPosition.x
-      value: 0.01
-      objectReference: {fileID: 0}
-    - target: {fileID: 4983009381304104, guid: afaef0108a478c44a9eac26658bc29bf, type: 3}
-      propertyPath: m_LocalPosition.z
-      value: 0.02
-      objectReference: {fileID: 0}
-    - target: {fileID: 4599297741613436, guid: afaef0108a478c44a9eac26658bc29bf, type: 3}
-      propertyPath: m_LocalPosition.x
-      value: 0.22
-      objectReference: {fileID: 0}
-    - target: {fileID: 4599297741613436, guid: afaef0108a478c44a9eac26658bc29bf, type: 3}
-      propertyPath: m_LocalPosition.z
-      value: -0.1
-      objectReference: {fileID: 0}
-    - target: {fileID: 4599297741613436, guid: afaef0108a478c44a9eac26658bc29bf, type: 3}
-      propertyPath: m_LocalPosition.y
-      value: 0.19
-      objectReference: {fileID: 0}
     - target: {fileID: 1486990241750050, guid: afaef0108a478c44a9eac26658bc29bf, type: 3}
       propertyPath: m_IsActive
       value: 1
@@ -8590,7 +8366,6 @@
       propertyPath: m_LocalScale.z
       value: 1
       objectReference: {fileID: 0}
-<<<<<<< HEAD
     - target: {fileID: 114570207066485496, guid: afaef0108a478c44a9eac26658bc29bf,
         type: 3}
       propertyPath: widthMultiplier
@@ -8606,8 +8381,6 @@
       propertyPath: lineWidth.m_Curve.Array.data[1].value
       value: 0.09970856
       objectReference: {fileID: 0}
-=======
->>>>>>> a20eb054
     - target: {fileID: 4363393872217298, guid: afaef0108a478c44a9eac26658bc29bf, type: 3}
       propertyPath: m_LocalRotation.w
       value: 1
@@ -8850,7 +8623,6 @@
   m_PrefabAsset: {fileID: 0}
   m_GameObject: {fileID: 1849891554}
   m_Mesh: {fileID: 0}
-<<<<<<< HEAD
 --- !u!1 &1978387418
 GameObject:
   m_ObjectHideFlags: 0
@@ -8880,10 +8652,8 @@
   m_Children:
   - {fileID: 375210845}
   m_Father: {fileID: 0}
-  m_RootOrder: 6
+  m_RootOrder: 5
   m_LocalEulerAnglesHint: {x: 0, y: 0, z: 0}
-=======
->>>>>>> a20eb054
 --- !u!4 &2071898284 stripped
 Transform:
   m_CorrespondingSourceObject: {fileID: 4505063462395242, guid: 44ac04f8e1e21474991e4b59809859f4,
