--- conflicted
+++ resolved
@@ -188,53 +188,31 @@
             }
         }
 
-<<<<<<< HEAD
-    // Privates
-    private string spaceQueryDescription;
-    private string objectPlacementDescription;
-    private uint trackedHandsCount = 0;
-    private KeywordRecognizer keywordRecognizer;
-
-    // Functions
-    private void Start()
-    {
-        // Default the scene & the HoloToolkit objects to the camera
-        Vector3 sceneOrigin = Camera.main.transform.position;
-        Parent_Scene.transform.position = sceneOrigin;
-        MappingObserver.SetObserverOrigin(sceneOrigin);
-        InputManager.Instance.AddGlobalListener(gameObject);
-
-
-        var keywordsToActions = new Dictionary<string, Action>
-        {
-            { "Toggle Scanned Mesh", ToggleScannedMesh },
-            { "Toggle Processed Mesh", ToggleProcessedMesh },
-        };
-
-        keywordRecognizer = new KeywordRecognizer(keywordsToActions.Keys.ToArray());
-        keywordRecognizer.OnPhraseRecognized += args => keywordsToActions[args.text].Invoke();
-        keywordRecognizer.Start();
-    }
-
-    private void Update_DebugDisplay(float deltaTime)
-    {
-        // Basic checks
-        if (DebugDisplay == null)
-=======
         // Privates
         private string spaceQueryDescription;
         private string objectPlacementDescription;
         private uint trackedHandsCount = 0;
+        private KeywordRecognizer keywordRecognizer;
 
         // Functions
         private void Start()
->>>>>>> e5fc8c3f
         {
             // Default the scene & the HoloToolkit objects to the camera
             Vector3 sceneOrigin = Camera.main.transform.position;
             Parent_Scene.transform.position = sceneOrigin;
             MappingObserver.SetObserverOrigin(sceneOrigin);
             InputManager.Instance.AddGlobalListener(gameObject);
+
+
+            var keywordsToActions = new Dictionary<string, Action>
+            {
+                { "Toggle Scanned Mesh", ToggleScannedMesh },
+                { "Toggle Processed Mesh", ToggleProcessedMesh },
+            };
+
+            keywordRecognizer = new KeywordRecognizer(keywordsToActions.Keys.ToArray());
+            keywordRecognizer.OnPhraseRecognized += args => keywordsToActions[args.text].Invoke();
+            keywordRecognizer.Start();
         }
 
         protected override void OnDestroy()
@@ -244,9 +222,6 @@
 
         private void Update_DebugDisplay(float deltaTime)
         {
-<<<<<<< HEAD
-            ToggleScannedMesh();
-=======
             // Basic checks
             if (DebugDisplay == null)
             {
@@ -257,57 +232,41 @@
             DebugDisplay.text = PrimaryText;
             DebugDisplay.color = PrimaryColor;
             DebugSubDisplay.text = DetailsText;
->>>>>>> e5fc8c3f
         }
 
         private void Update_KeyboardInput(float deltaTime)
         {
-<<<<<<< HEAD
-            ToggleProcessedMesh();
-=======
             // Toggle SurfaceMapping & CustomUnderstandingMesh visibility
             if (Input.GetKeyDown(KeyCode.BackQuote) &&
                 (!Input.GetKey(KeyCode.LeftShift) && !Input.GetKey(KeyCode.RightShift)))
             {
-                SpatialMappingManager.Instance.DrawVisualMeshes = !SpatialMappingManager.Instance.DrawVisualMeshes;
-                Debug.Log("SpatialUnderstanding -> ProcessedMap.drawMeshes=" + SpatialMappingManager.Instance.DrawVisualMeshes);
+                ToggleScannedMesh();
             }
             else if (Input.GetKeyDown(KeyCode.BackQuote) &&
                      (Input.GetKey(KeyCode.LeftShift) || Input.GetKey(KeyCode.RightShift)))
             {
-                SpatialUnderstanding.Instance.UnderstandingCustomMesh.DrawProcessedMesh = !SpatialUnderstanding.Instance.UnderstandingCustomMesh.DrawProcessedMesh;
-                Debug.Log("SpatialUnderstanding -> ProcessedMap.drawMeshes=" + SpatialUnderstanding.Instance.UnderstandingCustomMesh.DrawProcessedMesh);
-            }
->>>>>>> e5fc8c3f
-        }
-
-<<<<<<< HEAD
-    private static void ToggleScannedMesh()
-    {
-        SpatialMappingManager.Instance.DrawVisualMeshes = !SpatialMappingManager.Instance.DrawVisualMeshes;
-        Debug.Log("SpatialUnderstanding -> SpatialMappingManager.Instance.DrawVisualMeshes=" + SpatialMappingManager.Instance.DrawVisualMeshes);
-    }
-
-    private static void ToggleProcessedMesh()
-    {
-        SpatialUnderstanding.Instance.UnderstandingCustomMesh.DrawProcessedMesh = !SpatialUnderstanding.Instance.UnderstandingCustomMesh.DrawProcessedMesh;
-        Debug.Log("SpatialUnderstanding -> SpatialUnderstanding.Instance.UnderstandingCustomMesh.DrawProcessedMesh=" + SpatialUnderstanding.Instance.UnderstandingCustomMesh.DrawProcessedMesh);
-    }
-
-    private void Update()
-    {
-        // Updates
-        Update_DebugDisplay(Time.deltaTime);
-        Update_KeyboardInput(Time.deltaTime);
-    }
-=======
+                ToggleProcessedMesh();
+            }
+        }
+
+        private static void ToggleScannedMesh()
+        {
+            SpatialMappingManager.Instance.DrawVisualMeshes = !SpatialMappingManager.Instance.DrawVisualMeshes;
+            Debug.Log("SpatialUnderstanding -> SpatialMappingManager.Instance.DrawVisualMeshes=" + SpatialMappingManager.Instance.DrawVisualMeshes);
+        }
+
+        private static void ToggleProcessedMesh()
+        {
+            SpatialUnderstanding.Instance.UnderstandingCustomMesh.DrawProcessedMesh = !SpatialUnderstanding.Instance.UnderstandingCustomMesh.DrawProcessedMesh;
+            Debug.Log("SpatialUnderstanding -> SpatialUnderstanding.Instance.UnderstandingCustomMesh.DrawProcessedMesh=" + SpatialUnderstanding.Instance.UnderstandingCustomMesh.DrawProcessedMesh);
+        }
+
         private void Update()
         {
             // Updates
             Update_DebugDisplay(Time.deltaTime);
             Update_KeyboardInput(Time.deltaTime);
         }
->>>>>>> e5fc8c3f
 
         public void OnSourceDetected(SourceStateEventData eventData)
         {
